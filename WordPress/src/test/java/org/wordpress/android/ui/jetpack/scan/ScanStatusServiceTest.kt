package org.wordpress.android.ui.jetpack.scan

import androidx.arch.core.executor.testing.InstantTaskExecutorRule
import com.nhaarman.mockitokotlin2.any
import com.nhaarman.mockitokotlin2.argumentCaptor
import com.nhaarman.mockitokotlin2.verify
import com.nhaarman.mockitokotlin2.whenever
import kotlinx.coroutines.runBlocking
import org.junit.After
import org.junit.Assert.assertEquals
import org.junit.Before
import org.junit.Rule
import org.junit.Test
import org.junit.runner.RunWith
import org.mockito.Mock
import org.mockito.junit.MockitoJUnitRunner
import org.wordpress.android.TEST_SCOPE
import org.wordpress.android.fluxc.action.ScanAction.FETCH_SCAN_STATE
import org.wordpress.android.fluxc.model.SiteModel
import org.wordpress.android.fluxc.model.scan.ScanStateModel
import org.wordpress.android.fluxc.model.scan.ScanStateModel.State.IDLE
import org.wordpress.android.fluxc.model.scan.ScanStateModel.State.UNAVAILABLE
import org.wordpress.android.fluxc.store.ScanStore
import org.wordpress.android.fluxc.store.ScanStore.FetchScanStatePayload
import org.wordpress.android.fluxc.store.ScanStore.OnScanStateFetched
<<<<<<< HEAD
import org.wordpress.android.fluxc.store.ThreatStore
=======
import org.wordpress.android.fluxc.store.ScanStore.ScanStateError
import org.wordpress.android.fluxc.store.ScanStore.ScanStateErrorType.AUTHORIZATION_REQUIRED
import org.wordpress.android.test
>>>>>>> 48b1a138
import org.wordpress.android.util.ScanFeatureConfig

@RunWith(MockitoJUnitRunner::class)
class ScanStatusServiceTest {
    @Rule @JvmField val rule = InstantTaskExecutorRule()

    private val scanStateCaptor = argumentCaptor<FetchScanStatePayload>()

    @Mock private lateinit var scanStore: ScanStore
    @Mock private lateinit var threatStore: ThreatStore
    @Mock private lateinit var site: SiteModel
    @Mock private lateinit var scanFeatureConfig: ScanFeatureConfig

    private lateinit var scanStatusService: ScanStatusService
    private var scanAvailable: Boolean? = null

    private val scanStateModel = ScanStateModel(
        state = IDLE,
        reason = null,
        threats = null,
        credentials = null,
        hasCloud = false,
        mostRecentStatus = null,
        currentStatus = null
    )

    @Before
    fun setUp() = runBlocking<Unit> {
        scanStatusService = ScanStatusService(
            scanStore,
            threatStore,
            scanFeatureConfig,
            TEST_SCOPE
        )
        scanAvailable = null
        scanStatusService.scanAvailable.observeForever { scanAvailable = it }

        whenever(scanFeatureConfig.isEnabled()).thenReturn(true)
        whenever(scanStore.getScanStateForSite(site)).thenReturn(null)
        whenever(scanStore.fetchScanState(any())).thenReturn(OnScanStateFetched(FETCH_SCAN_STATE))
    }

    @After
    fun tearDown() {
        scanStatusService.stop()
    }

    @Test
    fun emitsScanAvailableOnStartWhenScanIsAvailable() {
        whenever(scanStore.getScanStateForSite(site)).thenReturn(scanStateModel)

        scanStatusService.start(site)

        assertEquals(true, scanAvailable)
    }

    @Test
    fun emitsScanNotAvailableOnStartWhenScanIsNotAvailable() {
        val unknownScanStateModel = scanStateModel.copy(state = UNAVAILABLE)
        whenever(scanStore.getScanStateForSite(site)).thenReturn(unknownScanStateModel)

        scanStatusService.start(site)

        assertEquals(false, scanAvailable)
    }

    @Test
    fun emitsScanNotAvailableOnError() = test {
        whenever(scanStore.fetchScanState(any())).thenReturn(
            OnScanStateFetched(ScanStateError(AUTHORIZATION_REQUIRED), FETCH_SCAN_STATE)
        )
        whenever(scanStore.getScanStateForSite(site)).thenReturn(scanStateModel)

        scanStatusService.start(site)

        assertEquals(false, scanAvailable)
    }

    @Test
    fun triggersFetchOnStart() = runBlocking {
        scanStatusService.start(site)

        assertFetchScanStateAction()
    }

    private suspend fun assertFetchScanStateAction() {
        verify(scanStore).fetchScanState(scanStateCaptor.capture())
        scanStateCaptor.firstValue.apply {
            assertEquals(site, this@ScanStatusServiceTest.site)
        }
    }
}<|MERGE_RESOLUTION|>--- conflicted
+++ resolved
@@ -23,13 +23,10 @@
 import org.wordpress.android.fluxc.store.ScanStore
 import org.wordpress.android.fluxc.store.ScanStore.FetchScanStatePayload
 import org.wordpress.android.fluxc.store.ScanStore.OnScanStateFetched
-<<<<<<< HEAD
 import org.wordpress.android.fluxc.store.ThreatStore
-=======
 import org.wordpress.android.fluxc.store.ScanStore.ScanStateError
 import org.wordpress.android.fluxc.store.ScanStore.ScanStateErrorType.AUTHORIZATION_REQUIRED
 import org.wordpress.android.test
->>>>>>> 48b1a138
 import org.wordpress.android.util.ScanFeatureConfig
 
 @RunWith(MockitoJUnitRunner::class)
@@ -47,22 +44,22 @@
     private var scanAvailable: Boolean? = null
 
     private val scanStateModel = ScanStateModel(
-        state = IDLE,
-        reason = null,
-        threats = null,
-        credentials = null,
-        hasCloud = false,
-        mostRecentStatus = null,
-        currentStatus = null
+            state = IDLE,
+            reason = null,
+            threats = null,
+            credentials = null,
+            hasCloud = false,
+            mostRecentStatus = null,
+            currentStatus = null
     )
 
     @Before
     fun setUp() = runBlocking<Unit> {
         scanStatusService = ScanStatusService(
-            scanStore,
-            threatStore,
-            scanFeatureConfig,
-            TEST_SCOPE
+                scanStore,
+                threatStore,
+                scanFeatureConfig,
+                TEST_SCOPE
         )
         scanAvailable = null
         scanStatusService.scanAvailable.observeForever { scanAvailable = it }
@@ -99,7 +96,7 @@
     @Test
     fun emitsScanNotAvailableOnError() = test {
         whenever(scanStore.fetchScanState(any())).thenReturn(
-            OnScanStateFetched(ScanStateError(AUTHORIZATION_REQUIRED), FETCH_SCAN_STATE)
+                OnScanStateFetched(ScanStateError(AUTHORIZATION_REQUIRED), FETCH_SCAN_STATE)
         )
         whenever(scanStore.getScanStateForSite(site)).thenReturn(scanStateModel)
 
