package org.wordpress.android.ui.mediapicker.loader

import com.nhaarman.mockitokotlin2.whenever
import org.assertj.core.api.Assertions.assertThat
import org.junit.Before
import org.junit.Test
import org.junit.runner.RunWith
import org.mockito.Mock
import org.mockito.junit.MockitoJUnitRunner
import org.wordpress.android.R.string
import org.wordpress.android.fluxc.model.SiteModel
import org.wordpress.android.ui.mediapicker.MediaPickerSetup
import org.wordpress.android.ui.mediapicker.MediaPickerSetup.CameraSetup.HIDDEN
import org.wordpress.android.ui.mediapicker.MediaPickerSetup.DataSource.DEVICE
import org.wordpress.android.ui.mediapicker.MediaPickerSetup.DataSource.STOCK_LIBRARY
import org.wordpress.android.ui.mediapicker.MediaPickerSetup.DataSource.WP_LIBRARY
import org.wordpress.android.ui.mediapicker.loader.DeviceListBuilder.DeviceListBuilderFactory
import org.wordpress.android.ui.mediapicker.loader.MediaLibraryDataSource.MediaLibraryDataSourceFactory
import org.wordpress.android.util.LocaleManagerWrapper

@RunWith(MockitoJUnitRunner::class)
class MediaLoaderFactoryTest {
    @Mock lateinit var deviceListBuilderFactory: DeviceListBuilderFactory
    @Mock lateinit var deviceListBuilder: DeviceListBuilder
    @Mock lateinit var mediaLibraryDataSourceFactory: MediaLibraryDataSourceFactory
    @Mock lateinit var mediaLibraryDataSource: MediaLibraryDataSource
    @Mock lateinit var stockMediaDataSource: StockMediaDataSource
    @Mock lateinit var gifMediaDataSource: GifMediaDataSource
    @Mock lateinit var localeManagerWrapper: LocaleManagerWrapper
    @Mock lateinit var site: SiteModel
    private lateinit var mediaLoaderFactory: MediaLoaderFactory

    @Before
    fun setUp() {
        mediaLoaderFactory = MediaLoaderFactory(
                deviceListBuilderFactory,
                mediaLibraryDataSourceFactory,
                stockMediaDataSource,
                gifMediaDataSource,
                localeManagerWrapper
        )
    }

    @Test
    fun `returns device list builder on DEVICE source`() {
        val mediaPickerSetup = MediaPickerSetup(
                DEVICE,
                availableDataSources = setOf(),
                canMultiselect = true,
                requiresStoragePermissions = true,
                allowedTypes = setOf(),
                cameraSetup = HIDDEN,
                systemPickerEnabled = true,
                editingEnabled = true,
                queueResults = false,
                defaultSearchView = false,
                title = string.wp_media_title
        )
        whenever(deviceListBuilderFactory.build(setOf())).thenReturn(deviceListBuilder)
        val mediaLoader = mediaLoaderFactory.build(mediaPickerSetup, site)

        assertThat(mediaLoader).isEqualTo(
                MediaLoader(
                        deviceListBuilder,
                        localeManagerWrapper
                )
        )
    }

    @Test
    fun `returns WP media source on WP_LIBRARY source`() {
        val mediaPickerSetup = MediaPickerSetup(
                WP_LIBRARY,
                availableDataSources = setOf(),
                canMultiselect = true,
                requiresStoragePermissions = false,
                allowedTypes = setOf(),
                cameraSetup = HIDDEN,
                systemPickerEnabled = false,
                editingEnabled = false,
                queueResults = false,
                defaultSearchView = false,
                title = string.wp_media_title
        )
        whenever(mediaLibraryDataSourceFactory.build(site, setOf())).thenReturn(mediaLibraryDataSource)

        val mediaLoader = mediaLoaderFactory.build(mediaPickerSetup, site)

        assertThat(mediaLoader).isEqualTo(
                MediaLoader(
                        mediaLibraryDataSource,
                        localeManagerWrapper
                )
        )
    }

    @Test
    fun `returns stock media source on STOCK_LIBRARY source`() {
        val mediaPickerSetup = MediaPickerSetup(
                STOCK_LIBRARY,
                availableDataSources = setOf(),
                canMultiselect = true,
                requiresStoragePermissions = false,
                allowedTypes = setOf(),
                cameraSetup = HIDDEN,
                systemPickerEnabled = false,
                editingEnabled = false,
                queueResults = false,
                defaultSearchView = false,
                title = string.wp_media_title
        )

        val mediaLoader = mediaLoaderFactory.build(mediaPickerSetup, site)

        assertThat(mediaLoader).isEqualTo(
                MediaLoader(
                        stockMediaDataSource,
                        localeManagerWrapper
                )
        )
    }
<<<<<<< HEAD

    @Test
    fun `throws exception on not implemented sources`() {
        assertThatExceptionOfType(NotImplementedError::class.java).isThrownBy {
            mediaLoaderFactory.build(
                    MediaPickerSetup(
                            GIF_LIBRARY,
                            availableDataSources = setOf(),
                            canMultiselect = true,
                            requiresStoragePermissions = true,
                            allowedTypes = setOf(),
                            cameraSetup = HIDDEN,
                            systemPickerEnabled = true,
                            editingEnabled = true,
                            queueResults = false,
                            defaultSearchView = false,
                            title = string.wp_media_title
                    ),
                    site
            )
        }
    }
=======
>>>>>>> 39c70c9d
}<|MERGE_RESOLUTION|>--- conflicted
+++ resolved
@@ -119,29 +119,4 @@
                 )
         )
     }
-<<<<<<< HEAD
-
-    @Test
-    fun `throws exception on not implemented sources`() {
-        assertThatExceptionOfType(NotImplementedError::class.java).isThrownBy {
-            mediaLoaderFactory.build(
-                    MediaPickerSetup(
-                            GIF_LIBRARY,
-                            availableDataSources = setOf(),
-                            canMultiselect = true,
-                            requiresStoragePermissions = true,
-                            allowedTypes = setOf(),
-                            cameraSetup = HIDDEN,
-                            systemPickerEnabled = true,
-                            editingEnabled = true,
-                            queueResults = false,
-                            defaultSearchView = false,
-                            title = string.wp_media_title
-                    ),
-                    site
-            )
-        }
-    }
-=======
->>>>>>> 39c70c9d
 }