package org.wordpress.android.ui.mediapicker.loader

import com.nhaarman.mockitokotlin2.whenever
import org.assertj.core.api.Assertions.assertThat
import org.junit.Before
import org.junit.Test
import org.junit.runner.RunWith
import org.mockito.Mock
import org.mockito.junit.MockitoJUnitRunner
import org.wordpress.android.R.string
import org.wordpress.android.fluxc.model.SiteModel
import org.wordpress.android.ui.mediapicker.MediaPickerSetup
import org.wordpress.android.ui.mediapicker.MediaPickerSetup.DataSource.DEVICE
import org.wordpress.android.ui.mediapicker.MediaPickerSetup.DataSource.STOCK_LIBRARY
import org.wordpress.android.ui.mediapicker.MediaPickerSetup.DataSource.WP_LIBRARY
import org.wordpress.android.ui.mediapicker.loader.DeviceListBuilder.DeviceListBuilderFactory
import org.wordpress.android.ui.mediapicker.loader.MediaLibraryDataSource.MediaLibraryDataSourceFactory
import org.wordpress.android.util.LocaleManagerWrapper

@RunWith(MockitoJUnitRunner::class)
class MediaLoaderFactoryTest {
    @Mock lateinit var deviceListBuilderFactory: DeviceListBuilderFactory
    @Mock lateinit var deviceListBuilder: DeviceListBuilder
    @Mock lateinit var mediaLibraryDataSourceFactory: MediaLibraryDataSourceFactory
    @Mock lateinit var mediaLibraryDataSource: MediaLibraryDataSource
    @Mock lateinit var stockMediaDataSource: StockMediaDataSource
    @Mock lateinit var gifMediaDataSource: GifMediaDataSource
    @Mock lateinit var localeManagerWrapper: LocaleManagerWrapper
    @Mock lateinit var site: SiteModel
    private lateinit var mediaLoaderFactory: MediaLoaderFactory

    @Before
    fun setUp() {
        mediaLoaderFactory = MediaLoaderFactory(
                deviceListBuilderFactory,
                mediaLibraryDataSourceFactory,
                stockMediaDataSource,
                gifMediaDataSource,
                localeManagerWrapper
        )
    }

    @Test
    fun `returns device list builder on DEVICE source`() {
        val mediaPickerSetup = MediaPickerSetup(
                DEVICE,
                availableDataSources = setOf(),
                canMultiselect = true,
                requiresStoragePermissions = true,
                allowedTypes = setOf(),
                cameraEnabled = false,
                systemPickerEnabled = true,
                editingEnabled = true,
                queueResults = false,
                defaultSearchView = false,
                title = string.wp_media_title
        )
        whenever(deviceListBuilderFactory.build(setOf())).thenReturn(deviceListBuilder)
        val mediaLoader = mediaLoaderFactory.build(mediaPickerSetup, site)

        assertThat(mediaLoader).isEqualTo(
                MediaLoader(
                        deviceListBuilder,
                        localeManagerWrapper
                )
        )
    }

    @Test
    fun `returns WP media source on WP_LIBRARY source`() {
        val mediaPickerSetup = MediaPickerSetup(
                WP_LIBRARY,
                availableDataSources = setOf(),
                canMultiselect = true,
                requiresStoragePermissions = false,
                allowedTypes = setOf(),
                cameraEnabled = false,
                systemPickerEnabled = false,
                editingEnabled = false,
                queueResults = false,
                defaultSearchView = false,
                title = string.wp_media_title
        )
        whenever(mediaLibraryDataSourceFactory.build(site, setOf())).thenReturn(mediaLibraryDataSource)

        val mediaLoader = mediaLoaderFactory.build(mediaPickerSetup, site)

        assertThat(mediaLoader).isEqualTo(
                MediaLoader(
                        mediaLibraryDataSource,
                        localeManagerWrapper
                )
        )
    }

    @Test
    fun `returns stock media source on STOCK_LIBRARY source`() {
        val mediaPickerSetup = MediaPickerSetup(
                STOCK_LIBRARY,
                availableDataSources = setOf(),
                canMultiselect = true,
                requiresStoragePermissions = false,
                allowedTypes = setOf(),
                cameraEnabled = false,
                systemPickerEnabled = false,
                editingEnabled = false,
                queueResults = false,
                defaultSearchView = false,
                title = string.wp_media_title
        )

        val mediaLoader = mediaLoaderFactory.build(mediaPickerSetup, site)

        assertThat(mediaLoader).isEqualTo(
                MediaLoader(
                        stockMediaDataSource,
                        localeManagerWrapper
                )
        )
    }
<<<<<<< HEAD

    @Test
    fun `throws exception on not implemented sources`() {
        assertThatExceptionOfType(NotImplementedError::class.java).isThrownBy {
            mediaLoaderFactory.build(
                    MediaPickerSetup(
                            GIF_LIBRARY,
                            availableDataSources = setOf(),
                            canMultiselect = true,
                            requiresStoragePermissions = true,
                            allowedTypes = setOf(),
                            cameraEnabled = false,
                            systemPickerEnabled = true,
                            editingEnabled = true,
                            queueResults = false,
                            defaultSearchView = false,
                            title = string.wp_media_title
                    ),
                    site
            )
        }
    }
=======
>>>>>>> 92c31f3a
}<|MERGE_RESOLUTION|>--- conflicted
+++ resolved
@@ -118,29 +118,4 @@
                 )
         )
     }
-<<<<<<< HEAD
-
-    @Test
-    fun `throws exception on not implemented sources`() {
-        assertThatExceptionOfType(NotImplementedError::class.java).isThrownBy {
-            mediaLoaderFactory.build(
-                    MediaPickerSetup(
-                            GIF_LIBRARY,
-                            availableDataSources = setOf(),
-                            canMultiselect = true,
-                            requiresStoragePermissions = true,
-                            allowedTypes = setOf(),
-                            cameraEnabled = false,
-                            systemPickerEnabled = true,
-                            editingEnabled = true,
-                            queueResults = false,
-                            defaultSearchView = false,
-                            title = string.wp_media_title
-                    ),
-                    site
-            )
-        }
-    }
-=======
->>>>>>> 92c31f3a
 }