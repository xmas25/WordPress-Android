package org.wordpress.android.ui.jetpack.scan

import com.nhaarman.mockitokotlin2.any
import com.nhaarman.mockitokotlin2.mock
import com.nhaarman.mockitokotlin2.times
import com.nhaarman.mockitokotlin2.verify
import com.nhaarman.mockitokotlin2.whenever
import kotlinx.coroutines.InternalCoroutinesApi
import kotlinx.coroutines.flow.flowOf
import org.assertj.core.api.Assertions.assertThat
import org.junit.Before
import org.junit.Test
import org.mockito.Mock
import org.wordpress.android.BaseUnitTest
import org.wordpress.android.R
import org.wordpress.android.TEST_DISPATCHER
import org.wordpress.android.fluxc.model.SiteModel
import org.wordpress.android.fluxc.model.scan.ScanStateModel
import org.wordpress.android.fluxc.store.ScanStore
import org.wordpress.android.test
import org.wordpress.android.ui.jetpack.common.JetpackListItemState.ActionButtonState
import org.wordpress.android.ui.jetpack.common.JetpackListItemState.ProgressState
import org.wordpress.android.ui.jetpack.scan.ScanListItemState.ThreatItemState
import org.wordpress.android.ui.jetpack.scan.ScanNavigationEvents.OpenFixThreatsConfirmationDialog
import org.wordpress.android.ui.jetpack.scan.ScanNavigationEvents.ShowThreatDetails
import org.wordpress.android.ui.jetpack.scan.ScanViewModel.UiState
import org.wordpress.android.ui.jetpack.scan.ScanViewModel.UiState.Content
import org.wordpress.android.ui.jetpack.scan.builders.ScanStateListItemsBuilder
import org.wordpress.android.ui.jetpack.scan.usecases.FetchFixThreatsStatusUseCase
import org.wordpress.android.ui.jetpack.scan.usecases.FetchFixThreatsStatusUseCase.FetchFixThreatsState
import org.wordpress.android.ui.jetpack.scan.usecases.FetchScanStateUseCase
import org.wordpress.android.ui.jetpack.scan.usecases.FetchScanStateUseCase.FetchScanState.Success
import org.wordpress.android.ui.jetpack.scan.usecases.FixThreatsUseCase
import org.wordpress.android.ui.jetpack.scan.usecases.FixThreatsUseCase.FixThreatsState
import org.wordpress.android.ui.jetpack.scan.usecases.StartScanUseCase
import org.wordpress.android.ui.jetpack.scan.usecases.StartScanUseCase.StartScanState
import org.wordpress.android.ui.jetpack.scan.usecases.StartScanUseCase.StartScanState.ScanningStateUpdatedInDb
import org.wordpress.android.ui.pages.SnackbarMessageHolder
import org.wordpress.android.ui.utils.UiString.UiStringRes
import org.wordpress.android.ui.utils.UiString.UiStringResWithParams
import org.wordpress.android.ui.utils.UiString.UiStringText
import org.wordpress.android.viewmodel.Event

private const val ON_START_SCAN_BUTTON_CLICKED_PARAM_POSITION = 2
private const val ON_FIX_ALL_THREATS_BUTTON_CLICKED_PARAM_POSITION = 3
private const val ON_THREAT_ITEM_CLICKED_PARAM_POSITION = 4

@InternalCoroutinesApi
class ScanViewModelTest : BaseUnitTest() {
    @Mock private lateinit var site: SiteModel
    @Mock private lateinit var scanStateItemsBuilder: ScanStateListItemsBuilder
    @Mock private lateinit var fetchScanStateUseCase: FetchScanStateUseCase
    @Mock private lateinit var startScanUseCase: StartScanUseCase
    @Mock private lateinit var fixThreatsUseCase: FixThreatsUseCase
    @Mock private lateinit var fetchFixThreatsStatusUseCase: FetchFixThreatsStatusUseCase
    @Mock private lateinit var scanStore: ScanStore

    private lateinit var viewModel: ScanViewModel

    private val fakeScanStateModel = ScanStateModel(state = ScanStateModel.State.IDLE, hasCloud = true)
    private val fakeUiStringText = UiStringText("")
    private val fakeThreatId = 1L
    private val fakeIconId = 1
    private val fakeIconBackgroundId = 1

    @Before
    fun setUp() = test {
        viewModel = ScanViewModel(
            scanStateItemsBuilder,
            fetchScanStateUseCase,
            startScanUseCase,
            fixThreatsUseCase,
            fetchFixThreatsStatusUseCase,
            scanStore,
            TEST_DISPATCHER
        )
        whenever(fetchScanStateUseCase.fetchScanState(site)).thenReturn(flowOf(Success(fakeScanStateModel)))
        whenever(scanStateItemsBuilder.buildScanStateListItems(any(), any(), any(), any(), any())).thenAnswer {
            createDummyScanStateListItems(
                it.getArgument(ON_START_SCAN_BUTTON_CLICKED_PARAM_POSITION),
                it.getArgument(ON_FIX_ALL_THREATS_BUTTON_CLICKED_PARAM_POSITION),
                it.getArgument(ON_THREAT_ITEM_CLICKED_PARAM_POSITION)
            )
        }
        whenever(scanStore.getScanStateForSite(site)).thenReturn(fakeScanStateModel)
        whenever(fetchFixThreatsStatusUseCase.fetchFixThreatsStatus(any(), any(), any())).thenReturn(
            flowOf(FetchFixThreatsState.Complete)
        )
    }

    @Test
    fun `when vm starts, fetch scan state is triggered`() = test {
        viewModel.start(site)

        verify(fetchScanStateUseCase).fetchScanState(site)
    }

    @Test
    fun `given fixable threats present in db, when vm starts, fetch fix threats status is triggered`() =
        test {
            val scanStateModelWithFixableThreats = fakeScanStateModel
                .copy(threats = listOf(ThreatTestData.fixableThreatInCurrentStatus))
            whenever(scanStore.getScanStateForSite(site)).thenReturn(scanStateModelWithFixableThreats)

            viewModel.start(site)

            verify(fetchFixThreatsStatusUseCase).fetchFixThreatsStatus(any(), any(), any())
        }

    @Test
    fun `when scan state is fetched successfully, then ui is updated with content`() = test {
        val uiStates = init().uiStates

        assertThat(uiStates.last()).isInstanceOf(Content::class.java)
    }

    @Test
    fun `when threat item is clicked, then app navigates to threat details`() = test {
        val observers = init()

        (observers.uiStates.last() as Content).items.filterIsInstance<ThreatItemState>().first().onClick.invoke()

        assertThat(observers.navigation.last().peekContent()).isInstanceOf(ShowThreatDetails::class.java)
    }

    @Test
    fun `when scan button is clicked, then start scan is triggered`() = test {
        whenever(startScanUseCase.startScan(any())).thenReturn(flowOf(ScanningStateUpdatedInDb(fakeScanStateModel)))
        val uiStates = init().uiStates

        (uiStates.last() as Content).items.filterIsInstance<ActionButtonState>().first().onClick.invoke()

        verify(startScanUseCase).startScan(site)
    }

    @Test
    fun `when scan button is clicked, then content updated on scan optimistic start (scanning state updated in db)`() =
        test {
            whenever(scanStore.getScanStateForSite(site)).thenReturn(null)
            whenever(startScanUseCase.startScan(any()))
                .thenReturn(flowOf(ScanningStateUpdatedInDb(fakeScanStateModel)))
            val uiStates = init().uiStates

            (uiStates.last() as Content).items.filterIsInstance<ActionButtonState>().first().onClick.invoke()

            assertThat(uiStates.filterIsInstance<Content>()).size().isEqualTo(2)
        }

    @Test
    fun `given scan starts with success, when scan button is clicked, then scan state is fetched after delay`() = test {
        whenever(fetchScanStateUseCase.fetchScanState(site = site, startWithDelay = true))
            .thenReturn(flowOf(Success(fakeScanStateModel)))
        whenever(startScanUseCase.startScan(any())).thenReturn(flowOf(StartScanState.Success))
        val uiStates = init().uiStates

        (uiStates.last() as Content).items.filterIsInstance<ActionButtonState>().first().onClick.invoke()

        verify(fetchScanStateUseCase).fetchScanState(site = site, startWithDelay = true)
    }

    @Test
    fun `when fix all threats button is clicked, then fix threats confirmation dialog action is triggered`() =
        test {
            val observers = init()

            (observers.uiStates.last() as Content).items.filterIsInstance<ActionButtonState>().last().onClick.invoke()

            val fixThreatsDialogAction = observers.navigation.last().peekContent()
            assertThat(fixThreatsDialogAction).isInstanceOf(OpenFixThreatsConfirmationDialog::class.java)
        }

    @Test
    fun `when fix threats confirmation dialog action is triggered, then fix threats confirmation dialog is shown`() =
        test {
            val scanStateModelWithFixableThreats = fakeScanStateModel
                .copy(threats = listOf(ThreatTestData.fixableThreatInCurrentStatus))
            whenever(fetchScanStateUseCase.fetchScanState(site))
                .thenReturn(flowOf(Success(scanStateModelWithFixableThreats)))
            val observers = init()

            (observers.uiStates.last() as Content).items.filterIsInstance<ActionButtonState>().last().onClick.invoke()

            val confirmationDialog = observers.navigation.last().peekContent() as OpenFixThreatsConfirmationDialog
            with(confirmationDialog) {
                assertThat(title).isEqualTo(UiStringRes(R.string.threat_fix_all_warning_title))
                assertThat(message).isEqualTo(
                    UiStringResWithParams(
                        R.string.threat_fix_all_warning_message,
                        listOf(UiStringText("1"))
                    )
                )
                assertThat(positiveButtonLabel).isEqualTo(R.string.dialog_button_ok)
                assertThat(negativeButtonLabel).isEqualTo(R.string.dialog_button_cancel)
            }
        }

    @Test
    fun `given no network, when fix threats is triggered, then network error message is shown`() = test {
        whenever(fixThreatsUseCase.fixThreats(any(), any()))
            .thenReturn(FixThreatsState.Failure.NetworkUnavailable)
        val observers = init()

        triggerFixThreatsAction(observers)

        val snackBarMsg = observers.snackBarMsgs.last().peekContent()
        assertThat(snackBarMsg).isEqualTo(SnackbarMessageHolder(UiStringRes(R.string.error_generic_network)))
    }

    @Test
<<<<<<< HEAD
=======
    fun `given success response, when fix threats is triggered, then fix started message is shown`() = test {
        whenever(fetchFixThreatsStatusUseCase.fetchFixThreatsStatus(any(), any())).thenReturn(
            flowOf(FetchFixThreatsState.Complete)
        )
        whenever(fixThreatsUseCase.fixThreats(any(), any())).thenReturn(FixThreatsState.Success)
        val observers = init()

        triggerFixThreatsAction(observers)

        val snackBarMsg = observers.snackBarMsgs.first().peekContent()
        assertThat(snackBarMsg).isEqualTo(SnackbarMessageHolder(UiStringRes(R.string.threat_fix_all_started_message)))
    }

    @Test
>>>>>>> bd5d4a28
    fun `given invalid response, when fix threats action is triggered, then fix threats error message is shown`() =
        test {
            whenever(fixThreatsUseCase.fixThreats(any(), any()))
                .thenReturn(FixThreatsState.Failure.RemoteRequestFailure)
            val observers = init()

            triggerFixThreatsAction(observers)

            val snackBarMsg = observers.snackBarMsgs.last().peekContent()
            assertThat(snackBarMsg).isEqualTo(SnackbarMessageHolder(UiStringRes(R.string.threat_fix_all_error_message)))
        }

    @Test
    fun `when ok button on fix threats action confirmation dialog is clicked, then action buttons are disabled`() =
        test {
            val observers = init()

            triggerFixThreatsAction(observers)

            val contentItems = (observers.uiStates.last() as Content).items
            val disabledActionButtons = contentItems.filterIsInstance<ActionButtonState>().map { !it.isEnabled }
            assertThat(disabledActionButtons.size).isEqualTo(2)
        }

    @Test
    fun `given invalid response, when fix threats action is triggered, then action buttons are enabled`() = test {
        whenever(fixThreatsUseCase.fixThreats(any(), any())).thenReturn(FixThreatsState.Failure.RemoteRequestFailure)
        val observers = init()

        triggerFixThreatsAction(observers)

        val contentItems = (observers.uiStates.last() as Content).items
        val enabledActionButtons = contentItems.filterIsInstance<ActionButtonState>().map { it.isEnabled }
        assertThat(enabledActionButtons.size).isEqualTo(2)
    }

    @Test
    fun `given threats are fixed, when threats fix status is checked, then success message is shown`() =
        test {
            whenever(fetchFixThreatsStatusUseCase.fetchFixThreatsStatus(any(), any())).thenReturn(
                flowOf(FetchFixThreatsState.Complete)
            )
            val observers = init()

            fetchFixThreatsStatus(observers)

            val snackBarMsg = observers.snackBarMsgs.last().peekContent()
            assertThat(snackBarMsg).isEqualTo(
                SnackbarMessageHolder(UiStringRes(R.string.threat_fix_all_status_success_message))
            )
        }

    @Test
    fun `given no network, when threats fix status is checked, then network error message is shown`() = test {
        whenever(fetchFixThreatsStatusUseCase.fetchFixThreatsStatus(any(), any())).thenReturn(
            flowOf(FetchFixThreatsState.Failure.NetworkUnavailable)
        )
        val observers = init()

        fetchFixThreatsStatus(observers)

        val snackBarMsg = observers.snackBarMsgs.last().peekContent()
        assertThat(snackBarMsg).isEqualTo(SnackbarMessageHolder(UiStringRes(R.string.error_generic_network)))
    }

    @Test
    fun `given server is unavailable, when threats fix status is checked, then error message is shown`() = test {
        whenever(fetchFixThreatsStatusUseCase.fetchFixThreatsStatus(any(), any())).thenReturn(
            flowOf(FetchFixThreatsState.Failure.RemoteRequestFailure)
        )
        val observers = init()

        fetchFixThreatsStatus(observers)

        val snackBarMsg = observers.snackBarMsgs.last().peekContent()
        assertThat(snackBarMsg).isEqualTo(
            SnackbarMessageHolder(UiStringRes(R.string.threat_fix_all_status_error_message))
        )
    }

    @Test
    fun `given threats fixing fails, when threats fix status checked, then fix threats error message shown`() =
        test {
            whenever(fixThreatsUseCase.fixThreats(any(), any())).thenReturn(FixThreatsState.Success)
<<<<<<< HEAD
            whenever(fetchFixThreatsStatusUseCase.fetchFixThreatsStatus(any(), any(), any())).thenReturn(
                flowOf(FetchFixThreatsState.Failure.FixFailure(containsOnlyErrors = true))
=======
            whenever(fetchFixThreatsStatusUseCase.fetchFixThreatsStatus(any(), any())).thenReturn(
                flowOf(FetchFixThreatsState.Failure.FixFailure)
>>>>>>> bd5d4a28
            )
            val observers = init()

            triggerFixThreatsAction(observers)

            val snackBarMsg = observers.snackBarMsgs.last().peekContent()
            assertThat(snackBarMsg).isEqualTo(
                SnackbarMessageHolder(UiStringRes(R.string.threat_fix_all_status_error_message))
            )
        }

    @Test
    fun `given some threats not fixed, when threats fix status checked, then scan state is re-fetched`() =
        test {
            whenever(fetchScanStateUseCase.fetchScanState(site)).thenReturn(flowOf(Success(mock())))
            whenever(fixThreatsUseCase.fixThreats(any(), any())).thenReturn(FixThreatsState.Success)
            whenever(fetchFixThreatsStatusUseCase.fetchFixThreatsStatus(any(), any(), any())).thenReturn(
                flowOf(FetchFixThreatsState.Failure.FixFailure(containsOnlyErrors = false))
            )
            val observers = init()

            triggerFixThreatsAction(observers)

            verify(fetchScanStateUseCase, times(2)).fetchScanState(site = site)
        }

    @Test
    fun `given threats are fixing, when threats fix status is checked, then an indeterminate progress bar is shown`() =
        test {
            whenever(fetchFixThreatsStatusUseCase.fetchFixThreatsStatus(any(), any())).thenReturn(
                flowOf(FetchFixThreatsState.InProgress(mock()))
            )
            val observers = init()

            fetchFixThreatsStatus(observers)

            val indeterminateProgressBars = (observers.uiStates.last() as Content).items
                .filterIsInstance<ProgressState>()
                .filter { it.isIndeterminate && it.isVisible }

            assertThat(indeterminateProgressBars.isNotEmpty()).isTrue
        }

    @Test
    fun `given threats not fixing, when threats fix status is checked, then indeterminate progress bar is not shown`() =
        test {
            whenever(fetchFixThreatsStatusUseCase.fetchFixThreatsStatus(any(), any())).thenReturn(
                flowOf(FetchFixThreatsState.Complete)
            )
            val observers = init()

            fetchFixThreatsStatus(observers)

            val indeterminateProgressBars = (observers.uiStates.last() as Content).items
                .filterIsInstance<ProgressState>()
                .filter { it.isIndeterminate && it.isVisible }

            assertThat(indeterminateProgressBars.isEmpty()).isTrue
        }

    @Test
    fun `given activity result fix threat status data, when fix status is requested, then fix status is fetched`() =
        test {
<<<<<<< HEAD
=======
            whenever(fetchFixThreatsStatusUseCase.fetchFixThreatsStatus(any(), any())).thenReturn(
                flowOf(FetchFixThreatsState.Complete)
            )
>>>>>>> bd5d4a28
            whenever(site.siteId).thenReturn(1L)
            viewModel.start(site)

            viewModel.onFixStateRequested(threatId = 11L)

            verify(fetchFixThreatsStatusUseCase).fetchFixThreatsStatus(
                remoteSiteId = 1L,
                fixableThreatIds = listOf(11L)
            )
        }

    @Test
    fun `given activity result request scan state data, when scan state is requested, then snackbar msg is shown`() =
        test {
            val observers = init()

            viewModel.onScanStateRequestedWithMessage(R.string.threat_ignore_success_message)

            val snackBarMsg = observers.snackBarMsgs.last().peekContent()
            assertThat(snackBarMsg)
                .isEqualTo(SnackbarMessageHolder(UiStringRes(R.string.threat_ignore_success_message)))
        }

    @Test
    fun `given activity result request scan state data, when scan state is requested, then scan state is fetched`() =
        test {
            viewModel.start(site)

            viewModel.onScanStateRequestedWithMessage(R.string.threat_ignore_success_message)

            verify(fetchScanStateUseCase, times(2)).fetchScanState(site)
        }

    private fun triggerFixThreatsAction(observers: Observers) {
        (observers.uiStates.last() as Content).items.filterIsInstance<ActionButtonState>().last().onClick.invoke()
        (observers.navigation.last().peekContent() as OpenFixThreatsConfirmationDialog).okButtonAction.invoke()
    }

    private suspend fun fetchFixThreatsStatus(observers: Observers) {
        whenever(fixThreatsUseCase.fixThreats(any(), any())).thenReturn(FixThreatsState.Success)
        triggerFixThreatsAction(observers)
    }

    private fun createDummyScanStateListItems(
        onStartScanButtonClicked: (() -> Unit),
        onFixAllButtonClicked: (() -> Unit),
        onThreatItemClicked: (Long) -> Unit
    ) = listOf(
        ActionButtonState(
            text = fakeUiStringText,
            contentDescription = fakeUiStringText,
            isSecondary = false,
            onClick = onStartScanButtonClicked
        ),
        ActionButtonState(
            text = fakeUiStringText,
            contentDescription = fakeUiStringText,
            isSecondary = true,
            onClick = onFixAllButtonClicked
        ),
        ProgressState(
            progress = 0,
            progressLabel = fakeUiStringText,
            isIndeterminate = true,
            isVisible = false
        ),
        ThreatItemState(
            threatId = fakeThreatId,
            isFixable = true,
            header = fakeUiStringText,
            subHeader = fakeUiStringText,
            icon = fakeIconId,
            iconBackground = fakeIconBackgroundId
        ) { onThreatItemClicked(fakeThreatId) }
    )

    private fun init(): Observers {
        val uiStates = mutableListOf<UiState>()
        viewModel.uiState.observeForever {
            uiStates.add(it)
        }
        val snackbarMsgs = mutableListOf<Event<SnackbarMessageHolder>>()
        viewModel.snackbarEvents.observeForever {
            snackbarMsgs.add(it)
        }
        val navigation = mutableListOf<Event<ScanNavigationEvents>>()
        viewModel.navigationEvents.observeForever {
            navigation.add(it)
        }

        viewModel.start(site)

        return Observers(uiStates, snackbarMsgs, navigation)
    }

    private data class Observers(
        val uiStates: List<UiState>,
        val snackBarMsgs: List<Event<SnackbarMessageHolder>>,
        val navigation: List<Event<ScanNavigationEvents>>
    )
}<|MERGE_RESOLUTION|>--- conflicted
+++ resolved
@@ -83,7 +83,7 @@
             )
         }
         whenever(scanStore.getScanStateForSite(site)).thenReturn(fakeScanStateModel)
-        whenever(fetchFixThreatsStatusUseCase.fetchFixThreatsStatus(any(), any(), any())).thenReturn(
+        whenever(fetchFixThreatsStatusUseCase.fetchFixThreatsStatus(any(), any())).thenReturn(
             flowOf(FetchFixThreatsState.Complete)
         )
     }
@@ -163,7 +163,8 @@
         test {
             val observers = init()
 
-            (observers.uiStates.last() as Content).items.filterIsInstance<ActionButtonState>().last().onClick.invoke()
+            (observers.uiStates.last() as Content).items.filterIsInstance<ActionButtonState>()
+                .last().onClick.invoke()
 
             val fixThreatsDialogAction = observers.navigation.last().peekContent()
             assertThat(fixThreatsDialogAction).isInstanceOf(OpenFixThreatsConfirmationDialog::class.java)
@@ -178,7 +179,8 @@
                 .thenReturn(flowOf(Success(scanStateModelWithFixableThreats)))
             val observers = init()
 
-            (observers.uiStates.last() as Content).items.filterIsInstance<ActionButtonState>().last().onClick.invoke()
+            (observers.uiStates.last() as Content).items.filterIsInstance<ActionButtonState>()
+                .last().onClick.invoke()
 
             val confirmationDialog = observers.navigation.last().peekContent() as OpenFixThreatsConfirmationDialog
             with(confirmationDialog) {
@@ -207,23 +209,6 @@
     }
 
     @Test
-<<<<<<< HEAD
-=======
-    fun `given success response, when fix threats is triggered, then fix started message is shown`() = test {
-        whenever(fetchFixThreatsStatusUseCase.fetchFixThreatsStatus(any(), any())).thenReturn(
-            flowOf(FetchFixThreatsState.Complete)
-        )
-        whenever(fixThreatsUseCase.fixThreats(any(), any())).thenReturn(FixThreatsState.Success)
-        val observers = init()
-
-        triggerFixThreatsAction(observers)
-
-        val snackBarMsg = observers.snackBarMsgs.first().peekContent()
-        assertThat(snackBarMsg).isEqualTo(SnackbarMessageHolder(UiStringRes(R.string.threat_fix_all_started_message)))
-    }
-
-    @Test
->>>>>>> bd5d4a28
     fun `given invalid response, when fix threats action is triggered, then fix threats error message is shown`() =
         test {
             whenever(fixThreatsUseCase.fixThreats(any(), any()))
@@ -308,13 +293,8 @@
     fun `given threats fixing fails, when threats fix status checked, then fix threats error message shown`() =
         test {
             whenever(fixThreatsUseCase.fixThreats(any(), any())).thenReturn(FixThreatsState.Success)
-<<<<<<< HEAD
-            whenever(fetchFixThreatsStatusUseCase.fetchFixThreatsStatus(any(), any(), any())).thenReturn(
+            whenever(fetchFixThreatsStatusUseCase.fetchFixThreatsStatus(any(), any())).thenReturn(
                 flowOf(FetchFixThreatsState.Failure.FixFailure(containsOnlyErrors = true))
-=======
-            whenever(fetchFixThreatsStatusUseCase.fetchFixThreatsStatus(any(), any())).thenReturn(
-                flowOf(FetchFixThreatsState.Failure.FixFailure)
->>>>>>> bd5d4a28
             )
             val observers = init()
 
@@ -331,7 +311,7 @@
         test {
             whenever(fetchScanStateUseCase.fetchScanState(site)).thenReturn(flowOf(Success(mock())))
             whenever(fixThreatsUseCase.fixThreats(any(), any())).thenReturn(FixThreatsState.Success)
-            whenever(fetchFixThreatsStatusUseCase.fetchFixThreatsStatus(any(), any(), any())).thenReturn(
+            whenever(fetchFixThreatsStatusUseCase.fetchFixThreatsStatus(any(), any())).thenReturn(
                 flowOf(FetchFixThreatsState.Failure.FixFailure(containsOnlyErrors = false))
             )
             val observers = init()
@@ -378,12 +358,6 @@
     @Test
     fun `given activity result fix threat status data, when fix status is requested, then fix status is fetched`() =
         test {
-<<<<<<< HEAD
-=======
-            whenever(fetchFixThreatsStatusUseCase.fetchFixThreatsStatus(any(), any())).thenReturn(
-                flowOf(FetchFixThreatsState.Complete)
-            )
->>>>>>> bd5d4a28
             whenever(site.siteId).thenReturn(1L)
             viewModel.start(site)
 
