--- conflicted
+++ resolved
@@ -25,10 +25,6 @@
 import org.wordpress.android.ui.sitecreation.segments.NewSiteCreationSegmentsViewModel.UiState
 import org.wordpress.android.ui.sitecreation.usecases.FetchSegmentsUseCase
 
-<<<<<<< HEAD
-private const val FIRST_MODEL_SEGMENT_ID = 1L
-
-=======
 private const val FIRST_MODEL_TITLE = "first_title"
 private const val FIRST_MODEL_SUBTITLE = "first_subtitle"
 private const val FIRST_MODEL_ICON_URL = "http://first_url.com"
@@ -97,7 +93,6 @@
 private val FIRST_AND_SECOND_MODEL_EVENT = OnSegmentsFetched(listOf(FIRST_MODEL, SECOND_MODEL))
 private val ERROR_EVENT = OnSegmentsFetched(emptyList(), FetchSegmentsError(GENERIC_ERROR, ERROR_MESSAGE))
 
->>>>>>> 60736546
 @RunWith(MockitoJUnitRunner::class)
 class NewSiteCreationSegmentsViewModelTest {
     @Rule
@@ -105,59 +100,6 @@
 
     @Mock lateinit var dispatcher: Dispatcher
     @Mock lateinit var fetchSegmentsUseCase: FetchSegmentsUseCase
-<<<<<<< HEAD
-    private val firstModel =
-            VerticalSegmentModel(
-                    "dummyTitle",
-                    "dummySubtitle",
-                    "http://dummy.com",
-                    "ffffff",
-                    FIRST_MODEL_SEGMENT_ID
-            )
-    private val secondModel =
-            VerticalSegmentModel(
-                    "dummyTitle",
-                    "dummySubtitle",
-                    "http://dummy.com",
-                    "ffffff",
-                    456
-            )
-
-    private val progressState = UiState(false, true, listOf(HeaderUiState, ProgressUiState))
-    private val errorState = UiState(true, false, emptyList())
-    private val headerAndFirstItemState = UiState(
-            false, true,
-            listOf(
-                    HeaderUiState,
-                    SegmentUiState(
-                            firstModel.segmentId,
-                            firstModel.title,
-                            firstModel.subtitle,
-                            firstModel.iconUrl,
-                            false
-                    )
-            )
-    )
-    private val headerAndSecondItemState = UiState(
-            false, true,
-            listOf(
-                    HeaderUiState,
-                    SegmentUiState(
-                            secondModel.segmentId,
-                            secondModel.title,
-                            secondModel.subtitle,
-                            secondModel.iconUrl,
-                            false
-                    )
-            )
-    )
-
-    private val firstModelEvent = OnSegmentsFetched(listOf(firstModel))
-    private val secondModelEvent = OnSegmentsFetched(listOf(secondModel))
-    private val firstAndSecondModelEvent = OnSegmentsFetched(listOf(firstModel, secondModel))
-    private val errorEvent = OnSegmentsFetched(emptyList(), FetchSegmentsError(GENERIC_ERROR, "dummyError"))
-=======
->>>>>>> 60736546
 
     private lateinit var viewModel: NewSiteCreationSegmentsViewModel
 
@@ -173,10 +115,7 @@
                 Dispatchers.Unconfined
         )
         viewModel.uiState.observeForever(uiStateObserver)
-<<<<<<< HEAD
         viewModel.segmentSelected.observeForever(segmentSelectedObserver)
-=======
->>>>>>> 60736546
     }
 
     @Test
@@ -251,7 +190,7 @@
 
     @Test
     fun verifyOnSegmentSelectedIsPropagated() = test {
-        whenever(fetchSegmentsUseCase.fetchCategories()).thenReturn(firstModelEvent)
+        whenever(fetchSegmentsUseCase.fetchCategories()).thenReturn(FIRST_MODEL_EVENT)
         viewModel.start()
         (viewModel.uiState.value!!.items[1] as SegmentUiState).onItemTapped!!.invoke()
         inOrder(segmentSelectedObserver).apply {
