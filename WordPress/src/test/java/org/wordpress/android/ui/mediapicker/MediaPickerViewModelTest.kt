package org.wordpress.android.ui.mediapicker

import android.content.Context
import com.nhaarman.mockitokotlin2.any
import com.nhaarman.mockitokotlin2.eq
import com.nhaarman.mockitokotlin2.isNull
import com.nhaarman.mockitokotlin2.verify
import com.nhaarman.mockitokotlin2.whenever
import kotlinx.coroutines.InternalCoroutinesApi
import kotlinx.coroutines.flow.flow
import org.assertj.core.api.Assertions.assertThat
import org.junit.Before
import org.junit.Test
import org.mockito.Mock
import org.wordpress.android.BaseUnitTest
import org.wordpress.android.R
import org.wordpress.android.TEST_DISPATCHER
import org.wordpress.android.analytics.AnalyticsTracker.Stat.MEDIA_PICKER_PREVIEW_OPENED
import org.wordpress.android.fluxc.model.SiteModel
import org.wordpress.android.test
import org.wordpress.android.ui.mediapicker.MediaLoader.DomainModel
import org.wordpress.android.ui.mediapicker.MediaPickerFragment.MediaPickerIcon.ANDROID_CHOOSE_FILE
import org.wordpress.android.ui.mediapicker.MediaPickerFragment.MediaPickerIcon.ANDROID_CHOOSE_PHOTO
import org.wordpress.android.ui.mediapicker.MediaPickerFragment.MediaPickerIcon.ANDROID_CHOOSE_PHOTO_OR_VIDEO
import org.wordpress.android.ui.mediapicker.MediaPickerFragment.MediaPickerIcon.ANDROID_CHOOSE_VIDEO
import org.wordpress.android.ui.mediapicker.MediaPickerSetup.DataSource.DEVICE
import org.wordpress.android.ui.mediapicker.MediaPickerViewModel.ActionModeUiModel
import org.wordpress.android.ui.mediapicker.MediaPickerViewModel.FabUiModel
import org.wordpress.android.ui.mediapicker.MediaPickerViewModel.MediaPickerUiState
import org.wordpress.android.ui.mediapicker.MediaPickerViewModel.PhotoListUiModel
import org.wordpress.android.ui.mediapicker.MediaPickerViewModel.SoftAskViewUiModel
import org.wordpress.android.ui.mediapicker.MediaPickerViewModel.IconClickEvent
import org.wordpress.android.ui.mediapicker.MediaPickerViewModel.SearchUiModel
import org.wordpress.android.ui.mediapicker.MediaType.AUDIO
import org.wordpress.android.ui.mediapicker.MediaType.DOCUMENT
import org.wordpress.android.ui.mediapicker.MediaType.IMAGE
import org.wordpress.android.ui.mediapicker.MediaType.VIDEO
import org.wordpress.android.ui.photopicker.PermissionsHandler
import org.wordpress.android.ui.utils.UiString
import org.wordpress.android.ui.utils.UiString.UiStringRes
import org.wordpress.android.ui.utils.UiString.UiStringText
import org.wordpress.android.util.LocaleManagerWrapper
import org.wordpress.android.util.MediaUtilsWrapper
import org.wordpress.android.util.UriWrapper
import org.wordpress.android.util.analytics.AnalyticsTrackerWrapper
import org.wordpress.android.util.analytics.AnalyticsUtilsWrapper
import org.wordpress.android.viewmodel.Event
import org.wordpress.android.viewmodel.ResourceProvider
import java.util.Locale

class MediaPickerViewModelTest : BaseUnitTest() {
    @Mock lateinit var mediaLoaderFactory: MediaLoaderFactory
    @Mock lateinit var mediaLoader: MediaLoader
    @Mock lateinit var analyticsUtilsWrapper: AnalyticsUtilsWrapper
    @Mock lateinit var analyticsTrackerWrapper: AnalyticsTrackerWrapper
    @Mock lateinit var uriWrapper1: UriWrapper
    @Mock lateinit var uriWrapper2: UriWrapper
    @Mock lateinit var permissionsHandler: PermissionsHandler
    @Mock lateinit var context: Context
    @Mock lateinit var localeManagerWrapper: LocaleManagerWrapper
    @Mock lateinit var mediaUtilsWrapper: MediaUtilsWrapper
    @Mock lateinit var resourceProvider: ResourceProvider
    private lateinit var viewModel: MediaPickerViewModel
    private var uiStates = mutableListOf<MediaPickerUiState>()
    private var navigateEvents = mutableListOf<Event<UriWrapper>>()
    private val singleSelectMediaPickerSetup = MediaPickerSetup(DEVICE, false, setOf(IMAGE), false)
    private val multiSelectMediaPickerSetup = MediaPickerSetup(DEVICE, true, setOf(IMAGE, VIDEO), false)
    private val singleSelectVideoPickerSetup = MediaPickerSetup(DEVICE, false, setOf(VIDEO), false)
    private val multiSelectFilePickerSetup = MediaPickerSetup(DEVICE, true, setOf(IMAGE, VIDEO, AUDIO, DOCUMENT), false)
    private val site = SiteModel()
    private lateinit var firstItem: MediaItem
    private lateinit var secondItem: MediaItem
    private lateinit var videoItem: MediaItem
    private lateinit var audioItem: MediaItem
    private lateinit var documentItem: MediaItem

    @InternalCoroutinesApi
    @Before
    fun setUp() {
        viewModel = MediaPickerViewModel(
                TEST_DISPATCHER,
                TEST_DISPATCHER,
                mediaLoaderFactory,
                analyticsUtilsWrapper,
                analyticsTrackerWrapper,
                permissionsHandler,
                context,
                localeManagerWrapper,
                mediaUtilsWrapper,
                resourceProvider
        )
        uiStates.clear()
        firstItem = MediaItem(uriWrapper1, "item1", IMAGE, "image/jpg", 1)
        secondItem = MediaItem(uriWrapper2, "item2", IMAGE, "image/png", 2)
        videoItem = MediaItem(uriWrapper1, "item3", VIDEO, "video/mpeg", 3)
        audioItem = MediaItem(uriWrapper2, "item4", AUDIO, "audio/mp3", 4)
        documentItem = MediaItem(uriWrapper2, "item5", DOCUMENT, "application/pdf", 5)
        whenever(mediaUtilsWrapper.getExtensionForMimeType("image/jpg")).thenReturn("jpg")
        whenever(mediaUtilsWrapper.getExtensionForMimeType("image/png")).thenReturn("png")
        whenever(mediaUtilsWrapper.getExtensionForMimeType("audio/mp3")).thenReturn("mp3")
        whenever(mediaUtilsWrapper.getExtensionForMimeType("video/mpeg")).thenReturn("mpg")
        whenever(mediaUtilsWrapper.getExtensionForMimeType("application/pdf")).thenReturn("pdf")
        whenever(localeManagerWrapper.getLocale()).thenReturn(Locale.US)
    }

    @Test
    fun `loads data on refresh`() = test {
        setupViewModel(listOf(firstItem), singleSelectMediaPickerSetup)

        viewModel.refreshData(false)

        assertThat(uiStates).hasSize(2)
        assertDataList(singleSelectMediaPickerSetup, selectedItems = listOf(), domainItems = listOf(firstItem))
        assertActionModeHidden()
    }

    @Test
    fun `selects single item with single selection available`() = test {
        setupViewModel(listOf(firstItem, secondItem), singleSelectMediaPickerSetup)

        viewModel.refreshData(false)

        assertThat(uiStates).hasSize(2)
        assertDataList(
                singleSelectMediaPickerSetup,
                selectedItems = listOf(),
                domainItems = listOf(firstItem, secondItem)
        )
        assertActionModeHidden()

        selectItem(0)

        assertThat(uiStates).hasSize(3)
        assertDataList(
                singleSelectMediaPickerSetup,
                selectedItems = listOf(firstItem),
                domainItems = listOf(firstItem, secondItem)
        )
        assertActionModeVisible(UiStringRes(R.string.photo_picker_use_photo))
    }

    @Test
    fun `clears selection`() = test {
        setupViewModel(listOf(firstItem, secondItem), singleSelectMediaPickerSetup)

        viewModel.refreshData(false)

        selectItem(0)

        viewModel.clearSelection()

        assertThat(uiStates).hasSize(4)

        assertDataList(
                singleSelectMediaPickerSetup,
                selectedItems = listOf(),
                domainItems = listOf(firstItem, secondItem)
        )
    }

    @Test
    fun `unselects first item when second item selected with single selection available`() = test {
        setupViewModel(listOf(firstItem, secondItem), singleSelectMediaPickerSetup)

        viewModel.refreshData(false)

        assertDataList(
                singleSelectMediaPickerSetup,
                selectedItems = listOf(),
                domainItems = listOf(firstItem, secondItem)
        )
        selectItem(0)

        assertDataList(
                singleSelectMediaPickerSetup,
                selectedItems = listOf(firstItem),
                domainItems = listOf(firstItem, secondItem)
        )
        selectItem(1)

        assertDataList(
                singleSelectMediaPickerSetup,
                selectedItems = listOf(secondItem),
                domainItems = listOf(firstItem, secondItem)
        )
    }

    @Test
    fun `selects two items with multi selection available`() = test {
        whenever(resourceProvider.getString(R.string.cab_selected)).thenReturn("%d selected")
        setupViewModel(listOf(firstItem, secondItem), multiSelectMediaPickerSetup)

        viewModel.refreshData(false)

        assertDataList(
                multiSelectMediaPickerSetup,
                selectedItems = listOf(),
                domainItems = listOf(firstItem, secondItem)
        )
        selectItem(1)

        assertDataList(
                multiSelectMediaPickerSetup,
                selectedItems = listOf(secondItem),
                domainItems = listOf(firstItem, secondItem)
        )
        selectItem(0)

        assertDataList(
                multiSelectMediaPickerSetup,
                selectedItems = listOf(secondItem, firstItem),
                domainItems = listOf(firstItem, secondItem)
        )

        selectItem(1)

        assertDataList(
                multiSelectMediaPickerSetup,
                selectedItems = listOf(firstItem),
                domainItems = listOf(firstItem, secondItem)
        )
    }

    @Test
    fun `navigates to preview on item click`() = test {
        setupViewModel(listOf(firstItem, secondItem), singleSelectMediaPickerSetup)
        whenever(
                analyticsUtilsWrapper.getMediaProperties(
                        eq(firstItem.type == VIDEO),
                        eq(firstItem.uri),
                        isNull()
                )
        ).thenReturn(
                mutableMapOf()
        )

        viewModel.refreshData(false)

        assertThat(navigateEvents).isEmpty()
        clickItem(0)
        assertThat(navigateEvents).isNotEmpty
        verify(analyticsTrackerWrapper).track(eq(MEDIA_PICKER_PREVIEW_OPENED), any<MutableMap<String, Any>>())
    }

    @Test
    fun `shows soft ask screen when storage permissions are turned off`() = test {
        setupViewModel(listOf(), singleSelectMediaPickerSetup, hasStoragePermissions = false)
        whenever(resourceProvider.getString(R.string.app_name)).thenReturn("WordPress")
        whenever(resourceProvider.getString(R.string.photo_picker_soft_ask_label)).thenReturn("Soft ask label")

        viewModel.checkStoragePermission(isAlwaysDenied = false)

        assertThat(uiStates).hasSize(3)

        assertSoftAskUiModelVisible()
    }

    @Test
    fun `action mode title is Use Photo when photo browser type`() = test {
        setupViewModel(listOf(firstItem, secondItem), MediaPickerSetup(DEVICE, false, setOf(IMAGE), false))

        viewModel.refreshData(false)

        selectItem(0)

        assertActionModeVisible(UiStringRes(R.string.photo_picker_use_photo))
    }

    @Test
    fun `action mode title is Use Video when video browser type`() = test {
        setupViewModel(listOf(firstItem, secondItem), MediaPickerSetup(DEVICE, false, setOf(VIDEO), false))

        viewModel.refreshData(false)

        selectItem(0)

        assertActionModeVisible(UiStringRes(R.string.photo_picker_use_video), showEditAction = false)
    }

    @Test
    fun `action mode title is Use Media when image and video browser type`() = test {
        setupViewModel(listOf(firstItem, secondItem), MediaPickerSetup(DEVICE, false, setOf(IMAGE, VIDEO), false))

        viewModel.refreshData(false)

        selectItem(0)

        assertActionModeVisible(UiStringRes(R.string.photo_picker_use_media))
    }

    @Test
    fun `action mode title is Select N items when multi selection available`() = test {
        whenever(resourceProvider.getString(R.string.cab_selected)).thenReturn("%d selected")
        setupViewModel(listOf(firstItem, secondItem), MediaPickerSetup(DEVICE, true, setOf(IMAGE), false))

        viewModel.refreshData(false)

        selectItem(0)
        selectItem(1)

        assertActionModeVisible(UiStringText("2 selected"))
    }

    @Test
    fun `action mode hides edit action when video item selected`() = test {
        whenever(resourceProvider.getString(R.string.cab_selected)).thenReturn("%d selected")
        setupViewModel(listOf(videoItem, secondItem), MediaPickerSetup(DEVICE, true, setOf(IMAGE, VIDEO), false))

        viewModel.refreshData(false)

        selectItem(0)

        assertActionModeVisible(UiStringText("1 selected"), showEditAction = false)
    }

    @Test
    fun `action mode hides edit action when audio item selected`() = test {
        whenever(resourceProvider.getString(R.string.cab_selected)).thenReturn("%d selected")
        setupViewModel(listOf(audioItem, secondItem), MediaPickerSetup(DEVICE, true, setOf(IMAGE, AUDIO), false))

        viewModel.refreshData(false)

        selectItem(0)

        assertActionModeVisible(UiStringText("1 selected"), showEditAction = false)
    }

    @Test
    fun `action mode hides edit action when document item selected`() = test {
        whenever(resourceProvider.getString(R.string.cab_selected)).thenReturn("%d selected")
        setupViewModel(listOf(documentItem, secondItem), MediaPickerSetup(DEVICE, true, setOf(IMAGE, DOCUMENT), false))

        viewModel.refreshData(false)

        selectItem(0)

        assertActionModeVisible(UiStringText("1 selected"), showEditAction = false)
    }

    @Test
    fun `on search expanded updates state`() = test {
        val query = "filter"
        setupViewModel(listOf(firstItem), singleSelectMediaPickerSetup, filter = query)

        viewModel.refreshData(false)

        assertThat(uiStates).hasSize(2)
        assertSearchCollapsed()

        viewModel.onSearchExpanded()

        assertSearchExpanded(query)
    }

    @Test
<<<<<<< HEAD
    fun `System picker opened for photo when allowed types is IMAGE only`() = test {
        setupViewModel(listOf(), singleSelectMediaPickerSetup, true)

        val iconClickEvents = mutableListOf<IconClickEvent>()

        viewModel.onIconClicked.observeForever {
            it.peekContent().let { clickEvent ->
                iconClickEvents.add(clickEvent)
            }
        }

        viewModel.onBrowseForItems()

        assertThat(iconClickEvents).hasSize(1)
        assertThat(iconClickEvents[0].icon).isEqualTo(ANDROID_CHOOSE_PHOTO)
    }

    @Test
    fun `System picker opened for video when allowed types is VIDEO only`() = test {
        setupViewModel(listOf(), singleSelectVideoPickerSetup, true)

        val iconClickEvents = mutableListOf<IconClickEvent>()

        viewModel.onIconClicked.observeForever {
            it.peekContent().let { clickEvent ->
                iconClickEvents.add(clickEvent)
            }
        }

        viewModel.onBrowseForItems()

        assertThat(iconClickEvents).hasSize(1)
        assertThat(iconClickEvents[0].icon).isEqualTo(ANDROID_CHOOSE_VIDEO)
    }

    @Test
    fun `System picker opened for image and video when allowed types is IMAGE and VIDEO`() = test {
        setupViewModel(listOf(), multiSelectMediaPickerSetup, true)

        val iconClickEvents = mutableListOf<IconClickEvent>()

        viewModel.onIconClicked.observeForever {
            it.peekContent().let { clickEvent ->
                iconClickEvents.add(clickEvent)
            }
        }

        viewModel.onBrowseForItems()

        assertThat(iconClickEvents).hasSize(1)
        assertThat(iconClickEvents[0].icon).isEqualTo(ANDROID_CHOOSE_PHOTO_OR_VIDEO)
    }

    @Test
    fun `System picker opened for all supported files when is browser picker`() = test {
        setupViewModel(listOf(), multiSelectFilePickerSetup, true)

        val iconClickEvents = mutableListOf<IconClickEvent>()

        viewModel.onIconClicked.observeForever {
            it.peekContent().let { clickEvent ->
                iconClickEvents.add(clickEvent)
            }
        }

        viewModel.onBrowseForItems()

        assertThat(iconClickEvents).hasSize(1)
        assertThat(iconClickEvents[0].icon).isEqualTo(ANDROID_CHOOSE_FILE)
=======
    fun `camera FAB is shown in stories when no selected items`() = test {
        setupViewModel(listOf(firstItem), MediaPickerSetup(DEVICE, true, setOf(IMAGE, VIDEO), true))
        assertStoriesFabIsVisible()
    }

    @Test
    fun `camera FAB is not shown in stories when selected items`() = test {
        whenever(resourceProvider.getString(R.string.cab_selected)).thenReturn("%d selected")
        setupViewModel(listOf(firstItem), MediaPickerSetup(DEVICE, true, setOf(IMAGE, VIDEO), true))

        selectItem(0)

        assertStoriesFabIsHidden()
    }

    @Test
    fun `camera FAB is not shown when no stories`() = test {
        setupViewModel(listOf(firstItem), MediaPickerSetup(DEVICE, true, setOf(IMAGE, VIDEO), false))

        assertStoriesFabIsHidden()
>>>>>>> 07965e21
    }

    private fun selectItem(position: Int) {
        (uiStates.last().photoListUiModel as PhotoListUiModel.Data).items[position].toggleAction.toggle()
    }

    private fun clickItem(position: Int) {
        (uiStates.last().photoListUiModel as PhotoListUiModel.Data).items[position].clickAction.click()
    }

    private fun assertDataList(
        mediaPickerSetup: MediaPickerSetup,
        selectedItems: List<MediaItem>,
        domainItems: List<MediaItem>
    ) {
        uiStates.last().apply {
            assertThat(this.photoListUiModel).isNotNull()
            (uiStates.last().photoListUiModel as PhotoListUiModel.Data).apply {
                assertThat(this.items).hasSize(domainItems.size)
                domainItems.forEachIndexed { index, photoPickerItem ->
                    val isSelected = selectedItems.any { it.uri == photoPickerItem.uri }
                    assertSelection(
                            position = index,
                            isSelected = isSelected,
                            domainItem = photoPickerItem,
                            selectedOrder = selectedItems.indexOfFirst { it.uri == photoPickerItem.uri },
                            isMultiSelection = mediaPickerSetup.canMultiselect
                    )
                }
            }
        }
        assertThat(viewModel.numSelected()).isEqualTo(selectedItems.size)
        assertThat(viewModel.selectedURIs()).isEqualTo(selectedItems.map { it.uri })
        assertSoftAskUiModelHidden()
    }

    private fun assertSoftAskUiModelVisible() {
        uiStates.last().softAskViewUiModel.let {
            val model = it as SoftAskViewUiModel.Visible
            assertThat(model.allowId).isEqualTo(UiStringRes(R.string.photo_picker_soft_ask_allow))
            assertThat(model.isAlwaysDenied).isEqualTo(false)
            assertThat(model.label).isEqualTo("Soft ask label")
        }
    }

    private fun assertSoftAskUiModelHidden() {
        uiStates.last().softAskViewUiModel.let {
            assertThat(it is SoftAskViewUiModel.Hidden).isTrue()
        }
    }

    private suspend fun setupViewModel(
        domainModel: List<MediaItem>,
        mediaPickerSetup: MediaPickerSetup,
        hasStoragePermissions: Boolean = true,
        filter: String? = null,
        numberOfStates: Int = 2
    ) {
        whenever(permissionsHandler.hasStoragePermission()).thenReturn(hasStoragePermissions)
        whenever(mediaLoaderFactory.build(mediaPickerSetup.dataSource)).thenReturn(mediaLoader)
        whenever(mediaLoader.loadMedia(any())).thenReturn(flow { emit(DomainModel(domainModel, filter = filter)) })
        viewModel.start(listOf(), mediaPickerSetup, null, site)
        viewModel.uiState.observeForever {
            if (it != null) {
                uiStates.add(it)
            }
        }
        viewModel.onNavigateToPreview.observeForever {
            if (it != null) {
                navigateEvents.add(it)
            }
        }
        assertThat(uiStates).hasSize(numberOfStates)
    }

    private fun PhotoListUiModel.Data.assertSelection(
        position: Int,
        isSelected: Boolean,
        isMultiSelection: Boolean = false,
        selectedOrder: Int,
        domainItem: MediaItem
    ) {
        this.items[position].apply {
            assertThat(this.isSelected).isEqualTo(isSelected)
            if (isSelected && isMultiSelection) {
                assertThat(this.selectedOrder).isEqualTo(selectedOrder + 1)
            } else {
                assertThat(this.selectedOrder).isNull()
            }
            assertThat(this.showOrderCounter).isEqualTo(isMultiSelection)
            assertEqualToDomainItem(domainItem)
        }
    }

    private fun MediaPickerUiItem.assertEqualToDomainItem(domainItem: MediaItem) {
        assertThat(this.uri).isEqualTo(domainItem.uri)
        when (domainItem.type) {
            IMAGE -> assertThat(this is MediaPickerUiItem.PhotoItem)
            VIDEO -> assertThat(this is MediaPickerUiItem.VideoItem)
            DOCUMENT, AUDIO -> assertThat(this is MediaPickerUiItem.FileItem)
        }

        assertThat(this.uri).isEqualTo(domainItem.uri)
    }

    private fun assertActionModeHidden() {
        uiStates.last().actionModeUiModel.let { model ->
            assertThat(model is ActionModeUiModel.Hidden).isTrue()
        }
    }

    private fun assertActionModeVisible(title: UiString, showEditAction: Boolean = true) {
        uiStates.last().actionModeUiModel.let {
            val model = it as ActionModeUiModel.Visible
            assertThat(model.actionModeTitle).isEqualTo(title)
            assertThat(model.showEditAction).isEqualTo(showEditAction)
        }
    }

    private fun assertSearchCollapsed() {
        uiStates.last().searchUiModel.let { model ->
            assertThat(model is SearchUiModel.Collapsed).isTrue()
        }
    }

    private fun assertSearchExpanded(filter: String) {
        uiStates.last().searchUiModel.let { model ->
            assertThat(model is SearchUiModel.Expanded).isTrue()
            assertThat((model as SearchUiModel.Expanded).filter).isEqualTo(filter)
        }
    }

    private fun assertStoriesFabIsVisible() {
        uiStates.last().fabUiModel.let { model ->
            assertThat(model is FabUiModel).isTrue()
            assertThat((model as FabUiModel).show).isEqualTo(true)
        }
    }

    private fun assertStoriesFabIsHidden() {
        uiStates.last().fabUiModel.let { model ->
            assertThat(model is FabUiModel).isTrue()
            assertThat((model as FabUiModel).show).isEqualTo(false)
        }
    }
}<|MERGE_RESOLUTION|>--- conflicted
+++ resolved
@@ -353,7 +353,6 @@
     }
 
     @Test
-<<<<<<< HEAD
     fun `System picker opened for photo when allowed types is IMAGE only`() = test {
         setupViewModel(listOf(), singleSelectMediaPickerSetup, true)
 
@@ -423,7 +422,9 @@
 
         assertThat(iconClickEvents).hasSize(1)
         assertThat(iconClickEvents[0].icon).isEqualTo(ANDROID_CHOOSE_FILE)
-=======
+    }
+
+    @Test
     fun `camera FAB is shown in stories when no selected items`() = test {
         setupViewModel(listOf(firstItem), MediaPickerSetup(DEVICE, true, setOf(IMAGE, VIDEO), true))
         assertStoriesFabIsVisible()
@@ -444,7 +445,6 @@
         setupViewModel(listOf(firstItem), MediaPickerSetup(DEVICE, true, setOf(IMAGE, VIDEO), false))
 
         assertStoriesFabIsHidden()
->>>>>>> 07965e21
     }
 
     private fun selectItem(position: Int) {
