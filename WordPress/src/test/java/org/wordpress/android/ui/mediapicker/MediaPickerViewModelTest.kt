package org.wordpress.android.ui.mediapicker

import android.content.Context
import com.nhaarman.mockitokotlin2.any
import com.nhaarman.mockitokotlin2.eq
import com.nhaarman.mockitokotlin2.isNull
import com.nhaarman.mockitokotlin2.verify
import com.nhaarman.mockitokotlin2.whenever
import kotlinx.coroutines.InternalCoroutinesApi
import kotlinx.coroutines.flow.flow
import org.assertj.core.api.Assertions.assertThat
import org.junit.Before
import org.junit.Test
import org.mockito.Mock
import org.wordpress.android.BaseUnitTest
import org.wordpress.android.R
import org.wordpress.android.TEST_DISPATCHER
import org.wordpress.android.analytics.AnalyticsTracker.Stat.MEDIA_PICKER_PREVIEW_OPENED
import org.wordpress.android.fluxc.model.SiteModel
import org.wordpress.android.test
import org.wordpress.android.ui.mediapicker.MediaItem.Identifier
import org.wordpress.android.ui.mediapicker.MediaItem.Identifier.LocalUri
import org.wordpress.android.ui.mediapicker.MediaLoader.DomainModel
import org.wordpress.android.ui.mediapicker.MediaPickerFragment.ChooserContext
import org.wordpress.android.ui.mediapicker.MediaPickerFragment.MediaPickerAction.OpenSystemPicker
import org.wordpress.android.ui.mediapicker.MediaPickerUiItem.FileItem
import org.wordpress.android.ui.mediapicker.MediaPickerUiItem.NextPageLoader
import org.wordpress.android.ui.mediapicker.MediaPickerUiItem.PhotoItem
import org.wordpress.android.ui.mediapicker.MediaPickerUiItem.VideoItem
import org.wordpress.android.ui.mediapicker.MediaPickerSetup.DataSource.DEVICE
import org.wordpress.android.ui.mediapicker.MediaPickerViewModel.ActionModeUiModel
import org.wordpress.android.ui.mediapicker.MediaPickerViewModel.FabUiModel
import org.wordpress.android.ui.mediapicker.MediaPickerViewModel.MediaPickerUiState
import org.wordpress.android.ui.mediapicker.MediaPickerViewModel.PhotoListUiModel.Data
import org.wordpress.android.ui.mediapicker.MediaPickerViewModel.PhotoListUiModel.Empty
import org.wordpress.android.ui.mediapicker.MediaPickerViewModel.PhotoListUiModel.Hidden
import org.wordpress.android.ui.mediapicker.MediaPickerViewModel.SoftAskViewUiModel
import org.wordpress.android.ui.mediapicker.MediaPickerViewModel.IconClickEvent
import org.wordpress.android.ui.mediapicker.MediaPickerViewModel.SearchUiModel
import org.wordpress.android.ui.mediapicker.MediaType.AUDIO
import org.wordpress.android.ui.mediapicker.MediaType.DOCUMENT
import org.wordpress.android.ui.mediapicker.MediaType.IMAGE
import org.wordpress.android.ui.mediapicker.MediaType.VIDEO
import org.wordpress.android.ui.photopicker.PermissionsHandler
import org.wordpress.android.ui.utils.UiString
import org.wordpress.android.ui.utils.UiString.UiStringRes
import org.wordpress.android.ui.utils.UiString.UiStringText
import org.wordpress.android.util.LocaleManagerWrapper
import org.wordpress.android.util.MediaUtilsWrapper
import org.wordpress.android.util.UriWrapper
import org.wordpress.android.util.analytics.AnalyticsTrackerWrapper
import org.wordpress.android.util.analytics.AnalyticsUtilsWrapper
import org.wordpress.android.viewmodel.Event
import org.wordpress.android.viewmodel.ResourceProvider
import java.util.Locale

class MediaPickerViewModelTest : BaseUnitTest() {
    @Mock lateinit var mediaLoaderFactory: MediaLoaderFactory
    @Mock lateinit var mediaLoader: MediaLoader
    @Mock lateinit var analyticsUtilsWrapper: AnalyticsUtilsWrapper
    @Mock lateinit var analyticsTrackerWrapper: AnalyticsTrackerWrapper
    @Mock lateinit var uriWrapper1: UriWrapper
    @Mock lateinit var uriWrapper2: UriWrapper
    @Mock lateinit var permissionsHandler: PermissionsHandler
    @Mock lateinit var context: Context
    @Mock lateinit var localeManagerWrapper: LocaleManagerWrapper
    @Mock lateinit var mediaUtilsWrapper: MediaUtilsWrapper
    @Mock lateinit var resourceProvider: ResourceProvider
    private lateinit var viewModel: MediaPickerViewModel
    private var uiStates = mutableListOf<MediaPickerUiState>()
    private var navigateEvents = mutableListOf<Event<UriWrapper>>()
<<<<<<< HEAD
    private val singleSelectMediaPickerSetup = buildMediaPickerSetup(false, setOf(IMAGE))
    private val multiSelectMediaPickerSetup = buildMediaPickerSetup(true, setOf(IMAGE, VIDEO))
=======
    private val singleSelectMediaPickerSetup = MediaPickerSetup(DEVICE, false, setOf(IMAGE), false)
    private val multiSelectMediaPickerSetup = MediaPickerSetup(DEVICE, true, setOf(IMAGE, VIDEO), false)
    private val singleSelectVideoPickerSetup = MediaPickerSetup(DEVICE, false, setOf(VIDEO), false)
    private val multiSelectFilePickerSetup = MediaPickerSetup(DEVICE, true, setOf(IMAGE, VIDEO, AUDIO, DOCUMENT), false)
>>>>>>> 9a8f2618
    private val site = SiteModel()
    private lateinit var firstItem: MediaItem
    private lateinit var secondItem: MediaItem
    private lateinit var videoItem: MediaItem
    private lateinit var audioItem: MediaItem
    private lateinit var documentItem: MediaItem

    @InternalCoroutinesApi
    @Before
    fun setUp() {
        viewModel = MediaPickerViewModel(
                TEST_DISPATCHER,
                TEST_DISPATCHER,
                mediaLoaderFactory,
                analyticsUtilsWrapper,
                analyticsTrackerWrapper,
                permissionsHandler,
                localeManagerWrapper,
                mediaUtilsWrapper,
                resourceProvider
        )
        uiStates.clear()
        val identifier1 = LocalUri(uriWrapper1)
        val identifier2 = LocalUri(uriWrapper2)
        firstItem = MediaItem(identifier1, "url://item1", "item1", IMAGE, "image/jpg", 1)
        secondItem = MediaItem(identifier2, "url://item2", "item2", IMAGE, "image/png", 2)
        videoItem = MediaItem(identifier1, "url://item3", "item3", VIDEO, "video/mpeg", 3)
        audioItem = MediaItem(identifier2, "url://item4", "item4", AUDIO, "audio/mp3", 4)
        documentItem = MediaItem(identifier2, "url://item5", "item5", DOCUMENT, "application/pdf", 5)
        whenever(mediaUtilsWrapper.getExtensionForMimeType("image/jpg")).thenReturn("jpg")
        whenever(mediaUtilsWrapper.getExtensionForMimeType("image/png")).thenReturn("png")
        whenever(mediaUtilsWrapper.getExtensionForMimeType("audio/mp3")).thenReturn("mp3")
        whenever(mediaUtilsWrapper.getExtensionForMimeType("video/mpeg")).thenReturn("mpg")
        whenever(mediaUtilsWrapper.getExtensionForMimeType("application/pdf")).thenReturn("pdf")
        whenever(localeManagerWrapper.getLocale()).thenReturn(Locale.US)
    }

    @Test
    fun `loads data on refresh`() = test {
        setupViewModel(listOf(firstItem), singleSelectMediaPickerSetup)

        viewModel.refreshData(false)

        assertThat(uiStates).hasSize(2)
        assertDataList(singleSelectMediaPickerSetup, selectedItems = listOf(), domainItems = listOf(firstItem))
        assertActionModeHidden()
    }

    @Test
    fun `adds loading item when source has more data`() = test {
        setupViewModel(listOf(firstItem), singleSelectMediaPickerSetup, hasMore = true)

        viewModel.refreshData(false)

        assertThat(uiStates).hasSize(2)
        assertDataList(
                singleSelectMediaPickerSetup,
                selectedItems = listOf(),
                domainItems = listOf(firstItem),
                showsLoadingItem = true
        )
        assertActionModeHidden()
    }

    @Test
    fun `selects single item with single selection available`() = test {
        setupViewModel(listOf(firstItem, secondItem), singleSelectMediaPickerSetup)

        viewModel.refreshData(false)

        assertThat(uiStates).hasSize(2)
        assertDataList(
                singleSelectMediaPickerSetup,
                selectedItems = listOf(),
                domainItems = listOf(firstItem, secondItem)
        )
        assertActionModeHidden()

        selectItem(0)

        assertThat(uiStates).hasSize(3)
        assertDataList(
                singleSelectMediaPickerSetup,
                selectedItems = listOf(firstItem),
                domainItems = listOf(firstItem, secondItem)
        )
        assertActionModeVisible(UiStringRes(R.string.photo_picker_use_photo))
    }

    @Test
    fun `clears selection`() = test {
        setupViewModel(listOf(firstItem, secondItem), singleSelectMediaPickerSetup)

        viewModel.refreshData(false)

        selectItem(0)

        viewModel.clearSelection()

        assertThat(uiStates).hasSize(4)

        assertDataList(
                singleSelectMediaPickerSetup,
                selectedItems = listOf(),
                domainItems = listOf(firstItem, secondItem)
        )
    }

    @Test
    fun `unselects first item when second item selected with single selection available`() = test {
        setupViewModel(listOf(firstItem, secondItem), singleSelectMediaPickerSetup)

        viewModel.refreshData(false)

        assertDataList(
                singleSelectMediaPickerSetup,
                selectedItems = listOf(),
                domainItems = listOf(firstItem, secondItem)
        )
        selectItem(0)

        assertDataList(
                singleSelectMediaPickerSetup,
                selectedItems = listOf(firstItem),
                domainItems = listOf(firstItem, secondItem)
        )
        selectItem(1)

        assertDataList(
                singleSelectMediaPickerSetup,
                selectedItems = listOf(secondItem),
                domainItems = listOf(firstItem, secondItem)
        )
    }

    @Test
    fun `selects two items with multi selection available`() = test {
        whenever(resourceProvider.getString(R.string.cab_selected)).thenReturn("%d selected")
        setupViewModel(listOf(firstItem, secondItem), multiSelectMediaPickerSetup)

        viewModel.refreshData(false)

        assertDataList(
                multiSelectMediaPickerSetup,
                selectedItems = listOf(),
                domainItems = listOf(firstItem, secondItem)
        )
        selectItem(1)

        assertDataList(
                multiSelectMediaPickerSetup,
                selectedItems = listOf(secondItem),
                domainItems = listOf(firstItem, secondItem)
        )
        selectItem(0)

        assertDataList(
                multiSelectMediaPickerSetup,
                selectedItems = listOf(secondItem, firstItem),
                domainItems = listOf(firstItem, secondItem)
        )

        selectItem(1)

        assertDataList(
                multiSelectMediaPickerSetup,
                selectedItems = listOf(firstItem),
                domainItems = listOf(firstItem, secondItem)
        )
    }

    @Test
    fun `navigates to preview on item click`() = test {
        setupViewModel(listOf(firstItem, secondItem), singleSelectMediaPickerSetup)
        whenever(
                analyticsUtilsWrapper.getMediaProperties(
                        eq(firstItem.type == VIDEO),
                        eq((firstItem.identifier as Identifier.LocalUri).value),
                        isNull()
                )
        ).thenReturn(
                mutableMapOf()
        )

        viewModel.refreshData(false)

        assertThat(navigateEvents).isEmpty()
        clickItem(0)
        assertThat(navigateEvents).isNotEmpty
        verify(analyticsTrackerWrapper).track(eq(MEDIA_PICKER_PREVIEW_OPENED), any<MutableMap<String, Any>>())
    }

    @Test
    fun `shows soft ask screen when storage permissions are turned off`() = test {
        setupViewModel(listOf(), singleSelectMediaPickerSetup, hasStoragePermissions = false)
        whenever(resourceProvider.getString(R.string.app_name)).thenReturn("WordPress")
        whenever(resourceProvider.getString(R.string.photo_picker_soft_ask_label)).thenReturn("Soft ask label")

        viewModel.checkStoragePermission(isAlwaysDenied = false)

        assertThat(uiStates).hasSize(3)

        assertSoftAskUiModelVisible()
    }

    @Test
    fun `action mode title is Use Photo when photo browser type`() = test {
        setupViewModel(listOf(firstItem, secondItem), buildMediaPickerSetup(false, setOf(IMAGE)))

        viewModel.refreshData(false)

        selectItem(0)

        assertActionModeVisible(UiStringRes(R.string.photo_picker_use_photo))
    }

    @Test
    fun `action mode title is Use Video when video browser type`() = test {
        setupViewModel(listOf(firstItem, secondItem), buildMediaPickerSetup(false, setOf(VIDEO)))

        viewModel.refreshData(false)

        selectItem(0)

        assertActionModeVisible(UiStringRes(R.string.photo_picker_use_video), showEditAction = false)
    }

    @Test
    fun `action mode title is Use Media when image and video browser type`() = test {
        setupViewModel(listOf(firstItem, secondItem), buildMediaPickerSetup(false, setOf(IMAGE, VIDEO)))

        viewModel.refreshData(false)

        selectItem(0)

        assertActionModeVisible(UiStringRes(R.string.photo_picker_use_media))
    }

    @Test
    fun `action mode title is Select N items when multi selection available`() = test {
        whenever(resourceProvider.getString(R.string.cab_selected)).thenReturn("%d selected")
        setupViewModel(listOf(firstItem, secondItem), buildMediaPickerSetup(true, setOf(IMAGE)))

        viewModel.refreshData(false)

        selectItem(0)
        selectItem(1)

        assertActionModeVisible(UiStringText("2 selected"))
    }

    @Test
    fun `action mode hides edit action when video item selected`() = test {
        whenever(resourceProvider.getString(R.string.cab_selected)).thenReturn("%d selected")
        setupViewModel(listOf(videoItem, secondItem), buildMediaPickerSetup(true, setOf(IMAGE, VIDEO)))

        viewModel.refreshData(false)

        selectItem(0)

        assertActionModeVisible(UiStringText("1 selected"), showEditAction = false)
    }

    @Test
    fun `action mode hides edit action when audio item selected`() = test {
        whenever(resourceProvider.getString(R.string.cab_selected)).thenReturn("%d selected")
        setupViewModel(listOf(audioItem, secondItem), buildMediaPickerSetup(true, setOf(IMAGE, AUDIO)))

        viewModel.refreshData(false)

        selectItem(0)

        assertActionModeVisible(UiStringText("1 selected"), showEditAction = false)
    }

    @Test
    fun `action mode hides edit action when document item selected`() = test {
        whenever(resourceProvider.getString(R.string.cab_selected)).thenReturn("%d selected")
        setupViewModel(listOf(documentItem, secondItem), buildMediaPickerSetup(true, setOf(IMAGE, DOCUMENT)))

        viewModel.refreshData(false)

        selectItem(0)

        assertActionModeVisible(UiStringText("1 selected"), showEditAction = false)
    }

    @Test
    fun `on search expanded updates state`() = test {
        val query = "filter"
        setupViewModel(listOf(firstItem), singleSelectMediaPickerSetup, filter = query)

        viewModel.refreshData(false)

        assertThat(uiStates).hasSize(2)
        assertSearchCollapsed()

        viewModel.onSearchExpanded()

        assertSearchExpanded(query)
    }

    @Test
    fun `system picker opened for photo when allowed types is IMAGE only`() = test {
        setupViewModel(listOf(), singleSelectMediaPickerSetup, true)

        val iconClickEvents = mutableListOf<IconClickEvent>()

        viewModel.onIconClicked.observeForever {
            it.peekContent().let { clickEvent ->
                iconClickEvents.add(clickEvent)
            }
        }

        viewModel.onBrowseForItems()

        assertThat(iconClickEvents).hasSize(1)
        assertThat(iconClickEvents[0].action is OpenSystemPicker).isTrue()
        assertThat((iconClickEvents[0].action as OpenSystemPicker).chooserContext).isEqualTo(ChooserContext.PHOTO)
    }

    @Test
    fun `system picker opened for video when allowed types is VIDEO only`() = test {
        setupViewModel(listOf(), singleSelectVideoPickerSetup, true)

        val iconClickEvents = mutableListOf<IconClickEvent>()

        viewModel.onIconClicked.observeForever {
            it.peekContent().let { clickEvent ->
                iconClickEvents.add(clickEvent)
            }
        }

        viewModel.onBrowseForItems()

        assertThat(iconClickEvents).hasSize(1)
        assertThat(iconClickEvents[0].action is OpenSystemPicker).isTrue()
        assertThat((iconClickEvents[0].action as OpenSystemPicker).chooserContext).isEqualTo(ChooserContext.VIDEO)
    }

    @Test
    fun `system picker opened for image and video when allowed types is IMAGE and VIDEO`() = test {
        setupViewModel(listOf(), multiSelectMediaPickerSetup, true)

        val iconClickEvents = mutableListOf<IconClickEvent>()

        viewModel.onIconClicked.observeForever {
            it.peekContent().let { clickEvent ->
                iconClickEvents.add(clickEvent)
            }
        }

        viewModel.onBrowseForItems()

        assertThat(iconClickEvents).hasSize(1)
        assertThat(iconClickEvents[0].action is OpenSystemPicker).isTrue()
        assertThat((iconClickEvents[0].action as OpenSystemPicker).chooserContext)
                .isEqualTo(ChooserContext.PHOTO_OR_VIDEO)
    }

    @Test
    fun `system picker opened for all supported files when is browser picker`() = test {
        setupViewModel(listOf(), multiSelectFilePickerSetup, true)

        val iconClickEvents = mutableListOf<IconClickEvent>()

        viewModel.onIconClicked.observeForever {
            it.peekContent().let { clickEvent ->
                iconClickEvents.add(clickEvent)
            }
        }

        viewModel.onBrowseForItems()

        assertThat(iconClickEvents).hasSize(1)
        assertThat(iconClickEvents[0].action is OpenSystemPicker).isTrue()
        assertThat((iconClickEvents[0].action as OpenSystemPicker).chooserContext).isEqualTo(ChooserContext.MEDIA_FILE)
    }

    @Test
    fun `camera FAB is shown in stories when no selected items`() = test {
        setupViewModel(listOf(firstItem), buildMediaPickerSetup(true, setOf(IMAGE, VIDEO), true))
        assertStoriesFabIsVisible()
    }

    @Test
    fun `camera FAB is not shown in stories when selected items`() = test {
        whenever(resourceProvider.getString(R.string.cab_selected)).thenReturn("%d selected")
        setupViewModel(listOf(firstItem), buildMediaPickerSetup(true, setOf(IMAGE, VIDEO), true))

        selectItem(0)

        assertStoriesFabIsHidden()
    }

    @Test
    fun `camera FAB is not shown when no stories`() = test {
        setupViewModel(listOf(firstItem), buildMediaPickerSetup(true, setOf(IMAGE, VIDEO), false))

        assertStoriesFabIsHidden()
    }

    @Test
    fun `empty state is emitted when no items in picker`() = test {
        setupViewModel(null, singleSelectMediaPickerSetup, numberOfStates = 1)

        viewModel.checkStoragePermission(isAlwaysDenied = false)

        assertThat(uiStates).hasSize(2)
        assertPhotoListUiStateEmpty()
    }

    @Test
    fun `hidden state is emitted when when need to ask permission in picker`() = test {
        setupViewModel(listOf(firstItem), singleSelectMediaPickerSetup, hasStoragePermissions = false)
        whenever(resourceProvider.getString(R.string.app_name)).thenReturn("WordPress")
        whenever(resourceProvider.getString(R.string.photo_picker_soft_ask_label)).thenReturn("Soft ask label")

        viewModel.checkStoragePermission(isAlwaysDenied = false)

        assertThat(uiStates).hasSize(3)
        assertPhotoListUiStateHidden()
    }

    @Test
    fun `data items state is emitted when items available in picker and have permissions`() = test {
        setupViewModel(listOf(firstItem), singleSelectMediaPickerSetup, hasStoragePermissions = true)

        viewModel.refreshData(false)

        assertThat(uiStates).hasSize(2)
        assertPhotoListUiStateData()
    }

    private fun selectItem(position: Int) {
        when (val item = itemOnPosition(position)) {
            is PhotoItem -> item.toggleAction.toggle()
            is VideoItem -> item.toggleAction.toggle()
            is FileItem -> item.toggleAction.toggle()
        }
    }

    private fun clickItem(position: Int) {
        when (val item = itemOnPosition(position)) {
            is PhotoItem -> item.clickAction.click()
            is VideoItem -> item.clickAction.click()
            is FileItem -> item.clickAction.click()
            is NextPageLoader -> item.loadAction()
        }
    }

    private fun itemOnPosition(position: Int) =
            (uiStates.last().photoListUiModel as Data).items[position]

    private fun assertDataList(
        mediaPickerSetup: MediaPickerSetup,
        selectedItems: List<MediaItem>,
        domainItems: List<MediaItem>,
        showsLoadingItem: Boolean = false
    ) {
        uiStates.last().apply {
            assertThat(this.photoListUiModel).isNotNull()
            (uiStates.last().photoListUiModel as Data).apply {
                if (showsLoadingItem) {
                    assertThat(this.items).hasSize(domainItems.size + 1)
                    assertThat(this.items.last() is NextPageLoader).isTrue()
                } else {
                    assertThat(this.items).hasSize(domainItems.size)
                }
                domainItems.forEachIndexed { index, photoPickerItem ->
                    val isSelected = selectedItems.any { it.identifier == photoPickerItem.identifier }
                    assertSelection(
                            position = index,
                            isSelected = isSelected,
                            domainItem = photoPickerItem,
                            selectedOrder = selectedItems.indexOfFirst { it.identifier == photoPickerItem.identifier },
                            isMultiSelection = mediaPickerSetup.canMultiselect
                    )
                }
            }
        }
        assertThat(viewModel.numSelected()).isEqualTo(selectedItems.size)
        assertThat(viewModel.selectedIdentifiers()).isEqualTo(selectedItems.map { it.identifier })
        assertSoftAskUiModelHidden()
    }

    private fun assertSoftAskUiModelVisible() {
        uiStates.last().softAskViewUiModel.let {
            val model = it as SoftAskViewUiModel.Visible
            assertThat(model.allowId).isEqualTo(UiStringRes(R.string.photo_picker_soft_ask_allow))
            assertThat(model.isAlwaysDenied).isEqualTo(false)
            assertThat(model.label).isEqualTo("Soft ask label")
        }
    }

    private fun assertSoftAskUiModelHidden() {
        uiStates.last().softAskViewUiModel.let {
            assertThat(it is SoftAskViewUiModel.Hidden).isTrue()
        }
    }

    private fun assertPhotoListUiStateData() {
        uiStates.last().photoListUiModel.let {
            assertThat(it is Data).isTrue()
        }
    }

    private fun assertPhotoListUiStateEmpty() {
        uiStates.last().photoListUiModel.let {
            assertThat(it is Empty).isTrue()
        }
    }

    private fun assertPhotoListUiStateHidden() {
        uiStates.last().photoListUiModel.let {
            assertThat(it is Hidden).isTrue()
        }
    }

    private suspend fun setupViewModel(
        domainModel: List<MediaItem>?,
        mediaPickerSetup: MediaPickerSetup,
        hasStoragePermissions: Boolean = true,
        filter: String? = null,
        numberOfStates: Int = 2,
        hasMore: Boolean = false
    ) {
        whenever(permissionsHandler.hasStoragePermission()).thenReturn(hasStoragePermissions)
        whenever(mediaLoaderFactory.build(mediaPickerSetup, site)).thenReturn(mediaLoader)
        whenever(mediaLoader.loadMedia(any())).thenReturn(flow {
            if (null != domainModel) {
                emit(
                        DomainModel(
                                domainModel,
                                filter = filter,
                                hasMore = hasMore
                        )
                )
            }
        })

        viewModel.start(listOf(), mediaPickerSetup, null, site)
        viewModel.uiState.observeForever {
            if (it != null) {
                uiStates.add(it)
            }
        }
        viewModel.onNavigateToPreview.observeForever {
            if (it != null) {
                navigateEvents.add(it)
            }
        }
        assertThat(uiStates).hasSize(numberOfStates)
    }

    private fun Data.assertSelection(
        position: Int,
        isSelected: Boolean,
        isMultiSelection: Boolean = false,
        selectedOrder: Int,
        domainItem: MediaItem
    ) {
        val mediaPickerItem = this.items[position]
        mediaPickerItem.toSelectableItem()!!.apply {
            assertThat(this.isSelected).isEqualTo(isSelected)
            if (isSelected && isMultiSelection) {
                assertThat(this.selectedOrder).isEqualTo(selectedOrder + 1)
            } else {
                assertThat(this.selectedOrder).isNull()
            }
            assertThat(this.showOrderCounter).isEqualTo(isMultiSelection)
        }
        mediaPickerItem.assertEqualToDomainItem(domainItem)
    }

    private fun MediaPickerUiItem.assertEqualToDomainItem(domainItem: MediaItem) {
        when (domainItem.type) {
            IMAGE -> assertThat((this as PhotoItem).identifier).isEqualTo(domainItem.identifier)
            VIDEO -> assertThat((this as VideoItem).identifier).isEqualTo(domainItem.identifier)
            DOCUMENT, AUDIO -> assertThat((this as FileItem).identifier).isEqualTo(domainItem.identifier)
        }
    }

    private fun assertActionModeHidden() {
        uiStates.last().actionModeUiModel.let { model ->
            assertThat(model is ActionModeUiModel.Hidden).isTrue()
        }
    }

    private fun assertActionModeVisible(title: UiString, showEditAction: Boolean = true) {
        uiStates.last().actionModeUiModel.let {
            val model = it as ActionModeUiModel.Visible
            assertThat(model.actionModeTitle).isEqualTo(title)
            assertThat(model.showEditAction).isEqualTo(showEditAction)
        }
    }

    private fun assertSearchCollapsed() {
        uiStates.last().searchUiModel.let { model ->
            assertThat(model is SearchUiModel.Collapsed).isTrue()
        }
    }

    private fun assertSearchExpanded(filter: String) {
        uiStates.last().searchUiModel.let { model ->
            assertThat(model is SearchUiModel.Expanded).isTrue()
            assertThat((model as SearchUiModel.Expanded).filter).isEqualTo(filter)
        }
    }

<<<<<<< HEAD
    private fun buildMediaPickerSetup(
        canMultiselect: Boolean,
        allowedTypes: Set<MediaType>,
        cameraAllowed: Boolean = false
    ) =
            MediaPickerSetup(DEVICE, canMultiselect, allowedTypes, cameraAllowed, R.string.wp_media_title)
=======
    private fun assertSearchHidden() {
        uiStates.last().searchUiModel.let { model ->
            assertThat(model is SearchUiModel.Hidden).isTrue()
        }
    }
>>>>>>> 9a8f2618

    private fun assertStoriesFabIsVisible() {
        uiStates.last().fabUiModel.let { model ->
            assertThat(model is FabUiModel).isTrue()
            assertThat((model as FabUiModel).show).isEqualTo(true)
        }
    }

    private fun assertStoriesFabIsHidden() {
        uiStates.last().fabUiModel.let { model ->
            assertThat(model is FabUiModel).isTrue()
            assertThat((model as FabUiModel).show).isEqualTo(false)
        }
    }
}<|MERGE_RESOLUTION|>--- conflicted
+++ resolved
@@ -69,15 +69,10 @@
     private lateinit var viewModel: MediaPickerViewModel
     private var uiStates = mutableListOf<MediaPickerUiState>()
     private var navigateEvents = mutableListOf<Event<UriWrapper>>()
-<<<<<<< HEAD
     private val singleSelectMediaPickerSetup = buildMediaPickerSetup(false, setOf(IMAGE))
     private val multiSelectMediaPickerSetup = buildMediaPickerSetup(true, setOf(IMAGE, VIDEO))
-=======
-    private val singleSelectMediaPickerSetup = MediaPickerSetup(DEVICE, false, setOf(IMAGE), false)
-    private val multiSelectMediaPickerSetup = MediaPickerSetup(DEVICE, true, setOf(IMAGE, VIDEO), false)
-    private val singleSelectVideoPickerSetup = MediaPickerSetup(DEVICE, false, setOf(VIDEO), false)
-    private val multiSelectFilePickerSetup = MediaPickerSetup(DEVICE, true, setOf(IMAGE, VIDEO, AUDIO, DOCUMENT), false)
->>>>>>> 9a8f2618
+    private val singleSelectVideoPickerSetup = buildMediaPickerSetup(false, setOf(VIDEO))
+    private val multiSelectFilePickerSetup = buildMediaPickerSetup(true, setOf(IMAGE, VIDEO, AUDIO, DOCUMENT))
     private val site = SiteModel()
     private lateinit var firstItem: MediaItem
     private lateinit var secondItem: MediaItem
@@ -688,20 +683,17 @@
         }
     }
 
-<<<<<<< HEAD
+    private fun assertSearchHidden() {
+        uiStates.last().searchUiModel.let { model ->
+            assertThat(model is SearchUiModel.Hidden).isTrue()
+        }
+    }
+
     private fun buildMediaPickerSetup(
         canMultiselect: Boolean,
         allowedTypes: Set<MediaType>,
         cameraAllowed: Boolean = false
-    ) =
-            MediaPickerSetup(DEVICE, canMultiselect, allowedTypes, cameraAllowed, R.string.wp_media_title)
-=======
-    private fun assertSearchHidden() {
-        uiStates.last().searchUiModel.let { model ->
-            assertThat(model is SearchUiModel.Hidden).isTrue()
-        }
-    }
->>>>>>> 9a8f2618
+    ) = MediaPickerSetup(DEVICE, canMultiselect, allowedTypes, cameraAllowed, R.string.wp_media_title)
 
     private fun assertStoriesFabIsVisible() {
         uiStates.last().fabUiModel.let { model ->
