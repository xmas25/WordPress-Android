package org.wordpress.android.ui.mediapicker

import android.content.Context
import com.nhaarman.mockitokotlin2.any
import com.nhaarman.mockitokotlin2.eq
import com.nhaarman.mockitokotlin2.isNull
import com.nhaarman.mockitokotlin2.verify
import com.nhaarman.mockitokotlin2.whenever
import kotlinx.coroutines.InternalCoroutinesApi
import kotlinx.coroutines.flow.flow
import org.assertj.core.api.Assertions.assertThat
import org.junit.Before
import org.junit.Test
import org.mockito.Mock
import org.wordpress.android.BaseUnitTest
import org.wordpress.android.R
import org.wordpress.android.TEST_DISPATCHER
import org.wordpress.android.analytics.AnalyticsTracker.Stat.MEDIA_PICKER_PREVIEW_OPENED
import org.wordpress.android.fluxc.model.SiteModel
import org.wordpress.android.test
import org.wordpress.android.ui.mediapicker.MediaItem.Identifier
import org.wordpress.android.ui.mediapicker.MediaItem.Identifier.LocalUri
import org.wordpress.android.ui.mediapicker.MediaLoader.DomainModel
import org.wordpress.android.ui.mediapicker.MediaPickerUiItem.FileItem
import org.wordpress.android.ui.mediapicker.MediaPickerUiItem.NextPageLoader
import org.wordpress.android.ui.mediapicker.MediaPickerUiItem.PhotoItem
import org.wordpress.android.ui.mediapicker.MediaPickerUiItem.VideoItem
import org.wordpress.android.ui.mediapicker.MediaPickerSetup.DataSource.DEVICE
import org.wordpress.android.ui.mediapicker.MediaPickerViewModel.ActionModeUiModel
import org.wordpress.android.ui.mediapicker.MediaPickerViewModel.FabUiModel
import org.wordpress.android.ui.mediapicker.MediaPickerViewModel.MediaPickerUiState
import org.wordpress.android.ui.mediapicker.MediaPickerViewModel.PhotoListUiModel.Data
import org.wordpress.android.ui.mediapicker.MediaPickerViewModel.SoftAskViewUiModel
import org.wordpress.android.ui.mediapicker.MediaPickerViewModel.SearchUiModel
import org.wordpress.android.ui.mediapicker.MediaType.AUDIO
import org.wordpress.android.ui.mediapicker.MediaType.DOCUMENT
import org.wordpress.android.ui.mediapicker.MediaType.IMAGE
import org.wordpress.android.ui.mediapicker.MediaType.VIDEO
import org.wordpress.android.ui.photopicker.PermissionsHandler
import org.wordpress.android.ui.utils.UiString
import org.wordpress.android.ui.utils.UiString.UiStringRes
import org.wordpress.android.ui.utils.UiString.UiStringText
import org.wordpress.android.util.LocaleManagerWrapper
import org.wordpress.android.util.MediaUtilsWrapper
import org.wordpress.android.util.UriWrapper
import org.wordpress.android.util.analytics.AnalyticsTrackerWrapper
import org.wordpress.android.util.analytics.AnalyticsUtilsWrapper
import org.wordpress.android.viewmodel.Event
import org.wordpress.android.viewmodel.ResourceProvider
import java.util.Locale

class MediaPickerViewModelTest : BaseUnitTest() {
    @Mock lateinit var mediaLoaderFactory: MediaLoaderFactory
    @Mock lateinit var mediaLoader: MediaLoader
    @Mock lateinit var analyticsUtilsWrapper: AnalyticsUtilsWrapper
    @Mock lateinit var analyticsTrackerWrapper: AnalyticsTrackerWrapper
    @Mock lateinit var uriWrapper1: UriWrapper
    @Mock lateinit var uriWrapper2: UriWrapper
    @Mock lateinit var permissionsHandler: PermissionsHandler
    @Mock lateinit var context: Context
    @Mock lateinit var localeManagerWrapper: LocaleManagerWrapper
    @Mock lateinit var mediaUtilsWrapper: MediaUtilsWrapper
    @Mock lateinit var resourceProvider: ResourceProvider
    private lateinit var viewModel: MediaPickerViewModel
    private var uiStates = mutableListOf<MediaPickerUiState>()
    private var navigateEvents = mutableListOf<Event<UriWrapper>>()
    private val singleSelectMediaPickerSetup = buildMediaPickerSetup(false, setOf(IMAGE))
    private val multiSelectMediaPickerSetup = buildMediaPickerSetup(true, setOf(IMAGE, VIDEO))
    private val site = SiteModel()
    private lateinit var firstItem: MediaItem
    private lateinit var secondItem: MediaItem
    private lateinit var videoItem: MediaItem
    private lateinit var audioItem: MediaItem
    private lateinit var documentItem: MediaItem

    @InternalCoroutinesApi
    @Before
    fun setUp() {
        viewModel = MediaPickerViewModel(
                TEST_DISPATCHER,
                TEST_DISPATCHER,
                mediaLoaderFactory,
                analyticsUtilsWrapper,
                analyticsTrackerWrapper,
                permissionsHandler,
                context,
                localeManagerWrapper,
                mediaUtilsWrapper,
                resourceProvider
        )
        uiStates.clear()
        val identifier1 = LocalUri(uriWrapper1)
        val identifier2 = LocalUri(uriWrapper2)
        firstItem = MediaItem(identifier1, "url://item1", "item1", IMAGE, "image/jpg", 1)
        secondItem = MediaItem(identifier2, "url://item2", "item2", IMAGE, "image/png", 2)
        videoItem = MediaItem(identifier1, "url://item3", "item3", VIDEO, "video/mpeg", 3)
        audioItem = MediaItem(identifier2, "url://item4", "item4", AUDIO, "audio/mp3", 4)
        documentItem = MediaItem(identifier2, "url://item5", "item5", DOCUMENT, "application/pdf", 5)
        whenever(mediaUtilsWrapper.getExtensionForMimeType("image/jpg")).thenReturn("jpg")
        whenever(mediaUtilsWrapper.getExtensionForMimeType("image/png")).thenReturn("png")
        whenever(mediaUtilsWrapper.getExtensionForMimeType("audio/mp3")).thenReturn("mp3")
        whenever(mediaUtilsWrapper.getExtensionForMimeType("video/mpeg")).thenReturn("mpg")
        whenever(mediaUtilsWrapper.getExtensionForMimeType("application/pdf")).thenReturn("pdf")
        whenever(localeManagerWrapper.getLocale()).thenReturn(Locale.US)
    }

    @Test
    fun `loads data on refresh`() = test {
        setupViewModel(listOf(firstItem), singleSelectMediaPickerSetup)

        viewModel.refreshData(false)

        assertThat(uiStates).hasSize(2)
        assertDataList(singleSelectMediaPickerSetup, selectedItems = listOf(), domainItems = listOf(firstItem))
        assertActionModeHidden()
    }

    @Test
    fun `adds loading item when source has more data`() = test {
        setupViewModel(listOf(firstItem), singleSelectMediaPickerSetup, hasMore = true)

        viewModel.refreshData(false)

        assertThat(uiStates).hasSize(2)
        assertDataList(
                singleSelectMediaPickerSetup,
                selectedItems = listOf(),
                domainItems = listOf(firstItem),
                showsLoadingItem = true
        )
        assertActionModeHidden()
    }

    @Test
    fun `selects single item with single selection available`() = test {
        setupViewModel(listOf(firstItem, secondItem), singleSelectMediaPickerSetup)

        viewModel.refreshData(false)

        assertThat(uiStates).hasSize(2)
        assertDataList(
                singleSelectMediaPickerSetup,
                selectedItems = listOf(),
                domainItems = listOf(firstItem, secondItem)
        )
        assertActionModeHidden()

        selectItem(0)

        assertThat(uiStates).hasSize(3)
        assertDataList(
                singleSelectMediaPickerSetup,
                selectedItems = listOf(firstItem),
                domainItems = listOf(firstItem, secondItem)
        )
        assertActionModeVisible(UiStringRes(R.string.photo_picker_use_photo))
    }

    @Test
    fun `clears selection`() = test {
        setupViewModel(listOf(firstItem, secondItem), singleSelectMediaPickerSetup)

        viewModel.refreshData(false)

        selectItem(0)

        viewModel.clearSelection()

        assertThat(uiStates).hasSize(4)

        assertDataList(
                singleSelectMediaPickerSetup,
                selectedItems = listOf(),
                domainItems = listOf(firstItem, secondItem)
        )
    }

    @Test
    fun `unselects first item when second item selected with single selection available`() = test {
        setupViewModel(listOf(firstItem, secondItem), singleSelectMediaPickerSetup)

        viewModel.refreshData(false)

        assertDataList(
                singleSelectMediaPickerSetup,
                selectedItems = listOf(),
                domainItems = listOf(firstItem, secondItem)
        )
        selectItem(0)

        assertDataList(
                singleSelectMediaPickerSetup,
                selectedItems = listOf(firstItem),
                domainItems = listOf(firstItem, secondItem)
        )
        selectItem(1)

        assertDataList(
                singleSelectMediaPickerSetup,
                selectedItems = listOf(secondItem),
                domainItems = listOf(firstItem, secondItem)
        )
    }

    @Test
    fun `selects two items with multi selection available`() = test {
        whenever(resourceProvider.getString(R.string.cab_selected)).thenReturn("%d selected")
        setupViewModel(listOf(firstItem, secondItem), multiSelectMediaPickerSetup)

        viewModel.refreshData(false)

        assertDataList(
                multiSelectMediaPickerSetup,
                selectedItems = listOf(),
                domainItems = listOf(firstItem, secondItem)
        )
        selectItem(1)

        assertDataList(
                multiSelectMediaPickerSetup,
                selectedItems = listOf(secondItem),
                domainItems = listOf(firstItem, secondItem)
        )
        selectItem(0)

        assertDataList(
                multiSelectMediaPickerSetup,
                selectedItems = listOf(secondItem, firstItem),
                domainItems = listOf(firstItem, secondItem)
        )

        selectItem(1)

        assertDataList(
                multiSelectMediaPickerSetup,
                selectedItems = listOf(firstItem),
                domainItems = listOf(firstItem, secondItem)
        )
    }

    @Test
    fun `navigates to preview on item click`() = test {
        setupViewModel(listOf(firstItem, secondItem), singleSelectMediaPickerSetup)
        whenever(
                analyticsUtilsWrapper.getMediaProperties(
                        eq(firstItem.type == VIDEO),
                        eq((firstItem.identifier as Identifier.LocalUri).value),
                        isNull()
                )
        ).thenReturn(
                mutableMapOf()
        )

        viewModel.refreshData(false)

        assertThat(navigateEvents).isEmpty()
        clickItem(0)
        assertThat(navigateEvents).isNotEmpty
        verify(analyticsTrackerWrapper).track(eq(MEDIA_PICKER_PREVIEW_OPENED), any<MutableMap<String, Any>>())
    }

    @Test
    fun `shows soft ask screen when storage permissions are turned off`() = test {
        setupViewModel(listOf(), singleSelectMediaPickerSetup, hasStoragePermissions = false)
        whenever(resourceProvider.getString(R.string.app_name)).thenReturn("WordPress")
        whenever(resourceProvider.getString(R.string.photo_picker_soft_ask_label)).thenReturn("Soft ask label")

        viewModel.checkStoragePermission(isAlwaysDenied = false)

        assertThat(uiStates).hasSize(3)

        assertSoftAskUiModelVisible()
    }

    @Test
    fun `action mode title is Use Photo when photo browser type`() = test {
        setupViewModel(listOf(firstItem, secondItem), buildMediaPickerSetup(false, setOf(IMAGE)))

        viewModel.refreshData(false)

        selectItem(0)

        assertActionModeVisible(UiStringRes(R.string.photo_picker_use_photo))
    }

    @Test
    fun `action mode title is Use Video when video browser type`() = test {
        setupViewModel(listOf(firstItem, secondItem), buildMediaPickerSetup(false, setOf(VIDEO)))

        viewModel.refreshData(false)

        selectItem(0)

        assertActionModeVisible(UiStringRes(R.string.photo_picker_use_video), showEditAction = false)
    }

    @Test
    fun `action mode title is Use Media when image and video browser type`() = test {
        setupViewModel(listOf(firstItem, secondItem), buildMediaPickerSetup(false, setOf(IMAGE, VIDEO)))

        viewModel.refreshData(false)

        selectItem(0)

        assertActionModeVisible(UiStringRes(R.string.photo_picker_use_media))
    }

    @Test
    fun `action mode title is Select N items when multi selection available`() = test {
        whenever(resourceProvider.getString(R.string.cab_selected)).thenReturn("%d selected")
        setupViewModel(listOf(firstItem, secondItem), buildMediaPickerSetup(true, setOf(IMAGE)))

        viewModel.refreshData(false)

        selectItem(0)
        selectItem(1)

        assertActionModeVisible(UiStringText("2 selected"))
    }

    @Test
    fun `action mode hides edit action when video item selected`() = test {
        whenever(resourceProvider.getString(R.string.cab_selected)).thenReturn("%d selected")
        setupViewModel(listOf(videoItem, secondItem), buildMediaPickerSetup(true, setOf(IMAGE, VIDEO)))

        viewModel.refreshData(false)

        selectItem(0)

        assertActionModeVisible(UiStringText("1 selected"), showEditAction = false)
    }

    @Test
    fun `action mode hides edit action when audio item selected`() = test {
        whenever(resourceProvider.getString(R.string.cab_selected)).thenReturn("%d selected")
        setupViewModel(listOf(audioItem, secondItem), buildMediaPickerSetup(true, setOf(IMAGE, AUDIO)))

        viewModel.refreshData(false)

        selectItem(0)

        assertActionModeVisible(UiStringText("1 selected"), showEditAction = false)
    }

    @Test
    fun `action mode hides edit action when document item selected`() = test {
        whenever(resourceProvider.getString(R.string.cab_selected)).thenReturn("%d selected")
        setupViewModel(listOf(documentItem, secondItem), buildMediaPickerSetup(true, setOf(IMAGE, DOCUMENT)))

        viewModel.refreshData(false)

        selectItem(0)

        assertActionModeVisible(UiStringText("1 selected"), showEditAction = false)
    }

    @Test
    fun `on search expanded updates state`() = test {
        val query = "filter"
        setupViewModel(listOf(firstItem), singleSelectMediaPickerSetup, filter = query)

        viewModel.refreshData(false)

        assertThat(uiStates).hasSize(2)
        assertSearchCollapsed()

        viewModel.onSearchExpanded()

        assertSearchExpanded(query)
    }

    @Test
    fun `camera FAB is shown in stories when no selected items`() = test {
        setupViewModel(listOf(firstItem), MediaPickerSetup(DEVICE, true, setOf(IMAGE, VIDEO), true))
        assertStoriesFabIsVisible()
    }

    @Test
    fun `camera FAB is not shown in stories when selected items`() = test {
        whenever(resourceProvider.getString(R.string.cab_selected)).thenReturn("%d selected")
        setupViewModel(listOf(firstItem), MediaPickerSetup(DEVICE, true, setOf(IMAGE, VIDEO), true))

        selectItem(0)

        assertStoriesFabIsHidden()
    }

    @Test
    fun `camera FAB is not shown when no stories`() = test {
        setupViewModel(listOf(firstItem), MediaPickerSetup(DEVICE, true, setOf(IMAGE, VIDEO), false))

        assertStoriesFabIsHidden()
    }

    private fun selectItem(position: Int) {
        when (val item = itemOnPosition(position)) {
            is PhotoItem -> item.toggleAction.toggle()
            is VideoItem -> item.toggleAction.toggle()
            is FileItem -> item.toggleAction.toggle()
        }
    }

    private fun clickItem(position: Int) {
        when (val item = itemOnPosition(position)) {
            is PhotoItem -> item.clickAction.click()
            is VideoItem -> item.clickAction.click()
            is FileItem -> item.clickAction.click()
            is NextPageLoader -> item.loadAction()
        }
    }

    private fun itemOnPosition(position: Int) =
            (uiStates.last().photoListUiModel as Data).items[position]

    private fun assertDataList(
        mediaPickerSetup: MediaPickerSetup,
        selectedItems: List<MediaItem>,
        domainItems: List<MediaItem>,
        showsLoadingItem: Boolean = false
    ) {
        uiStates.last().apply {
            assertThat(this.photoListUiModel).isNotNull()
            (uiStates.last().photoListUiModel as Data).apply {
                if (showsLoadingItem) {
                    assertThat(this.items).hasSize(domainItems.size + 1)
                    assertThat(this.items.last() is NextPageLoader).isTrue()
                } else {
                    assertThat(this.items).hasSize(domainItems.size)
                }
                domainItems.forEachIndexed { index, photoPickerItem ->
                    val isSelected = selectedItems.any { it.identifier == photoPickerItem.identifier }
                    assertSelection(
                            position = index,
                            isSelected = isSelected,
                            domainItem = photoPickerItem,
                            selectedOrder = selectedItems.indexOfFirst { it.identifier == photoPickerItem.identifier },
                            isMultiSelection = mediaPickerSetup.canMultiselect
                    )
                }
            }
        }
        assertThat(viewModel.numSelected()).isEqualTo(selectedItems.size)
        assertThat(viewModel.selectedIdentifiers()).isEqualTo(selectedItems.map { it.identifier })
        assertSoftAskUiModelHidden()
    }

    private fun assertSoftAskUiModelVisible() {
        uiStates.last().softAskViewUiModel.let {
            val model = it as SoftAskViewUiModel.Visible
            assertThat(model.allowId).isEqualTo(UiStringRes(R.string.photo_picker_soft_ask_allow))
            assertThat(model.isAlwaysDenied).isEqualTo(false)
            assertThat(model.label).isEqualTo("Soft ask label")
        }
    }

    private fun assertSoftAskUiModelHidden() {
        uiStates.last().softAskViewUiModel.let {
            assertThat(it is SoftAskViewUiModel.Hidden).isTrue()
        }
    }

    private suspend fun setupViewModel(
        domainModel: List<MediaItem>,
        mediaPickerSetup: MediaPickerSetup,
        hasStoragePermissions: Boolean = true,
        filter: String? = null,
        numberOfStates: Int = 2,
        hasMore: Boolean = false
    ) {
        whenever(permissionsHandler.hasStoragePermission()).thenReturn(hasStoragePermissions)
        whenever(mediaLoaderFactory.build(mediaPickerSetup, site)).thenReturn(mediaLoader)
        whenever(mediaLoader.loadMedia(any())).thenReturn(flow {
            emit(
                    DomainModel(
                            domainModel,
                            filter = filter,
                            hasMore = hasMore
                    )
            )
        })
        viewModel.start(listOf(), mediaPickerSetup, null, site)
        viewModel.uiState.observeForever {
            if (it != null) {
                uiStates.add(it)
            }
        }
        viewModel.onNavigateToPreview.observeForever {
            if (it != null) {
                navigateEvents.add(it)
            }
        }
        assertThat(uiStates).hasSize(numberOfStates)
    }

    private fun Data.assertSelection(
        position: Int,
        isSelected: Boolean,
        isMultiSelection: Boolean = false,
        selectedOrder: Int,
        domainItem: MediaItem
    ) {
        val mediaPickerItem = this.items[position]
        mediaPickerItem.toSelectableItem()!!.apply {
            assertThat(this.isSelected).isEqualTo(isSelected)
            if (isSelected && isMultiSelection) {
                assertThat(this.selectedOrder).isEqualTo(selectedOrder + 1)
            } else {
                assertThat(this.selectedOrder).isNull()
            }
            assertThat(this.showOrderCounter).isEqualTo(isMultiSelection)
        }
        mediaPickerItem.assertEqualToDomainItem(domainItem)
    }

    private fun MediaPickerUiItem.assertEqualToDomainItem(domainItem: MediaItem) {
        when (domainItem.type) {
            IMAGE -> assertThat((this as PhotoItem).identifier).isEqualTo(domainItem.identifier)
            VIDEO -> assertThat((this as VideoItem).identifier).isEqualTo(domainItem.identifier)
            DOCUMENT, AUDIO -> assertThat((this as FileItem).identifier).isEqualTo(domainItem.identifier)
        }
    }

    private fun assertActionModeHidden() {
        uiStates.last().actionModeUiModel.let { model ->
            assertThat(model is ActionModeUiModel.Hidden).isTrue()
        }
    }

    private fun assertActionModeVisible(title: UiString, showEditAction: Boolean = true) {
        uiStates.last().actionModeUiModel.let {
            val model = it as ActionModeUiModel.Visible
            assertThat(model.actionModeTitle).isEqualTo(title)
            assertThat(model.showEditAction).isEqualTo(showEditAction)
        }
    }

    private fun assertSearchCollapsed() {
        uiStates.last().searchUiModel.let { model ->
            assertThat(model is SearchUiModel.Collapsed).isTrue()
        }
    }

    private fun assertSearchExpanded(filter: String) {
        uiStates.last().searchUiModel.let { model ->
            assertThat(model is SearchUiModel.Expanded).isTrue()
            assertThat((model as SearchUiModel.Expanded).filter).isEqualTo(filter)
        }
    }

<<<<<<< HEAD
    private fun buildMediaPickerSetup(canMultiselect: Boolean, allowedTypes: Set<MediaType>) =
            MediaPickerSetup(DEVICE, canMultiselect, allowedTypes, false, R.string.wp_media_title)
=======
    private fun assertStoriesFabIsVisible() {
        uiStates.last().fabUiModel.let { model ->
            assertThat(model is FabUiModel).isTrue()
            assertThat((model as FabUiModel).show).isEqualTo(true)
        }
    }

    private fun assertStoriesFabIsHidden() {
        uiStates.last().fabUiModel.let { model ->
            assertThat(model is FabUiModel).isTrue()
            assertThat((model as FabUiModel).show).isEqualTo(false)
        }
    }
>>>>>>> 21997294
}<|MERGE_RESOLUTION|>--- conflicted
+++ resolved
@@ -371,14 +371,14 @@
 
     @Test
     fun `camera FAB is shown in stories when no selected items`() = test {
-        setupViewModel(listOf(firstItem), MediaPickerSetup(DEVICE, true, setOf(IMAGE, VIDEO), true))
+        setupViewModel(listOf(firstItem), buildMediaPickerSetup(true, setOf(IMAGE, VIDEO), true))
         assertStoriesFabIsVisible()
     }
 
     @Test
     fun `camera FAB is not shown in stories when selected items`() = test {
         whenever(resourceProvider.getString(R.string.cab_selected)).thenReturn("%d selected")
-        setupViewModel(listOf(firstItem), MediaPickerSetup(DEVICE, true, setOf(IMAGE, VIDEO), true))
+        setupViewModel(listOf(firstItem), buildMediaPickerSetup(true, setOf(IMAGE, VIDEO), true))
 
         selectItem(0)
 
@@ -387,7 +387,7 @@
 
     @Test
     fun `camera FAB is not shown when no stories`() = test {
-        setupViewModel(listOf(firstItem), MediaPickerSetup(DEVICE, true, setOf(IMAGE, VIDEO), false))
+        setupViewModel(listOf(firstItem), buildMediaPickerSetup(true, setOf(IMAGE, VIDEO), false))
 
         assertStoriesFabIsHidden()
     }
@@ -547,10 +547,13 @@
         }
     }
 
-<<<<<<< HEAD
-    private fun buildMediaPickerSetup(canMultiselect: Boolean, allowedTypes: Set<MediaType>) =
-            MediaPickerSetup(DEVICE, canMultiselect, allowedTypes, false, R.string.wp_media_title)
-=======
+    private fun buildMediaPickerSetup(
+        canMultiselect: Boolean,
+        allowedTypes: Set<MediaType>,
+        cameraAllowed: Boolean = false
+    ) =
+            MediaPickerSetup(DEVICE, canMultiselect, allowedTypes, cameraAllowed, R.string.wp_media_title)
+
     private fun assertStoriesFabIsVisible() {
         uiStates.last().fabUiModel.let { model ->
             assertThat(model is FabUiModel).isTrue()
@@ -564,5 +567,4 @@
             assertThat((model as FabUiModel).show).isEqualTo(false)
         }
     }
->>>>>>> 21997294
 }