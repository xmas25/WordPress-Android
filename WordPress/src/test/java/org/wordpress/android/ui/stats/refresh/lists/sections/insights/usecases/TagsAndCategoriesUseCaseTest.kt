--- conflicted
+++ resolved
@@ -166,11 +166,7 @@
 
     private fun assertTitle(item: BlockListItem) {
         assertThat(item.type).isEqualTo(TITLE)
-<<<<<<< HEAD
-        assertThat((item as Title).textResource).isEqualTo(R.string.stats_view_tags_and_categories)
-=======
         assertThat((item as Title).text).isEqualTo(R.string.stats_insights_tags_and_categories)
->>>>>>> 05e3740c
     }
 
     private fun assertSingleTag(
