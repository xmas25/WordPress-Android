--- conflicted
+++ resolved
@@ -119,15 +119,9 @@
                 resourceProvider,
                 htmlMessageUtils,
                 mock(),
-<<<<<<< HEAD
-                TEST_DISPATCHER
-=======
                 seenStatusToggleUseCase,
                 readerBlogTableWrapper,
-                TEST_DISPATCHER,
-                TEST_SCOPE,
-                TEST_SCOPE
->>>>>>> 1a2b1ee3
+                TEST_DISPATCHER
         )
         actionHandler.initScope(TEST_SCOPE)
         whenever(appPrefsWrapper.shouldShowBookmarksSavedLocallyDialog()).thenReturn(false)
