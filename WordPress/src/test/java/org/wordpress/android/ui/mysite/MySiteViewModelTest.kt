--- conflicted
+++ resolved
@@ -29,13 +29,11 @@
 import org.wordpress.android.analytics.AnalyticsTracker.Stat.DOMAIN_CREDIT_REDEMPTION_TAPPED
 import org.wordpress.android.fluxc.model.SiteModel
 import org.wordpress.android.fluxc.store.AccountStore
-<<<<<<< HEAD
 import org.wordpress.android.fluxc.store.QuickStartStore.QuickStartTask
-=======
 import org.wordpress.android.fluxc.store.QuickStartStore.QuickStartTask.CHECK_STATS
 import org.wordpress.android.fluxc.store.QuickStartStore.QuickStartTask.EDIT_HOMEPAGE
+import org.wordpress.android.fluxc.store.QuickStartStore.QuickStartTask.FOLLOW_SITE
 import org.wordpress.android.fluxc.store.QuickStartStore.QuickStartTask.REVIEW_PAGES
->>>>>>> f187b1d5
 import org.wordpress.android.fluxc.store.QuickStartStore.QuickStartTask.UPDATE_SITE_TITLE
 import org.wordpress.android.fluxc.store.QuickStartStore.QuickStartTask.UPLOAD_SITE_ICON
 import org.wordpress.android.test
@@ -930,7 +928,7 @@
 
     @Test
     fun `when the active task needs to show an external focus point, emit focus point event accordingly`() {
-        activeTask.value = QuickStartTask.FOLLOW_SITE
+        activeTask.value = FOLLOW_SITE
 
         assertThat(externalFocusPointEvents).containsExactly(listOf(visibleFollowSiteFocusPointInfo))
     }
@@ -951,11 +949,11 @@
 
     @Test
     fun `when the active task changes more than once, only emit focus point event if its value has changed`() {
-        activeTask.value = QuickStartTask.FOLLOW_SITE
-        activeTask.value = QuickStartTask.FOLLOW_SITE
+        activeTask.value = FOLLOW_SITE
+        activeTask.value = FOLLOW_SITE
         activeTask.value = QuickStartTask.PUBLISH_POST
         activeTask.value = null
-        activeTask.value = QuickStartTask.FOLLOW_SITE
+        activeTask.value = FOLLOW_SITE
 
         assertThat(externalFocusPointEvents).containsExactly(
                 listOf(visibleFollowSiteFocusPointInfo),
@@ -1012,7 +1010,7 @@
     }
 
     companion object {
-        val visibleFollowSiteFocusPointInfo = ExternalFocusPointInfo(QuickStartTask.FOLLOW_SITE, true)
-        val invisibleFollowSiteFocusPointInfo = ExternalFocusPointInfo(QuickStartTask.FOLLOW_SITE, false)
+        val visibleFollowSiteFocusPointInfo = ExternalFocusPointInfo(FOLLOW_SITE, true)
+        val invisibleFollowSiteFocusPointInfo = ExternalFocusPointInfo(FOLLOW_SITE, false)
     }
 }