package org.wordpress.android.ui.mysite

import androidx.lifecycle.MutableLiveData
import com.nhaarman.mockitokotlin2.any
import com.nhaarman.mockitokotlin2.doAnswer
import com.nhaarman.mockitokotlin2.eq
import com.nhaarman.mockitokotlin2.mock
import com.nhaarman.mockitokotlin2.whenever
import kotlinx.coroutines.InternalCoroutinesApi
import org.assertj.core.api.Assertions.assertThat
import org.junit.Before
import org.junit.Test
import org.mockito.Mock
import org.wordpress.android.BaseUnitTest
import org.wordpress.android.R
import org.wordpress.android.TEST_DISPATCHER
import org.wordpress.android.fluxc.model.AccountModel
import org.wordpress.android.fluxc.model.SiteModel
import org.wordpress.android.fluxc.store.AccountStore
import org.wordpress.android.ui.mysite.MySiteItem.SiteInfoBlock
import org.wordpress.android.ui.mysite.MySiteItem.SiteInfoBlock.IconState
import org.wordpress.android.ui.mysite.MySiteViewModel.NavigationAction
import org.wordpress.android.ui.mysite.MySiteViewModel.NavigationAction.OpenMeScreen
import org.wordpress.android.ui.mysite.MySiteViewModel.NavigationAction.OpenSite
import org.wordpress.android.ui.mysite.MySiteViewModel.NavigationAction.OpenSitePicker
import org.wordpress.android.ui.mysite.MySiteViewModel.TextInputDialogModel
import org.wordpress.android.ui.mysite.MySiteViewModel.UiModel
import org.wordpress.android.ui.mysite.MySiteViewModelTest.SiteInfoBlockAction.ICON_CLICK
import org.wordpress.android.ui.mysite.MySiteViewModelTest.SiteInfoBlockAction.SWITCH_SITE_CLICK
import org.wordpress.android.ui.mysite.MySiteViewModelTest.SiteInfoBlockAction.TITLE_CLICK
import org.wordpress.android.ui.mysite.MySiteViewModelTest.SiteInfoBlockAction.URL_CLICK
import org.wordpress.android.ui.mysite.SiteDialogModel.AddSiteIconDialogModel
import org.wordpress.android.ui.mysite.SiteDialogModel.ChangeSiteIconDialogModel
import org.wordpress.android.ui.pages.SnackbarMessageHolder
import org.wordpress.android.ui.utils.UiString.UiStringRes
import org.wordpress.android.util.FluxCUtilsWrapper
import org.wordpress.android.util.MediaUtilsWrapper
import org.wordpress.android.util.NetworkUtilsWrapper
import org.wordpress.android.util.WPMediaUtilsWrapper
import org.wordpress.android.util.analytics.AnalyticsTrackerWrapper
import org.wordpress.android.viewmodel.ContextProvider

class MySiteViewModelTest : BaseUnitTest() {
    @Mock lateinit var siteInfoBlockBuilder: SiteInfoBlockBuilder
    @Mock lateinit var networkUtilsWrapper: NetworkUtilsWrapper
    @Mock lateinit var analyticsTrackerWrapper: AnalyticsTrackerWrapper
<<<<<<< HEAD
    @Mock lateinit var selectedSiteRepository: SelectedSiteRepository
    @Mock lateinit var wpMediaUtilsWrapper: WPMediaUtilsWrapper
    @Mock lateinit var mediaUtilsWrapper: MediaUtilsWrapper
    @Mock lateinit var fluxCUtilsWrapper: FluxCUtilsWrapper
    @Mock lateinit var contextProvider: ContextProvider
=======
    @Mock lateinit var accountStore: AccountStore
>>>>>>> 58d75ee9
    private lateinit var viewModel: MySiteViewModel
    private lateinit var uiModels: MutableList<UiModel>
    private lateinit var snackbars: MutableList<SnackbarMessageHolder>
    private lateinit var textInputDialogModels: MutableList<TextInputDialogModel>
    private lateinit var dialogModels: MutableList<SiteDialogModel>
    private lateinit var navigationActions: MutableList<NavigationAction>
    private val avatarUrl = "https://1.gravatar.com/avatar/1000?s=96&d=identicon"
    private val siteUrl = "http://site.com"
    private val siteIcon = "http://site.com/icon.jpg"
    private val siteName = "Site"
    private lateinit var site: SiteModel
    private lateinit var siteInfoBlock: SiteInfoBlock
    private val onSiteChange = MutableLiveData<SiteModel>()
    private val onShowSiteIconProgressBar = MutableLiveData<Boolean>()

    @InternalCoroutinesApi
    @Before
    fun setUp() {
<<<<<<< HEAD
        onSiteChange.value = null
        onShowSiteIconProgressBar.value = null
        whenever(selectedSiteRepository.selectedSiteChange).thenReturn(onSiteChange)
        whenever(selectedSiteRepository.showSiteIconProgressBar).thenReturn(onShowSiteIconProgressBar)
        viewModel = MySiteViewModel(
                networkUtilsWrapper,
                TEST_DISPATCHER,
                TEST_DISPATCHER,
                analyticsTrackerWrapper,
                siteInfoBlockBuilder,
                selectedSiteRepository,
                wpMediaUtilsWrapper,
                mediaUtilsWrapper,
                fluxCUtilsWrapper,
                contextProvider
=======
        viewModel = MySiteViewModel(
                TEST_DISPATCHER,
                networkUtilsWrapper,
                analyticsTrackerWrapper,
                siteInfoBlockBuilder,
                accountStore
>>>>>>> 58d75ee9
        )
        uiModels = mutableListOf()
        snackbars = mutableListOf()
        textInputDialogModels = mutableListOf()
        dialogModels = mutableListOf()
        navigationActions = mutableListOf()
        viewModel.uiModel.observeForever {
            uiModels.add(it)
        }
        viewModel.onSnackbarMessage.observeForever { event ->
            event?.getContentIfNotHandled()?.let {
                snackbars.add(it)
            }
        }
        viewModel.onTextInputDialogShown.observeForever { event ->
            event?.getContentIfNotHandled()?.let {
                textInputDialogModels.add(it)
            }
        }
        viewModel.onBasicDialogShown.observeForever { event ->
            event?.getContentIfNotHandled()?.let {
                dialogModels.add(it)
            }
        }
        viewModel.onNavigation.observeForever { event ->
            event?.getContentIfNotHandled()?.let {
                navigationActions.add(it)
            }
        }
        site = SiteModel()
        site.url = siteUrl
        site.name = siteName
        site.iconUrl = siteIcon
        siteInfoBlock = SiteInfoBlock(
                siteName,
                siteUrl,
                IconState.Visible(siteIcon),
                null,
                mock(),
                mock(),
                mock()
        )
        whenever(siteInfoBlockBuilder.buildSiteInfoBlock(eq(site), any(), any(), any(), any(), any())).thenReturn(
                siteInfoBlock
        )
        whenever(networkUtilsWrapper.isNetworkAvailable()).thenReturn(true)
    }

    @Test
    fun `model is empty with no selected site`() {
        onSiteChange.postValue(null)

<<<<<<< HEAD
        assertThat(uiModels).hasSize(3)
        assertThat(uiModels.last()).isEmpty()
=======
        assertThat(uiModels).hasSize(2)
        assertThat(uiModels.last().items).isEmpty()
>>>>>>> 58d75ee9
    }

    @Test
    fun `model is contains header of selected site`() {
        onSiteChange.postValue(site)

<<<<<<< HEAD
        assertThat(uiModels).hasSize(3)
        assertThat(uiModels.last()).hasSize(1)
        assertThat(uiModels.last().first() as SiteInfoBlock).isEqualTo(uiModels.last()[0] as SiteInfoBlock)
=======
        assertThat(uiModels).hasSize(2)
        assertThat(uiModels.last().items).hasSize(1)
        assertThat(uiModels.last().items.first() as SiteInfoBlock).isEqualTo(uiModels.last().items[0] as SiteInfoBlock)
>>>>>>> 58d75ee9
    }

    @Test
    fun `site block title click shows snackbar message when network not available`() {
        whenever(networkUtilsWrapper.isNetworkAvailable()).thenReturn(false)

        invokeSiteInfoBlockAction(TITLE_CLICK)

        assertThat(textInputDialogModels).isEmpty()
        assertThat(snackbars).containsOnly(
                SnackbarMessageHolder(UiStringRes(R.string.error_network_connection))
        )
    }

    @Test
    fun `site block title click shows snackbar message when hasCapabilityManageOptions is false`() {
        site.hasCapabilityManageOptions = false
        site.origin = SiteModel.ORIGIN_WPCOM_REST

        invokeSiteInfoBlockAction(TITLE_CLICK)

        assertThat(textInputDialogModels).isEmpty()
        assertThat(snackbars).containsOnly(
                SnackbarMessageHolder(
                        UiStringRes(R.string.my_site_title_changer_dialog_not_allowed_hint)
                )
        )
    }

    @Test
    fun `site block title click shows snackbar message when origin not ORIGIN_WPCOM_REST`() {
        site.hasCapabilityManageOptions = true
        site.origin = SiteModel.ORIGIN_XMLRPC

        invokeSiteInfoBlockAction(TITLE_CLICK)

        assertThat(textInputDialogModels).isEmpty()
        assertThat(snackbars).containsOnly(
                SnackbarMessageHolder(UiStringRes(R.string.my_site_title_changer_dialog_not_allowed_hint))
        )
    }

    @Test
    fun `site block title click shows input dialog when editing allowed`() {
        site.hasCapabilityManageOptions = true
        site.origin = SiteModel.ORIGIN_WPCOM_REST
        whenever(networkUtilsWrapper.isNetworkAvailable()).thenReturn(true)

        invokeSiteInfoBlockAction(TITLE_CLICK)

        assertThat(snackbars).isEmpty()
        assertThat(textInputDialogModels.last()).isEqualTo(
                TextInputDialogModel(
                        callbackId = MySiteViewModel.SITE_NAME_CHANGE_CALLBACK_ID,
                        title = R.string.my_site_title_changer_dialog_title,
                        initialText = siteName,
                        hint = R.string.my_site_title_changer_dialog_hint,
                        isMultiline = false,
                        isInputEnabled = true
                )
        )
    }

    @Test
    fun `site block icon click shows change icon dialog when site has icon`() {
        site.hasCapabilityManageOptions = true
        site.hasCapabilityUploadFiles = true
        site.iconUrl = siteIcon

        invokeSiteInfoBlockAction(ICON_CLICK)

        assertThat(dialogModels.last()).isEqualTo(ChangeSiteIconDialogModel)
    }

    @Test
    fun `site block icon click shows add icon dialog when site doesn't have icon`() {
        site.hasCapabilityManageOptions = true
        site.hasCapabilityUploadFiles = true
        site.iconUrl = null

        invokeSiteInfoBlockAction(ICON_CLICK)

        assertThat(dialogModels.last()).isEqualTo(AddSiteIconDialogModel)
    }

    @Test
    fun `site block icon click shows snackbar when upload files not allowed and site doesn't have Jetpack`() {
        site.hasCapabilityManageOptions = true
        site.hasCapabilityUploadFiles = false
        site.setIsWPCom(false)

        invokeSiteInfoBlockAction(ICON_CLICK)

        assertThat(dialogModels).isEmpty()
        assertThat(snackbars).containsOnly(
                SnackbarMessageHolder(UiStringRes(R.string.my_site_icon_dialog_change_requires_jetpack_message))
        )
    }

    @Test
    fun `site block icon click shows snackbar when upload files not allowed and site has icon`() {
        site.hasCapabilityManageOptions = true
        site.hasCapabilityUploadFiles = false
        site.setIsWPCom(true)
        site.iconUrl = siteIcon

        invokeSiteInfoBlockAction(ICON_CLICK)

        assertThat(dialogModels).isEmpty()
        assertThat(snackbars).containsOnly(
                SnackbarMessageHolder(UiStringRes(R.string.my_site_icon_dialog_change_requires_permission_message))
        )
    }

    @Test
    fun `site block icon click shows snackbar when upload files not allowed and site does not have icon`() {
        site.hasCapabilityManageOptions = true
        site.hasCapabilityUploadFiles = false
        site.setIsWPCom(true)
        site.iconUrl = null

        invokeSiteInfoBlockAction(ICON_CLICK)

        assertThat(dialogModels).isEmpty()
        assertThat(snackbars).containsOnly(
                SnackbarMessageHolder(UiStringRes(R.string.my_site_icon_dialog_add_requires_permission_message))
        )
    }

    @Test
    fun `site block url click opens site`() {
        invokeSiteInfoBlockAction(URL_CLICK)

        assertThat(navigationActions).containsOnly(OpenSite(site))
    }

    @Test
    fun `site block switch click opens site picker`() {
        invokeSiteInfoBlockAction(SWITCH_SITE_CLICK)

        assertThat(navigationActions).containsOnly(OpenSitePicker(site))
    }

    @Test
    fun `account avatar url initial value is empty`() {
        assertThat(uiModels).hasSize(1)
        assertThat(uiModels.last().accountAvatarUrl).isEmpty()
    }

    @Test
    fun `account avatar url value is emitted after refresh`() {
        setupAccount(buildAccountWithAvatarUrl(avatarUrl))

        viewModel.refreshAccountAvatarUrl()

        assertThat(uiModels).hasSize(2)
        assertThat(uiModels.last().accountAvatarUrl).isEqualTo(avatarUrl)
    }

    @Test
    fun `account avatar url value is emitted after refresh even if new value is the same`() {
        setupAccount(buildAccountWithAvatarUrl(avatarUrl))

        viewModel.refreshAccountAvatarUrl()
        viewModel.refreshAccountAvatarUrl()

        assertThat(uiModels).hasSize(3)
    }

    @Test
    fun `account avatar url value is emitted after refresh even if new value is empty`() {
        setupAccount(buildAccountWithAvatarUrl(avatarUrl))

        viewModel.refreshAccountAvatarUrl()

        setupAccount(buildAccountWithAvatarUrl(null))

        viewModel.refreshAccountAvatarUrl()

        assertThat(uiModels).hasSize(3)
        assertThat(uiModels.last().accountAvatarUrl).isEmpty()
    }

    @Test
    fun `account avatar url value is emitted after refresh even if account is null`() {
        setupAccount(null)

        viewModel.refreshAccountAvatarUrl()

        assertThat(uiModels).hasSize(2)
        assertThat(uiModels.last().accountAvatarUrl).isEmpty()
    }

    @Test
    fun `avatar press opens me screen`() {
        viewModel.onAvatarPressed()

        assertThat(navigationActions).containsOnly(OpenMeScreen)
    }

    private fun setupAccount(account: AccountModel?) = whenever(accountStore.account).thenReturn(account)

    private fun buildAccountWithAvatarUrl(avatarUrl: String?) = AccountModel().apply { this.avatarUrl = avatarUrl }

    private fun invokeSiteInfoBlockAction(action: SiteInfoBlockAction) {
        val argument = when (action) {
            TITLE_CLICK -> 2
            ICON_CLICK -> 3
            URL_CLICK -> 4
            SWITCH_SITE_CLICK -> 5
        }
        var clickAction: ((SiteModel) -> Unit)? = null
        doAnswer {
            clickAction = it.getArgument(argument)
            siteInfoBlock
        }.whenever(siteInfoBlockBuilder).buildSiteInfoBlock(eq(site), any(), any(), any(), any(), any())

        onSiteChange.postValue(site)

        assertThat(clickAction).isNotNull()
        clickAction!!.invoke(site)
    }

    private enum class SiteInfoBlockAction {
        TITLE_CLICK, ICON_CLICK, URL_CLICK, SWITCH_SITE_CLICK
    }
}<|MERGE_RESOLUTION|>--- conflicted
+++ resolved
@@ -44,15 +44,12 @@
     @Mock lateinit var siteInfoBlockBuilder: SiteInfoBlockBuilder
     @Mock lateinit var networkUtilsWrapper: NetworkUtilsWrapper
     @Mock lateinit var analyticsTrackerWrapper: AnalyticsTrackerWrapper
-<<<<<<< HEAD
+    @Mock lateinit var accountStore: AccountStore
     @Mock lateinit var selectedSiteRepository: SelectedSiteRepository
     @Mock lateinit var wpMediaUtilsWrapper: WPMediaUtilsWrapper
     @Mock lateinit var mediaUtilsWrapper: MediaUtilsWrapper
     @Mock lateinit var fluxCUtilsWrapper: FluxCUtilsWrapper
     @Mock lateinit var contextProvider: ContextProvider
-=======
-    @Mock lateinit var accountStore: AccountStore
->>>>>>> 58d75ee9
     private lateinit var viewModel: MySiteViewModel
     private lateinit var uiModels: MutableList<UiModel>
     private lateinit var snackbars: MutableList<SnackbarMessageHolder>
@@ -71,7 +68,6 @@
     @InternalCoroutinesApi
     @Before
     fun setUp() {
-<<<<<<< HEAD
         onSiteChange.value = null
         onShowSiteIconProgressBar.value = null
         whenever(selectedSiteRepository.selectedSiteChange).thenReturn(onSiteChange)
@@ -82,19 +78,12 @@
                 TEST_DISPATCHER,
                 analyticsTrackerWrapper,
                 siteInfoBlockBuilder,
+                accountStore,
                 selectedSiteRepository,
                 wpMediaUtilsWrapper,
                 mediaUtilsWrapper,
                 fluxCUtilsWrapper,
                 contextProvider
-=======
-        viewModel = MySiteViewModel(
-                TEST_DISPATCHER,
-                networkUtilsWrapper,
-                analyticsTrackerWrapper,
-                siteInfoBlockBuilder,
-                accountStore
->>>>>>> 58d75ee9
         )
         uiModels = mutableListOf()
         snackbars = mutableListOf()
@@ -147,28 +136,17 @@
     fun `model is empty with no selected site`() {
         onSiteChange.postValue(null)
 
-<<<<<<< HEAD
         assertThat(uiModels).hasSize(3)
-        assertThat(uiModels.last()).isEmpty()
-=======
-        assertThat(uiModels).hasSize(2)
         assertThat(uiModels.last().items).isEmpty()
->>>>>>> 58d75ee9
     }
 
     @Test
     fun `model is contains header of selected site`() {
         onSiteChange.postValue(site)
 
-<<<<<<< HEAD
         assertThat(uiModels).hasSize(3)
-        assertThat(uiModels.last()).hasSize(1)
-        assertThat(uiModels.last().first() as SiteInfoBlock).isEqualTo(uiModels.last()[0] as SiteInfoBlock)
-=======
-        assertThat(uiModels).hasSize(2)
         assertThat(uiModels.last().items).hasSize(1)
-        assertThat(uiModels.last().items.first() as SiteInfoBlock).isEqualTo(uiModels.last().items[0] as SiteInfoBlock)
->>>>>>> 58d75ee9
+        assertThat(uiModels.last().items.first() as SiteInfoBlock).isEqualTo(uiModels.last()[0] as SiteInfoBlock)
     }
 
     @Test
