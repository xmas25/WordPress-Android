package org.wordpress.android.ui.mysite

import androidx.lifecycle.MutableLiveData
import com.nhaarman.mockitokotlin2.any
import com.nhaarman.mockitokotlin2.doAnswer
import com.nhaarman.mockitokotlin2.eq
import com.nhaarman.mockitokotlin2.mock
import com.nhaarman.mockitokotlin2.never
import com.nhaarman.mockitokotlin2.verify
import com.nhaarman.mockitokotlin2.whenever
import kotlinx.coroutines.InternalCoroutinesApi
import org.assertj.core.api.Assertions.assertThat
import org.junit.Before
import org.junit.Test
import org.mockito.Mock
import org.wordpress.android.BaseUnitTest
import org.wordpress.android.R
import org.wordpress.android.TEST_DISPATCHER
import org.wordpress.android.fluxc.model.AccountModel
import org.wordpress.android.fluxc.model.SiteModel
import org.wordpress.android.fluxc.store.AccountStore
import org.wordpress.android.ui.jetpack.scan.ScanStatusService
import org.wordpress.android.ui.mysite.ListItemAction.ACTIVITY_LOG
import org.wordpress.android.ui.mysite.ListItemAction.ADMIN
import org.wordpress.android.ui.mysite.ListItemAction.COMMENTS
import org.wordpress.android.ui.mysite.ListItemAction.MEDIA
import org.wordpress.android.ui.mysite.ListItemAction.PAGES
import org.wordpress.android.ui.mysite.ListItemAction.PLAN
import org.wordpress.android.ui.mysite.ListItemAction.PLUGINS
import org.wordpress.android.ui.mysite.ListItemAction.POSTS
import org.wordpress.android.ui.mysite.ListItemAction.SCAN
import org.wordpress.android.ui.mysite.ListItemAction.SHARING
import org.wordpress.android.ui.mysite.ListItemAction.SITE_SETTINGS
import org.wordpress.android.ui.mysite.ListItemAction.STATS
import org.wordpress.android.ui.mysite.ListItemAction.THEMES
import org.wordpress.android.ui.mysite.ListItemAction.VIEW_SITE
import org.wordpress.android.ui.mysite.MySiteItem.QuickActionsBlock
import org.wordpress.android.ui.mysite.MySiteItem.SiteInfoBlock
import org.wordpress.android.ui.mysite.MySiteItem.SiteInfoBlock.IconState
import org.wordpress.android.ui.mysite.MySiteViewModel.TextInputDialogModel
import org.wordpress.android.ui.mysite.MySiteViewModel.UiModel
import org.wordpress.android.ui.mysite.MySiteViewModelTest.SiteInfoBlockAction.ICON_CLICK
import org.wordpress.android.ui.mysite.MySiteViewModelTest.SiteInfoBlockAction.SWITCH_SITE_CLICK
import org.wordpress.android.ui.mysite.MySiteViewModelTest.SiteInfoBlockAction.TITLE_CLICK
import org.wordpress.android.ui.mysite.MySiteViewModelTest.SiteInfoBlockAction.URL_CLICK
import org.wordpress.android.ui.mysite.SiteDialogModel.AddSiteIconDialogModel
import org.wordpress.android.ui.mysite.SiteDialogModel.ChangeSiteIconDialogModel
import org.wordpress.android.ui.mysite.SiteNavigationAction.ConnectJetpackForStats
import org.wordpress.android.ui.mysite.SiteNavigationAction.OpenActivityLog
import org.wordpress.android.ui.mysite.SiteNavigationAction.OpenAdmin
import org.wordpress.android.ui.mysite.SiteNavigationAction.OpenComments
import org.wordpress.android.ui.mysite.SiteNavigationAction.OpenMeScreen
import org.wordpress.android.ui.mysite.SiteNavigationAction.OpenMedia
import org.wordpress.android.ui.mysite.SiteNavigationAction.OpenPages
import org.wordpress.android.ui.mysite.SiteNavigationAction.OpenPlan
import org.wordpress.android.ui.mysite.SiteNavigationAction.OpenPlugins
import org.wordpress.android.ui.mysite.SiteNavigationAction.OpenPosts
import org.wordpress.android.ui.mysite.SiteNavigationAction.OpenScan
import org.wordpress.android.ui.mysite.SiteNavigationAction.OpenSharing
import org.wordpress.android.ui.mysite.SiteNavigationAction.OpenSite
import org.wordpress.android.ui.mysite.SiteNavigationAction.OpenSitePicker
import org.wordpress.android.ui.mysite.SiteNavigationAction.OpenSiteSettings
import org.wordpress.android.ui.mysite.SiteNavigationAction.OpenStats
import org.wordpress.android.ui.mysite.SiteNavigationAction.OpenThemes
import org.wordpress.android.ui.mysite.SiteNavigationAction.StartWPComLoginForJetpackStats
import org.wordpress.android.ui.pages.SnackbarMessageHolder
import org.wordpress.android.ui.utils.UiString.UiStringRes
import org.wordpress.android.util.FluxCUtilsWrapper
import org.wordpress.android.util.MediaUtilsWrapper
import org.wordpress.android.util.NetworkUtilsWrapper
import org.wordpress.android.util.WPMediaUtilsWrapper
import org.wordpress.android.util.analytics.AnalyticsTrackerWrapper
import org.wordpress.android.viewmodel.ContextProvider

class MySiteViewModelTest : BaseUnitTest() {
    @Mock lateinit var siteInfoBlockBuilder: SiteInfoBlockBuilder
    @Mock lateinit var siteItemsBuilder: SiteItemsBuilder
    @Mock lateinit var networkUtilsWrapper: NetworkUtilsWrapper
    @Mock lateinit var analyticsTrackerWrapper: AnalyticsTrackerWrapper
    @Mock lateinit var accountStore: AccountStore
    @Mock lateinit var selectedSiteRepository: SelectedSiteRepository
    @Mock lateinit var wpMediaUtilsWrapper: WPMediaUtilsWrapper
    @Mock lateinit var mediaUtilsWrapper: MediaUtilsWrapper
    @Mock lateinit var fluxCUtilsWrapper: FluxCUtilsWrapper
    @Mock lateinit var contextProvider: ContextProvider
    @Mock lateinit var siteIconUploadHandler: SiteIconUploadHandler
<<<<<<< HEAD
    @Mock lateinit var scanStatusService: ScanStatusService
=======
    @Mock lateinit var siteStoriesHandler: SiteStoriesHandler
>>>>>>> 769f1252
    private lateinit var viewModel: MySiteViewModel
    private lateinit var uiModels: MutableList<UiModel>
    private lateinit var snackbars: MutableList<SnackbarMessageHolder>
    private lateinit var textInputDialogModels: MutableList<TextInputDialogModel>
    private lateinit var dialogModels: MutableList<SiteDialogModel>
    private lateinit var navigationActions: MutableList<SiteNavigationAction>
    private val avatarUrl = "https://1.gravatar.com/avatar/1000?s=96&d=identicon"
    private val siteUrl = "http://site.com"
    private val siteIcon = "http://site.com/icon.jpg"
    private val siteName = "Site"
    private lateinit var site: SiteModel
    private lateinit var siteInfoBlock: SiteInfoBlock
    private val onSiteChange = MutableLiveData<SiteModel>()
    private val onShowSiteIconProgressBar = MutableLiveData<Boolean>()
    private val onScanAvailable = MutableLiveData<Boolean>()

    @InternalCoroutinesApi
    @Before
    fun setUp() {
        onSiteChange.value = null
        onShowSiteIconProgressBar.value = null
        whenever(selectedSiteRepository.selectedSiteChange).thenReturn(onSiteChange)
        whenever(selectedSiteRepository.showSiteIconProgressBar).thenReturn(onShowSiteIconProgressBar)
        whenever(scanStatusService.scanAvailable).thenReturn(onScanAvailable)
        viewModel = MySiteViewModel(
                networkUtilsWrapper,
                TEST_DISPATCHER,
                TEST_DISPATCHER,
                analyticsTrackerWrapper,
                siteInfoBlockBuilder,
                siteItemsBuilder,
                accountStore,
                selectedSiteRepository,
                wpMediaUtilsWrapper,
                mediaUtilsWrapper,
                fluxCUtilsWrapper,
                contextProvider,
                siteIconUploadHandler,
<<<<<<< HEAD
                scanStatusService
=======
                siteStoriesHandler
>>>>>>> 769f1252
        )
        uiModels = mutableListOf()
        snackbars = mutableListOf()
        textInputDialogModels = mutableListOf()
        dialogModels = mutableListOf()
        navigationActions = mutableListOf()
        viewModel.uiModel.observeForever {
            uiModels.add(it)
        }
        viewModel.onSnackbarMessage.observeForever { event ->
            event?.getContentIfNotHandled()?.let {
                snackbars.add(it)
            }
        }
        viewModel.onTextInputDialogShown.observeForever { event ->
            event?.getContentIfNotHandled()?.let {
                textInputDialogModels.add(it)
            }
        }
        viewModel.onBasicDialogShown.observeForever { event ->
            event?.getContentIfNotHandled()?.let {
                dialogModels.add(it)
            }
        }
        viewModel.onNavigation.observeForever { event ->
            event?.getContentIfNotHandled()?.let {
                navigationActions.add(it)
            }
        }
        site = SiteModel()
        site.url = siteUrl
        site.name = siteName
        site.iconUrl = siteIcon
        siteInfoBlock = SiteInfoBlock(
                siteName,
                siteUrl,
                IconState.Visible(siteIcon),
                null,
                mock(),
                mock(),
                mock()
        )
        whenever(siteInfoBlockBuilder.buildSiteInfoBlock(eq(site), any(), any(), any(), any(), any())).thenReturn(
                siteInfoBlock
        )
        whenever(networkUtilsWrapper.isNetworkAvailable()).thenReturn(true)
        whenever(scanStatusService.start(site)).thenAnswer {
            onScanAvailable.postValue(false)
        }
    }

    @Test
    fun `model is empty with no selected site`() {
        onSiteChange.postValue(null)

        assertThat(uiModels).hasSize(2)
        assertThat(uiModels.last().items).isEmpty()
    }

    @Test
    fun `model is contains header of selected site`() {
        onSiteChange.postValue(site)

        assertThat(uiModels).hasSize(3)
        assertThat(uiModels.last().items).hasSize(2)
        assertThat(uiModels.last().items.first() is SiteInfoBlock).isTrue()
    }

    @Test
    fun `site block title click shows snackbar message when network not available`() {
        whenever(networkUtilsWrapper.isNetworkAvailable()).thenReturn(false)

        invokeSiteInfoBlockAction(TITLE_CLICK)

        assertThat(textInputDialogModels).isEmpty()
        assertThat(snackbars).containsOnly(
                SnackbarMessageHolder(UiStringRes(R.string.error_network_connection))
        )
    }

    @Test
    fun `site block title click shows snackbar message when hasCapabilityManageOptions is false`() {
        site.hasCapabilityManageOptions = false
        site.origin = SiteModel.ORIGIN_WPCOM_REST

        invokeSiteInfoBlockAction(TITLE_CLICK)

        assertThat(textInputDialogModels).isEmpty()
        assertThat(snackbars).containsOnly(
                SnackbarMessageHolder(
                        UiStringRes(R.string.my_site_title_changer_dialog_not_allowed_hint)
                )
        )
    }

    @Test
    fun `site block title click shows snackbar message when origin not ORIGIN_WPCOM_REST`() {
        site.hasCapabilityManageOptions = true
        site.origin = SiteModel.ORIGIN_XMLRPC

        invokeSiteInfoBlockAction(TITLE_CLICK)

        assertThat(textInputDialogModels).isEmpty()
        assertThat(snackbars).containsOnly(
                SnackbarMessageHolder(UiStringRes(R.string.my_site_title_changer_dialog_not_allowed_hint))
        )
    }

    @Test
    fun `site block title click shows input dialog when editing allowed`() {
        site.hasCapabilityManageOptions = true
        site.origin = SiteModel.ORIGIN_WPCOM_REST
        whenever(networkUtilsWrapper.isNetworkAvailable()).thenReturn(true)

        invokeSiteInfoBlockAction(TITLE_CLICK)

        assertThat(snackbars).isEmpty()
        assertThat(textInputDialogModels.last()).isEqualTo(
                TextInputDialogModel(
                        callbackId = MySiteViewModel.SITE_NAME_CHANGE_CALLBACK_ID,
                        title = R.string.my_site_title_changer_dialog_title,
                        initialText = siteName,
                        hint = R.string.my_site_title_changer_dialog_hint,
                        isMultiline = false,
                        isInputEnabled = true
                )
        )
    }

    @Test
    fun `site block icon click shows change icon dialog when site has icon`() {
        site.hasCapabilityManageOptions = true
        site.hasCapabilityUploadFiles = true
        site.iconUrl = siteIcon

        invokeSiteInfoBlockAction(ICON_CLICK)

        assertThat(dialogModels.last()).isEqualTo(ChangeSiteIconDialogModel)
    }

    @Test
    fun `site block icon click shows add icon dialog when site doesn't have icon`() {
        site.hasCapabilityManageOptions = true
        site.hasCapabilityUploadFiles = true
        site.iconUrl = null

        invokeSiteInfoBlockAction(ICON_CLICK)

        assertThat(dialogModels.last()).isEqualTo(AddSiteIconDialogModel)
    }

    @Test
    fun `site block icon click shows snackbar when upload files not allowed and site doesn't have Jetpack`() {
        site.hasCapabilityManageOptions = true
        site.hasCapabilityUploadFiles = false
        site.setIsWPCom(false)

        invokeSiteInfoBlockAction(ICON_CLICK)

        assertThat(dialogModels).isEmpty()
        assertThat(snackbars).containsOnly(
                SnackbarMessageHolder(UiStringRes(R.string.my_site_icon_dialog_change_requires_jetpack_message))
        )
    }

    @Test
    fun `site block icon click shows snackbar when upload files not allowed and site has icon`() {
        site.hasCapabilityManageOptions = true
        site.hasCapabilityUploadFiles = false
        site.setIsWPCom(true)
        site.iconUrl = siteIcon

        invokeSiteInfoBlockAction(ICON_CLICK)

        assertThat(dialogModels).isEmpty()
        assertThat(snackbars).containsOnly(
                SnackbarMessageHolder(UiStringRes(R.string.my_site_icon_dialog_change_requires_permission_message))
        )
    }

    @Test
    fun `site block icon click shows snackbar when upload files not allowed and site does not have icon`() {
        site.hasCapabilityManageOptions = true
        site.hasCapabilityUploadFiles = false
        site.setIsWPCom(true)
        site.iconUrl = null

        invokeSiteInfoBlockAction(ICON_CLICK)

        assertThat(dialogModels).isEmpty()
        assertThat(snackbars).containsOnly(
                SnackbarMessageHolder(UiStringRes(R.string.my_site_icon_dialog_add_requires_permission_message))
        )
    }

    @Test
    fun `on site name chosen updates title if network available `() {
        val title = "updated site name"
        whenever(networkUtilsWrapper.isNetworkAvailable()).thenReturn(true)

        viewModel.onSiteNameChosen(title)

        verify(selectedSiteRepository).updateTitle(title)
    }

    @Test
    fun `on site name chosen shows snackbar if network not available `() {
        val title = "updated site name"
        whenever(networkUtilsWrapper.isNetworkAvailable()).thenReturn(false)

        viewModel.onSiteNameChosen(title)

        verify(selectedSiteRepository, never()).updateTitle(any())
        assertThat(snackbars).containsOnly(SnackbarMessageHolder(UiStringRes(R.string.error_update_site_title_network)))
    }

    @Test
    fun `site block url click opens site`() {
        invokeSiteInfoBlockAction(URL_CLICK)

        assertThat(navigationActions).containsOnly(OpenSite(site))
    }

    @Test
    fun `site block switch click opens site picker`() {
        invokeSiteInfoBlockAction(SWITCH_SITE_CLICK)

        assertThat(navigationActions).containsOnly(OpenSitePicker(site))
    }

    @Test
    fun `account avatar url initial value is empty`() {
        assertThat(uiModels).hasSize(1)
        assertThat(uiModels.last().accountAvatarUrl).isEmpty()
    }

    @Test
    fun `account avatar url value is emitted after refresh`() {
        setupAccount(buildAccountWithAvatarUrl(avatarUrl))

        viewModel.refresh()

        assertThat(uiModels).hasSize(2)
        assertThat(uiModels.last().accountAvatarUrl).isEqualTo(avatarUrl)
    }

    @Test
    fun `account avatar url value is emitted after refresh even if new value is the same`() {
        setupAccount(buildAccountWithAvatarUrl(avatarUrl))

        viewModel.refresh()
        viewModel.refresh()

        assertThat(uiModels).hasSize(3)
    }

    @Test
    fun `account avatar url value is emitted after refresh even if new value is empty`() {
        setupAccount(buildAccountWithAvatarUrl(avatarUrl))

        viewModel.refresh()

        setupAccount(buildAccountWithAvatarUrl(null))

        viewModel.refresh()

        assertThat(uiModels).hasSize(3)
        assertThat(uiModels.last().accountAvatarUrl).isEmpty()
    }

    @Test
    fun `account avatar url value is emitted after refresh even if account is null`() {
        setupAccount(null)

        viewModel.refresh()

        assertThat(uiModels).hasSize(2)
        assertThat(uiModels.last().accountAvatarUrl).isEmpty()
    }

    @Test
    fun `avatar press opens me screen`() {
        viewModel.onAvatarPressed()

        assertThat(navigationActions).containsOnly(OpenMeScreen)
    }

    @Test
    fun `quick actions are not shown when no site is selected`() {
        onSiteChange.postValue(null)

        assertThat(uiModels.last().items).doesNotHaveAnyElementsOfTypes(QuickActionsBlock::class.java)
    }

    @Test
    fun `quick actions does not show pages button when site doesn't have the required capability`() {
        site.hasCapabilityEditPages = false

        onSiteChange.postValue(site)

        val quickActionsBlock = findQuickActionsBlock()

        assertThat(quickActionsBlock).isNotNull
        assertThat(quickActionsBlock?.showPages).isFalse
    }

    @Test
    fun `quick action stats click opens stats screen when user is logged in and site is WPCOM`() {
        whenever(accountStore.hasAccessToken()).thenReturn(true)

        site.setIsWPCom(true)

        onSiteChange.postValue(site)

        findQuickActionsBlock()?.onStatsClick?.click()

        assertThat(navigationActions).containsOnly(OpenStats(site))
    }

    @Test
    fun `quick action stats click opens stats screen when user is logged in and site is Jetpack`() {
        whenever(accountStore.hasAccessToken()).thenReturn(true)

        site.setIsJetpackInstalled(true)
        site.setIsJetpackConnected(true)

        onSiteChange.postValue(site)

        findQuickActionsBlock()?.onStatsClick?.click()

        assertThat(navigationActions).containsOnly(OpenStats(site))
    }

    @Test
    fun `quick action stats click opens connect jetpack screen when user is logged in and site is self-hosted`() {
        whenever(accountStore.hasAccessToken()).thenReturn(true)

        site.setIsJetpackInstalled(false)
        site.setIsJetpackConnected(false)

        onSiteChange.postValue(site)

        findQuickActionsBlock()?.onStatsClick?.click()

        assertThat(navigationActions).containsOnly(ConnectJetpackForStats(site))
    }

    @Test
    fun `quick action stats click starts login when user is not logged in and site is Jetpack`() {
        whenever(accountStore.hasAccessToken()).thenReturn(false)

        site.setIsJetpackInstalled(true)
        site.setIsJetpackConnected(true)

        onSiteChange.postValue(site)

        findQuickActionsBlock()?.onStatsClick?.click()

        assertThat(navigationActions).containsOnly(StartWPComLoginForJetpackStats)
    }

    @Test
    fun `quick action stats click opens connect jetpack screen when user is not logged in and site is self-hosted`() {
        whenever(accountStore.hasAccessToken()).thenReturn(false)

        site.setIsJetpackInstalled(false)
        site.setIsJetpackConnected(false)

        onSiteChange.postValue(site)

        findQuickActionsBlock()?.onStatsClick?.click()

        assertThat(navigationActions).containsOnly(ConnectJetpackForStats(site))
    }

    @Test
    fun `quick action pages click opens pages screen`() {
        onSiteChange.postValue(site)

        findQuickActionsBlock()?.onPagesClick?.click()

        assertThat(navigationActions).containsOnly(OpenPages(site))
    }

    @Test
    fun `quick action posts click opens posts screen`() {
        onSiteChange.postValue(site)

        findQuickActionsBlock()?.onPostsClick?.click()

        assertThat(navigationActions).containsOnly(OpenPosts(site))
    }

    @Test
    fun `quick action media click opens media screen`() {
        onSiteChange.postValue(site)

        findQuickActionsBlock()?.onMediaClick?.click()

        assertThat(navigationActions).containsOnly(OpenMedia(site))
    }

    @Test
    fun `handling successful login result opens stats screen`() {
        whenever(selectedSiteRepository.getSelectedSite()).thenReturn(site)

        viewModel.handleSuccessfulLoginResult()

        assertThat(navigationActions).containsOnly(OpenStats(site))
    }

    @Test
    fun `activity item click emits OpenActivity navigation event`() {
        invokeItemClickAction(ACTIVITY_LOG)

        assertThat(navigationActions).containsExactly(OpenActivityLog(site))
    }

    @Test
    fun `scan item click emits OpenScan navigation event`() {
        invokeItemClickAction(SCAN)

        assertThat(navigationActions).containsExactly(OpenScan(site))
    }

    @Test
    fun `plan item click emits OpenPlan navigation event`() {
        invokeItemClickAction(PLAN)

        assertThat(navigationActions).containsExactly(OpenPlan(site))
    }

    @Test
    fun `posts item click emits OpenPosts navigation event`() {
        invokeItemClickAction(POSTS)

        assertThat(navigationActions).containsExactly(OpenPosts(site))
    }

    @Test
    fun `pages item click emits OpenPages navigation event`() {
        invokeItemClickAction(PAGES)

        assertThat(navigationActions).containsExactly(OpenPages(site))
    }

    @Test
    fun `admin item click emits OpenAdmin navigation event`() {
        invokeItemClickAction(ADMIN)

        assertThat(navigationActions).containsExactly(OpenAdmin(site))
    }

    @Test
    fun `sharing item click emits OpenSharing navigation event`() {
        invokeItemClickAction(SHARING)

        assertThat(navigationActions).containsExactly(OpenSharing(site))
    }

    @Test
    fun `site settings item click emits OpenSiteSettings navigation event`() {
        invokeItemClickAction(SITE_SETTINGS)

        assertThat(navigationActions).containsExactly(OpenSiteSettings(site))
    }

    @Test
    fun `themes item click emits OpenThemes navigation event`() {
        invokeItemClickAction(THEMES)

        assertThat(navigationActions).containsExactly(OpenThemes(site))
    }

    @Test
    fun `plugins item click emits OpenPlugins navigation event`() {
        invokeItemClickAction(PLUGINS)

        assertThat(navigationActions).containsExactly(OpenPlugins(site))
    }

    @Test
    fun `media item click emits OpenMedia navigation event`() {
        invokeItemClickAction(MEDIA)

        assertThat(navigationActions).containsExactly(OpenMedia(site))
    }

    @Test
    fun `comments item click emits OpenMedia navigation event`() {
        invokeItemClickAction(COMMENTS)

        assertThat(navigationActions).containsExactly(OpenComments(site))
    }

    @Test
    fun `view site item click emits OpenSite navigation event`() {
        invokeItemClickAction(VIEW_SITE)

        assertThat(navigationActions).containsExactly(OpenSite(site))
    }

    @Test
    fun `stats item click emits OpenStats navigation event if site is WPCom and has access token`() {
        whenever(accountStore.hasAccessToken()).thenReturn(true)
        site.setIsWPCom(true)

        invokeItemClickAction(STATS)

        assertThat(navigationActions).containsExactly(OpenStats(site))
    }

    @Test
    fun `stats item click emits OpenStats navigation event if site is Jetpack and has access token`() {
        whenever(accountStore.hasAccessToken()).thenReturn(true)
        site.setIsJetpackConnected(true)
        site.setIsJetpackInstalled(true)

        invokeItemClickAction(STATS)

        assertThat(navigationActions).containsExactly(OpenStats(site))
    }

    @Test
    fun `stats item click emits StartWPComLoginForJetpackStats if site is Jetpack and doesn't have access token`() {
        whenever(accountStore.hasAccessToken()).thenReturn(false)
        site.setIsJetpackConnected(true)

        invokeItemClickAction(STATS)

        assertThat(navigationActions).containsExactly(StartWPComLoginForJetpackStats)
    }

    @Test
    fun `stats item click emits ConnectJetpackForStats if neither Jetpack, nor WPCom and no access token`() {
        whenever(accountStore.hasAccessToken()).thenReturn(false)
        site.setIsJetpackConnected(false)
        site.setIsWPCom(false)

        invokeItemClickAction(STATS)

        assertThat(navigationActions).containsExactly(ConnectJetpackForStats(site))
    }

    @Test
    fun `scan status service invoked to get scan availability status when site is changed`() {
        onSiteChange.postValue(site)

        verify(scanStatusService).start(site)
    }

    @Test
    fun `site items builder invoked with the selected site's scan availability`() {
        whenever(scanStatusService.start(site)).thenAnswer {
            onScanAvailable.postValue(true)
        }
        onSiteChange.postValue(site)

        verify(siteItemsBuilder).buildSiteItems(
                site = eq(site),
                onClick = any(),
                isScanAvailable = eq(true)
        )
    }

    private fun setupAccount(account: AccountModel?) = whenever(accountStore.account).thenReturn(account)

    private fun buildAccountWithAvatarUrl(avatarUrl: String?) = AccountModel().apply { this.avatarUrl = avatarUrl }

    private fun findQuickActionsBlock() = uiModels.last().items.find { it is QuickActionsBlock } as QuickActionsBlock?

    private fun invokeSiteInfoBlockAction(action: SiteInfoBlockAction) {
        val argument = when (action) {
            TITLE_CLICK -> 2
            ICON_CLICK -> 3
            URL_CLICK -> 4
            SWITCH_SITE_CLICK -> 5
        }
        var clickAction: ((SiteModel) -> Unit)? = null
        doAnswer {
            clickAction = it.getArgument(argument)
            siteInfoBlock
        }.whenever(siteInfoBlockBuilder).buildSiteInfoBlock(eq(site), any(), any(), any(), any(), any())

        onSiteChange.postValue(site)

        assertThat(clickAction).isNotNull()
        clickAction!!.invoke(site)
    }

    private fun invokeItemClickAction(action: ListItemAction) {
        whenever(selectedSiteRepository.getSelectedSite()).thenReturn(site)
        var clickAction: ((ListItemAction) -> Unit)? = null
        doAnswer {
            clickAction = it.getArgument(1)
            listOf<MySiteItem>()
        }.whenever(siteItemsBuilder).buildSiteItems(eq(site), any(), any())

        onSiteChange.postValue(site)

        assertThat(clickAction).isNotNull()
        clickAction!!.invoke(action)
    }

    private enum class SiteInfoBlockAction {
        TITLE_CLICK, ICON_CLICK, URL_CLICK, SWITCH_SITE_CLICK
    }
}<|MERGE_RESOLUTION|>--- conflicted
+++ resolved
@@ -84,11 +84,8 @@
     @Mock lateinit var fluxCUtilsWrapper: FluxCUtilsWrapper
     @Mock lateinit var contextProvider: ContextProvider
     @Mock lateinit var siteIconUploadHandler: SiteIconUploadHandler
-<<<<<<< HEAD
+    @Mock lateinit var siteStoriesHandler: SiteStoriesHandler
     @Mock lateinit var scanStatusService: ScanStatusService
-=======
-    @Mock lateinit var siteStoriesHandler: SiteStoriesHandler
->>>>>>> 769f1252
     private lateinit var viewModel: MySiteViewModel
     private lateinit var uiModels: MutableList<UiModel>
     private lateinit var snackbars: MutableList<SnackbarMessageHolder>
@@ -127,11 +124,8 @@
                 fluxCUtilsWrapper,
                 contextProvider,
                 siteIconUploadHandler,
-<<<<<<< HEAD
+                siteStoriesHandler,
                 scanStatusService
-=======
-                siteStoriesHandler
->>>>>>> 769f1252
         )
         uiModels = mutableListOf()
         snackbars = mutableListOf()
