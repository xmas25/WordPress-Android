package org.wordpress.android.ui.mysite

import androidx.lifecycle.MutableLiveData
import com.nhaarman.mockitokotlin2.any
import com.nhaarman.mockitokotlin2.doAnswer
import com.nhaarman.mockitokotlin2.eq
import com.nhaarman.mockitokotlin2.mock
import com.nhaarman.mockitokotlin2.never
import com.nhaarman.mockitokotlin2.verify
import com.nhaarman.mockitokotlin2.whenever
import kotlinx.coroutines.InternalCoroutinesApi
import org.assertj.core.api.Assertions.assertThat
import org.junit.Before
import org.junit.Test
import org.mockito.Mock
import org.wordpress.android.BaseUnitTest
import org.wordpress.android.R
import org.wordpress.android.TEST_DISPATCHER
import org.wordpress.android.fluxc.model.AccountModel
import org.wordpress.android.fluxc.model.SiteModel
import org.wordpress.android.fluxc.store.AccountStore
import org.wordpress.android.ui.jetpack.scan.ScanStatusService
import org.wordpress.android.ui.mysite.ListItemAction.ACTIVITY_LOG
import org.wordpress.android.ui.mysite.ListItemAction.ADMIN
import org.wordpress.android.ui.mysite.ListItemAction.COMMENTS
import org.wordpress.android.ui.mysite.ListItemAction.MEDIA
import org.wordpress.android.ui.mysite.ListItemAction.PAGES
import org.wordpress.android.ui.mysite.ListItemAction.PLAN
import org.wordpress.android.ui.mysite.ListItemAction.PLUGINS
import org.wordpress.android.ui.mysite.ListItemAction.POSTS
import org.wordpress.android.ui.mysite.ListItemAction.SCAN
import org.wordpress.android.ui.mysite.ListItemAction.SHARING
import org.wordpress.android.ui.mysite.ListItemAction.SITE_SETTINGS
import org.wordpress.android.ui.mysite.ListItemAction.STATS
import org.wordpress.android.ui.mysite.ListItemAction.THEMES
import org.wordpress.android.ui.mysite.ListItemAction.VIEW_SITE
import org.wordpress.android.ui.mysite.MySiteItem.QuickActionsBlock
import org.wordpress.android.ui.mysite.MySiteItem.SiteInfoBlock
import org.wordpress.android.ui.mysite.MySiteItem.SiteInfoBlock.IconState
import org.wordpress.android.ui.mysite.MySiteViewModel.NavigationAction
import org.wordpress.android.ui.mysite.MySiteViewModel.NavigationAction.ConnectJetpackForStats
import org.wordpress.android.ui.mysite.MySiteViewModel.NavigationAction.OpenActivityLog
import org.wordpress.android.ui.mysite.MySiteViewModel.NavigationAction.OpenAdmin
import org.wordpress.android.ui.mysite.MySiteViewModel.NavigationAction.OpenComments
import org.wordpress.android.ui.mysite.MySiteViewModel.NavigationAction.OpenMeScreen
import org.wordpress.android.ui.mysite.MySiteViewModel.NavigationAction.OpenMedia
import org.wordpress.android.ui.mysite.MySiteViewModel.NavigationAction.OpenPages
import org.wordpress.android.ui.mysite.MySiteViewModel.NavigationAction.OpenPlan
import org.wordpress.android.ui.mysite.MySiteViewModel.NavigationAction.OpenPlugins
import org.wordpress.android.ui.mysite.MySiteViewModel.NavigationAction.OpenPosts
import org.wordpress.android.ui.mysite.MySiteViewModel.NavigationAction.OpenScan
import org.wordpress.android.ui.mysite.MySiteViewModel.NavigationAction.OpenSharing
import org.wordpress.android.ui.mysite.MySiteViewModel.NavigationAction.OpenSite
import org.wordpress.android.ui.mysite.MySiteViewModel.NavigationAction.OpenSitePicker
import org.wordpress.android.ui.mysite.MySiteViewModel.NavigationAction.OpenSiteSettings
import org.wordpress.android.ui.mysite.MySiteViewModel.NavigationAction.OpenStats
import org.wordpress.android.ui.mysite.MySiteViewModel.NavigationAction.OpenThemes
import org.wordpress.android.ui.mysite.MySiteViewModel.NavigationAction.StartWPComLoginForJetpackStats
import org.wordpress.android.ui.mysite.MySiteViewModel.TextInputDialogModel
import org.wordpress.android.ui.mysite.MySiteViewModel.UiModel
import org.wordpress.android.ui.mysite.MySiteViewModelTest.SiteInfoBlockAction.ICON_CLICK
import org.wordpress.android.ui.mysite.MySiteViewModelTest.SiteInfoBlockAction.SWITCH_SITE_CLICK
import org.wordpress.android.ui.mysite.MySiteViewModelTest.SiteInfoBlockAction.TITLE_CLICK
import org.wordpress.android.ui.mysite.MySiteViewModelTest.SiteInfoBlockAction.URL_CLICK
import org.wordpress.android.ui.mysite.SiteDialogModel.AddSiteIconDialogModel
import org.wordpress.android.ui.mysite.SiteDialogModel.ChangeSiteIconDialogModel
import org.wordpress.android.ui.pages.SnackbarMessageHolder
import org.wordpress.android.ui.utils.UiString.UiStringRes
import org.wordpress.android.util.FluxCUtilsWrapper
import org.wordpress.android.util.MediaUtilsWrapper
import org.wordpress.android.util.NetworkUtilsWrapper
import org.wordpress.android.util.WPMediaUtilsWrapper
import org.wordpress.android.util.analytics.AnalyticsTrackerWrapper
import org.wordpress.android.viewmodel.ContextProvider

class MySiteViewModelTest : BaseUnitTest() {
    @Mock lateinit var siteInfoBlockBuilder: SiteInfoBlockBuilder
    @Mock lateinit var siteItemsBuilder: SiteItemsBuilder
    @Mock lateinit var networkUtilsWrapper: NetworkUtilsWrapper
    @Mock lateinit var analyticsTrackerWrapper: AnalyticsTrackerWrapper
    @Mock lateinit var accountStore: AccountStore
    @Mock lateinit var selectedSiteRepository: SelectedSiteRepository
    @Mock lateinit var wpMediaUtilsWrapper: WPMediaUtilsWrapper
    @Mock lateinit var mediaUtilsWrapper: MediaUtilsWrapper
    @Mock lateinit var fluxCUtilsWrapper: FluxCUtilsWrapper
    @Mock lateinit var contextProvider: ContextProvider
    @Mock lateinit var siteIconUploadHandler: SiteIconUploadHandler
    @Mock lateinit var scanStatusService: ScanStatusService
    private lateinit var viewModel: MySiteViewModel
    private lateinit var uiModels: MutableList<UiModel>
    private lateinit var snackbars: MutableList<SnackbarMessageHolder>
    private lateinit var textInputDialogModels: MutableList<TextInputDialogModel>
    private lateinit var dialogModels: MutableList<SiteDialogModel>
    private lateinit var navigationActions: MutableList<NavigationAction>
    private val avatarUrl = "https://1.gravatar.com/avatar/1000?s=96&d=identicon"
    private val siteUrl = "http://site.com"
    private val siteIcon = "http://site.com/icon.jpg"
    private val siteName = "Site"
    private lateinit var site: SiteModel
    private lateinit var siteInfoBlock: SiteInfoBlock
    private val onSiteChange = MutableLiveData<SiteModel>()
    private val onShowSiteIconProgressBar = MutableLiveData<Boolean>()
    private val onScanAvailable = MutableLiveData<Boolean>()

    @InternalCoroutinesApi
    @Before
    fun setUp() {
        onSiteChange.value = null
        onShowSiteIconProgressBar.value = null
        whenever(selectedSiteRepository.selectedSiteChange).thenReturn(onSiteChange)
        whenever(selectedSiteRepository.showSiteIconProgressBar).thenReturn(onShowSiteIconProgressBar)
        whenever(scanStatusService.scanAvailable).thenReturn(onScanAvailable)
        viewModel = MySiteViewModel(
                networkUtilsWrapper,
                TEST_DISPATCHER,
                TEST_DISPATCHER,
                analyticsTrackerWrapper,
                siteInfoBlockBuilder,
                siteItemsBuilder,
                accountStore,
                selectedSiteRepository,
                wpMediaUtilsWrapper,
                mediaUtilsWrapper,
                fluxCUtilsWrapper,
                contextProvider,
                siteIconUploadHandler,
                scanStatusService
        )
        uiModels = mutableListOf()
        snackbars = mutableListOf()
        textInputDialogModels = mutableListOf()
        dialogModels = mutableListOf()
        navigationActions = mutableListOf()
        viewModel.uiModel.observeForever {
            uiModels.add(it)
        }
        viewModel.onSnackbarMessage.observeForever { event ->
            event?.getContentIfNotHandled()?.let {
                snackbars.add(it)
            }
        }
        viewModel.onTextInputDialogShown.observeForever { event ->
            event?.getContentIfNotHandled()?.let {
                textInputDialogModels.add(it)
            }
        }
        viewModel.onBasicDialogShown.observeForever { event ->
            event?.getContentIfNotHandled()?.let {
                dialogModels.add(it)
            }
        }
        viewModel.onNavigation.observeForever { event ->
            event?.getContentIfNotHandled()?.let {
                navigationActions.add(it)
            }
        }
        site = SiteModel()
        site.url = siteUrl
        site.name = siteName
        site.iconUrl = siteIcon
        siteInfoBlock = SiteInfoBlock(
                siteName,
                siteUrl,
                IconState.Visible(siteIcon),
                null,
                mock(),
                mock(),
                mock()
        )
        whenever(siteInfoBlockBuilder.buildSiteInfoBlock(eq(site), any(), any(), any(), any(), any())).thenReturn(
                siteInfoBlock
        )
        whenever(networkUtilsWrapper.isNetworkAvailable()).thenReturn(true)
        whenever(scanStatusService.start(site)).thenAnswer {
            onScanAvailable.postValue(false)
        }
    }

    @Test
    fun `model is empty with no selected site`() {
        onSiteChange.postValue(null)

        assertThat(uiModels).hasSize(2)
        assertThat(uiModels.last().items).isEmpty()
    }

    @Test
    fun `model is contains header of selected site`() {
        onSiteChange.postValue(site)

<<<<<<< HEAD
        assertThat(uiModels).hasSize(3)
        assertThat(uiModels.last().items).hasSize(1)
=======
        assertThat(uiModels).hasSize(2)
        assertThat(uiModels.last().items).hasSize(2)
>>>>>>> 64682b8c
        assertThat(uiModels.last().items.first() is SiteInfoBlock).isTrue()
    }

    @Test
    fun `site block title click shows snackbar message when network not available`() {
        whenever(networkUtilsWrapper.isNetworkAvailable()).thenReturn(false)

        invokeSiteInfoBlockAction(TITLE_CLICK)

        assertThat(textInputDialogModels).isEmpty()
        assertThat(snackbars).containsOnly(
                SnackbarMessageHolder(UiStringRes(R.string.error_network_connection))
        )
    }

    @Test
    fun `site block title click shows snackbar message when hasCapabilityManageOptions is false`() {
        site.hasCapabilityManageOptions = false
        site.origin = SiteModel.ORIGIN_WPCOM_REST

        invokeSiteInfoBlockAction(TITLE_CLICK)

        assertThat(textInputDialogModels).isEmpty()
        assertThat(snackbars).containsOnly(
                SnackbarMessageHolder(
                        UiStringRes(R.string.my_site_title_changer_dialog_not_allowed_hint)
                )
        )
    }

    @Test
    fun `site block title click shows snackbar message when origin not ORIGIN_WPCOM_REST`() {
        site.hasCapabilityManageOptions = true
        site.origin = SiteModel.ORIGIN_XMLRPC

        invokeSiteInfoBlockAction(TITLE_CLICK)

        assertThat(textInputDialogModels).isEmpty()
        assertThat(snackbars).containsOnly(
                SnackbarMessageHolder(UiStringRes(R.string.my_site_title_changer_dialog_not_allowed_hint))
        )
    }

    @Test
    fun `site block title click shows input dialog when editing allowed`() {
        site.hasCapabilityManageOptions = true
        site.origin = SiteModel.ORIGIN_WPCOM_REST
        whenever(networkUtilsWrapper.isNetworkAvailable()).thenReturn(true)

        invokeSiteInfoBlockAction(TITLE_CLICK)

        assertThat(snackbars).isEmpty()
        assertThat(textInputDialogModels.last()).isEqualTo(
                TextInputDialogModel(
                        callbackId = MySiteViewModel.SITE_NAME_CHANGE_CALLBACK_ID,
                        title = R.string.my_site_title_changer_dialog_title,
                        initialText = siteName,
                        hint = R.string.my_site_title_changer_dialog_hint,
                        isMultiline = false,
                        isInputEnabled = true
                )
        )
    }

    @Test
    fun `site block icon click shows change icon dialog when site has icon`() {
        site.hasCapabilityManageOptions = true
        site.hasCapabilityUploadFiles = true
        site.iconUrl = siteIcon

        invokeSiteInfoBlockAction(ICON_CLICK)

        assertThat(dialogModels.last()).isEqualTo(ChangeSiteIconDialogModel)
    }

    @Test
    fun `site block icon click shows add icon dialog when site doesn't have icon`() {
        site.hasCapabilityManageOptions = true
        site.hasCapabilityUploadFiles = true
        site.iconUrl = null

        invokeSiteInfoBlockAction(ICON_CLICK)

        assertThat(dialogModels.last()).isEqualTo(AddSiteIconDialogModel)
    }

    @Test
    fun `site block icon click shows snackbar when upload files not allowed and site doesn't have Jetpack`() {
        site.hasCapabilityManageOptions = true
        site.hasCapabilityUploadFiles = false
        site.setIsWPCom(false)

        invokeSiteInfoBlockAction(ICON_CLICK)

        assertThat(dialogModels).isEmpty()
        assertThat(snackbars).containsOnly(
                SnackbarMessageHolder(UiStringRes(R.string.my_site_icon_dialog_change_requires_jetpack_message))
        )
    }

    @Test
    fun `site block icon click shows snackbar when upload files not allowed and site has icon`() {
        site.hasCapabilityManageOptions = true
        site.hasCapabilityUploadFiles = false
        site.setIsWPCom(true)
        site.iconUrl = siteIcon

        invokeSiteInfoBlockAction(ICON_CLICK)

        assertThat(dialogModels).isEmpty()
        assertThat(snackbars).containsOnly(
                SnackbarMessageHolder(UiStringRes(R.string.my_site_icon_dialog_change_requires_permission_message))
        )
    }

    @Test
    fun `site block icon click shows snackbar when upload files not allowed and site does not have icon`() {
        site.hasCapabilityManageOptions = true
        site.hasCapabilityUploadFiles = false
        site.setIsWPCom(true)
        site.iconUrl = null

        invokeSiteInfoBlockAction(ICON_CLICK)

        assertThat(dialogModels).isEmpty()
        assertThat(snackbars).containsOnly(
                SnackbarMessageHolder(UiStringRes(R.string.my_site_icon_dialog_add_requires_permission_message))
        )
    }

    @Test
    fun `on site name chosen updates title if network available `() {
        val title = "updated site name"
        whenever(networkUtilsWrapper.isNetworkAvailable()).thenReturn(true)

        viewModel.onSiteNameChosen(title)

        verify(selectedSiteRepository).updateTitle(title)
    }

    @Test
    fun `on site name chosen shows snackbar if network not available `() {
        val title = "updated site name"
        whenever(networkUtilsWrapper.isNetworkAvailable()).thenReturn(false)

        viewModel.onSiteNameChosen(title)

        verify(selectedSiteRepository, never()).updateTitle(any())
        assertThat(snackbars).containsOnly(SnackbarMessageHolder(UiStringRes(R.string.error_update_site_title_network)))
    }

    @Test
    fun `site block url click opens site`() {
        invokeSiteInfoBlockAction(URL_CLICK)

        assertThat(navigationActions).containsOnly(OpenSite(site))
    }

    @Test
    fun `site block switch click opens site picker`() {
        invokeSiteInfoBlockAction(SWITCH_SITE_CLICK)

        assertThat(navigationActions).containsOnly(OpenSitePicker(site))
    }

    @Test
    fun `account avatar url initial value is empty`() {
        assertThat(uiModels).hasSize(1)
        assertThat(uiModels.last().accountAvatarUrl).isEmpty()
    }

    @Test
    fun `account avatar url value is emitted after refresh`() {
        setupAccount(buildAccountWithAvatarUrl(avatarUrl))

        viewModel.refresh()

        assertThat(uiModels).hasSize(2)
        assertThat(uiModels.last().accountAvatarUrl).isEqualTo(avatarUrl)
    }

    @Test
    fun `account avatar url value is emitted after refresh even if new value is the same`() {
        setupAccount(buildAccountWithAvatarUrl(avatarUrl))

        viewModel.refresh()
        viewModel.refresh()

        assertThat(uiModels).hasSize(3)
    }

    @Test
    fun `account avatar url value is emitted after refresh even if new value is empty`() {
        setupAccount(buildAccountWithAvatarUrl(avatarUrl))

        viewModel.refresh()

        setupAccount(buildAccountWithAvatarUrl(null))

        viewModel.refresh()

        assertThat(uiModels).hasSize(3)
        assertThat(uiModels.last().accountAvatarUrl).isEmpty()
    }

    @Test
    fun `account avatar url value is emitted after refresh even if account is null`() {
        setupAccount(null)

        viewModel.refresh()

        assertThat(uiModels).hasSize(2)
        assertThat(uiModels.last().accountAvatarUrl).isEmpty()
    }

    @Test
    fun `avatar press opens me screen`() {
        viewModel.onAvatarPressed()

        assertThat(navigationActions).containsOnly(OpenMeScreen)
    }

    @Test
    fun `quick actions are not shown when no site is selected`() {
        onSiteChange.postValue(null)

        assertThat(uiModels.last().items).doesNotHaveAnyElementsOfTypes(QuickActionsBlock::class.java)
    }

    @Test
    fun `quick actions does not show pages button when site doesn't have the required capability`() {
        site.hasCapabilityEditPages = false

        onSiteChange.postValue(site)

        val quickActionsBlock = findQuickActionsBlock()

        assertThat(quickActionsBlock).isNotNull
        assertThat(quickActionsBlock?.showPages).isFalse
    }

    @Test
    fun `quick action stats click opens stats screen when user is logged in and site is WPCOM`() {
        whenever(accountStore.hasAccessToken()).thenReturn(true)

        site.setIsWPCom(true)

        onSiteChange.postValue(site)

        findQuickActionsBlock()?.onStatsClick?.click()

        assertThat(navigationActions).containsOnly(OpenStats(site))
    }

    @Test
    fun `quick action stats click opens stats screen when user is logged in and site is Jetpack`() {
        whenever(accountStore.hasAccessToken()).thenReturn(true)

        site.setIsJetpackInstalled(true)
        site.setIsJetpackConnected(true)

        onSiteChange.postValue(site)

        findQuickActionsBlock()?.onStatsClick?.click()

        assertThat(navigationActions).containsOnly(OpenStats(site))
    }

    @Test
    fun `quick action stats click opens connect jetpack screen when user is logged in and site is self-hosted`() {
        whenever(accountStore.hasAccessToken()).thenReturn(true)

        site.setIsJetpackInstalled(false)
        site.setIsJetpackConnected(false)

        onSiteChange.postValue(site)

        findQuickActionsBlock()?.onStatsClick?.click()

        assertThat(navigationActions).containsOnly(ConnectJetpackForStats(site))
    }

    @Test
    fun `quick action stats click starts login when user is not logged in and site is Jetpack`() {
        whenever(accountStore.hasAccessToken()).thenReturn(false)

        site.setIsJetpackInstalled(true)
        site.setIsJetpackConnected(true)

        onSiteChange.postValue(site)

        findQuickActionsBlock()?.onStatsClick?.click()

        assertThat(navigationActions).containsOnly(StartWPComLoginForJetpackStats)
    }

    @Test
    fun `quick action stats click opens connect jetpack screen when user is not logged in and site is self-hosted`() {
        whenever(accountStore.hasAccessToken()).thenReturn(false)

        site.setIsJetpackInstalled(false)
        site.setIsJetpackConnected(false)

        onSiteChange.postValue(site)

        findQuickActionsBlock()?.onStatsClick?.click()

        assertThat(navigationActions).containsOnly(ConnectJetpackForStats(site))
    }

    @Test
    fun `quick action pages click opens pages screen`() {
        onSiteChange.postValue(site)

        findQuickActionsBlock()?.onPagesClick?.click()

        assertThat(navigationActions).containsOnly(OpenPages(site))
    }

    @Test
    fun `quick action posts click opens posts screen`() {
        onSiteChange.postValue(site)

        findQuickActionsBlock()?.onPostsClick?.click()

        assertThat(navigationActions).containsOnly(OpenPosts(site))
    }

    @Test
    fun `quick action media click opens media screen`() {
        onSiteChange.postValue(site)

        findQuickActionsBlock()?.onMediaClick?.click()

        assertThat(navigationActions).containsOnly(OpenMedia(site))
    }

    @Test
    fun `handling successful login result opens stats screen`() {
        whenever(selectedSiteRepository.getSelectedSite()).thenReturn(site)

        viewModel.handleSuccessfulLoginResult()

        assertThat(navigationActions).containsOnly(OpenStats(site))
    }

    @Test
    fun `activity item click emits OpenActivity navigation event`() {
        invokeItemClickAction(ACTIVITY_LOG)

        assertThat(navigationActions).containsExactly(OpenActivityLog(site))
    }

    @Test
    fun `scan item click emits OpenScan navigation event`() {
        invokeItemClickAction(SCAN)

        assertThat(navigationActions).containsExactly(OpenScan(site))
    }

    @Test
    fun `plan item click emits OpenPlan navigation event`() {
        invokeItemClickAction(PLAN)

        assertThat(navigationActions).containsExactly(OpenPlan(site))
    }

    @Test
    fun `posts item click emits OpenPosts navigation event`() {
        invokeItemClickAction(POSTS)

        assertThat(navigationActions).containsExactly(OpenPosts(site))
    }

    @Test
    fun `pages item click emits OpenPages navigation event`() {
        invokeItemClickAction(PAGES)

        assertThat(navigationActions).containsExactly(OpenPages(site))
    }

    @Test
    fun `admin item click emits OpenAdmin navigation event`() {
        invokeItemClickAction(ADMIN)

        assertThat(navigationActions).containsExactly(OpenAdmin(site))
    }

    @Test
    fun `sharing item click emits OpenSharing navigation event`() {
        invokeItemClickAction(SHARING)

        assertThat(navigationActions).containsExactly(OpenSharing(site))
    }

    @Test
    fun `site settings item click emits OpenSiteSettings navigation event`() {
        invokeItemClickAction(SITE_SETTINGS)

        assertThat(navigationActions).containsExactly(OpenSiteSettings(site))
    }

    @Test
    fun `themes item click emits OpenThemes navigation event`() {
        invokeItemClickAction(THEMES)

        assertThat(navigationActions).containsExactly(OpenThemes(site))
    }

    @Test
    fun `plugins item click emits OpenPlugins navigation event`() {
        invokeItemClickAction(PLUGINS)

        assertThat(navigationActions).containsExactly(OpenPlugins(site))
    }

    @Test
    fun `media item click emits OpenMedia navigation event`() {
        invokeItemClickAction(MEDIA)

        assertThat(navigationActions).containsExactly(OpenMedia(site))
    }

    @Test
    fun `comments item click emits OpenMedia navigation event`() {
        invokeItemClickAction(COMMENTS)

        assertThat(navigationActions).containsExactly(OpenComments(site))
    }

    @Test
    fun `view site item click emits OpenSite navigation event`() {
        invokeItemClickAction(VIEW_SITE)

        assertThat(navigationActions).containsExactly(OpenSite(site))
    }

    @Test
    fun `stats item click emits OpenStats navigation event if site is WPCom and has access token`() {
        whenever(accountStore.hasAccessToken()).thenReturn(true)
        site.setIsWPCom(true)

        invokeItemClickAction(STATS)

        assertThat(navigationActions).containsExactly(OpenStats(site))
    }

    @Test
    fun `stats item click emits OpenStats navigation event if site is Jetpack and has access token`() {
        whenever(accountStore.hasAccessToken()).thenReturn(true)
        site.setIsJetpackConnected(true)
        site.setIsJetpackInstalled(true)

        invokeItemClickAction(STATS)

        assertThat(navigationActions).containsExactly(OpenStats(site))
    }

    @Test
    fun `stats item click emits StartWPComLoginForJetpackStats if site is Jetpack and doesn't have access token`() {
        whenever(accountStore.hasAccessToken()).thenReturn(false)
        site.setIsJetpackConnected(true)

        invokeItemClickAction(STATS)

        assertThat(navigationActions).containsExactly(StartWPComLoginForJetpackStats)
    }

    @Test
    fun `stats item click emits ConnectJetpackForStats if neither Jetpack, nor WPCom and no access token`() {
        whenever(accountStore.hasAccessToken()).thenReturn(false)
        site.setIsJetpackConnected(false)
        site.setIsWPCom(false)

        invokeItemClickAction(STATS)

        assertThat(navigationActions).containsExactly(ConnectJetpackForStats(site))
    }

    @Test
    fun `scan status service invoked to get scan availability status when site is changed`() {
        onSiteChange.postValue(site)

        verify(scanStatusService).start(site)
    }

    @Test
    fun `site items builder invoked with the selected site's scan availability`() {
        whenever(scanStatusService.start(site)).thenAnswer {
            onScanAvailable.postValue(true)
        }
        onSiteChange.postValue(site)

        verify(siteItemsBuilder).buildSiteItems(
                site = eq(site),
                onClick = any(),
                isScanAvailable = eq(true)
        )
    }

    private fun setupAccount(account: AccountModel?) = whenever(accountStore.account).thenReturn(account)

    private fun buildAccountWithAvatarUrl(avatarUrl: String?) = AccountModel().apply { this.avatarUrl = avatarUrl }

    private fun findQuickActionsBlock() = uiModels.last().items.find { it is QuickActionsBlock } as QuickActionsBlock?

    private fun invokeSiteInfoBlockAction(action: SiteInfoBlockAction) {
        val argument = when (action) {
            TITLE_CLICK -> 2
            ICON_CLICK -> 3
            URL_CLICK -> 4
            SWITCH_SITE_CLICK -> 5
        }
        var clickAction: ((SiteModel) -> Unit)? = null
        doAnswer {
            clickAction = it.getArgument(argument)
            siteInfoBlock
        }.whenever(siteInfoBlockBuilder).buildSiteInfoBlock(eq(site), any(), any(), any(), any(), any())

        onSiteChange.postValue(site)

        assertThat(clickAction).isNotNull()
        clickAction!!.invoke(site)
    }

    private fun invokeItemClickAction(action: ListItemAction) {
        whenever(selectedSiteRepository.getSelectedSite()).thenReturn(site)
        var clickAction: ((ListItemAction) -> Unit)? = null
        doAnswer {
            clickAction = it.getArgument(1)
            listOf<MySiteItem>()
        }.whenever(siteItemsBuilder).buildSiteItems(eq(site), any(), any())

        onSiteChange.postValue(site)

        assertThat(clickAction).isNotNull()
        clickAction!!.invoke(action)
    }

    private enum class SiteInfoBlockAction {
        TITLE_CLICK, ICON_CLICK, URL_CLICK, SWITCH_SITE_CLICK
    }
}<|MERGE_RESOLUTION|>--- conflicted
+++ resolved
@@ -188,13 +188,8 @@
     fun `model is contains header of selected site`() {
         onSiteChange.postValue(site)
 
-<<<<<<< HEAD
         assertThat(uiModels).hasSize(3)
-        assertThat(uiModels.last().items).hasSize(1)
-=======
-        assertThat(uiModels).hasSize(2)
         assertThat(uiModels.last().items).hasSize(2)
->>>>>>> 64682b8c
         assertThat(uiModels.last().items.first() is SiteInfoBlock).isTrue()
     }
 
