--- conflicted
+++ resolved
@@ -93,11 +93,8 @@
     @Mock lateinit var contextProvider: ContextProvider
     @Mock lateinit var siteIconUploadHandler: SiteIconUploadHandler
     @Mock lateinit var siteStoriesHandler: SiteStoriesHandler
-<<<<<<< HEAD
+    @Mock lateinit var domainRegistrationHandler: DomainRegistrationHandler
     @Mock lateinit var scanStatusService: ScanStatusService
-=======
-    @Mock lateinit var domainRegistrationHandler: DomainRegistrationHandler
->>>>>>> ec604b58
     private lateinit var viewModel: MySiteViewModel
     private lateinit var uiModels: MutableList<UiModel>
     private lateinit var snackbars: MutableList<SnackbarMessageHolder>
@@ -114,11 +111,8 @@
     private lateinit var siteInfoBlock: SiteInfoBlock
     private val onSiteChange = MutableLiveData<SiteModel>()
     private val onShowSiteIconProgressBar = MutableLiveData<Boolean>()
-<<<<<<< HEAD
+    private val isDomainCreditAvailable = MutableLiveData<Boolean>()
     private val onScanAvailable = MutableLiveData<Boolean>()
-=======
-    private val isDomainCreditAvailable = MutableLiveData<Boolean>()
->>>>>>> ec604b58
 
     @InternalCoroutinesApi
     @Before
@@ -128,11 +122,8 @@
         isDomainCreditAvailable.value = null
         whenever(selectedSiteRepository.selectedSiteChange).thenReturn(onSiteChange)
         whenever(selectedSiteRepository.showSiteIconProgressBar).thenReturn(onShowSiteIconProgressBar)
-<<<<<<< HEAD
+        whenever(domainRegistrationHandler.isDomainCreditAvailable).thenReturn(isDomainCreditAvailable)
         whenever(scanStatusService.scanAvailable).thenReturn(onScanAvailable)
-=======
-        whenever(domainRegistrationHandler.isDomainCreditAvailable).thenReturn(isDomainCreditAvailable)
->>>>>>> ec604b58
         viewModel = MySiteViewModel(
                 networkUtilsWrapper,
                 TEST_DISPATCHER,
@@ -148,11 +139,8 @@
                 contextProvider,
                 siteIconUploadHandler,
                 siteStoriesHandler,
-<<<<<<< HEAD
+                domainRegistrationHandler,
                 scanStatusService
-=======
-                domainRegistrationHandler
->>>>>>> ec604b58
         )
         uiModels = mutableListOf()
         snackbars = mutableListOf()
@@ -699,7 +687,48 @@
     }
 
     @Test
-<<<<<<< HEAD
+    fun `domain registration item click opens domain registration`() {
+        onSiteChange.postValue(site)
+        isDomainCreditAvailable.postValue(true)
+
+        findDomainRegistrationBlock()?.onClick?.click()
+
+        verify(analyticsTrackerWrapper).track(DOMAIN_CREDIT_REDEMPTION_TAPPED, site)
+
+        assertThat(navigationActions).containsOnly(OpenDomainRegistration(site))
+    }
+
+    @Test
+    fun `correct event is tracked when domain registration item is shown`() {
+        onSiteChange.postValue(site)
+        isDomainCreditAvailable.postValue(true)
+
+        verify(analyticsTrackerWrapper).track(DOMAIN_CREDIT_PROMPT_SHOWN)
+    }
+
+    @Test
+    fun `snackbar is shown and event is tracked when handling successful domain registration result without email`() {
+        viewModel.handleSuccessfulDomainRegistrationResult(null)
+
+        verify(analyticsTrackerWrapper).track(DOMAIN_CREDIT_REDEMPTION_SUCCESS)
+
+        val message = UiStringRes(R.string.my_site_verify_your_email_without_email)
+
+        assertThat(snackbars).containsOnly(SnackbarMessageHolder(message))
+    }
+
+    @Test
+    fun `snackbar is shown and event is tracked when handling successful domain registration result with email`() {
+        viewModel.handleSuccessfulDomainRegistrationResult(emailAddress)
+
+        verify(analyticsTrackerWrapper).track(DOMAIN_CREDIT_REDEMPTION_SUCCESS)
+
+        val message = UiStringResWithParams(string.my_site_verify_your_email, listOf(UiStringText(emailAddress)))
+
+        assertThat(snackbars).containsOnly(SnackbarMessageHolder(message))
+    }
+
+    @Test
     fun `scan status service invoked to get scan availability status when site is changed`() {
         onSiteChange.postValue(site)
 
@@ -718,47 +747,6 @@
                 onClick = any(),
                 isScanAvailable = eq(true)
         )
-=======
-    fun `domain registration item click opens domain registration`() {
-        onSiteChange.postValue(site)
-        isDomainCreditAvailable.postValue(true)
-
-        findDomainRegistrationBlock()?.onClick?.click()
-
-        verify(analyticsTrackerWrapper).track(DOMAIN_CREDIT_REDEMPTION_TAPPED, site)
-
-        assertThat(navigationActions).containsOnly(OpenDomainRegistration(site))
-    }
-
-    @Test
-    fun `correct event is tracked when domain registration item is shown`() {
-        onSiteChange.postValue(site)
-        isDomainCreditAvailable.postValue(true)
-
-        verify(analyticsTrackerWrapper).track(DOMAIN_CREDIT_PROMPT_SHOWN)
-    }
-
-    @Test
-    fun `snackbar is shown and event is tracked when handling successful domain registration result without email`() {
-        viewModel.handleSuccessfulDomainRegistrationResult(null)
-
-        verify(analyticsTrackerWrapper).track(DOMAIN_CREDIT_REDEMPTION_SUCCESS)
-
-        val message = UiStringRes(R.string.my_site_verify_your_email_without_email)
-
-        assertThat(snackbars).containsOnly(SnackbarMessageHolder(message))
-    }
-
-    @Test
-    fun `snackbar is shown and event is tracked when handling successful domain registration result with email`() {
-        viewModel.handleSuccessfulDomainRegistrationResult(emailAddress)
-
-        verify(analyticsTrackerWrapper).track(DOMAIN_CREDIT_REDEMPTION_SUCCESS)
-
-        val message = UiStringResWithParams(string.my_site_verify_your_email, listOf(UiStringText(emailAddress)))
-
-        assertThat(snackbars).containsOnly(SnackbarMessageHolder(message))
->>>>>>> ec604b58
     }
 
     private fun setupAccount(account: AccountModel?) = whenever(accountStore.account).thenReturn(account)
