package org.wordpress.android.ui.mysite

import androidx.lifecycle.MutableLiveData
import com.nhaarman.mockitokotlin2.any
import com.nhaarman.mockitokotlin2.doAnswer
import com.nhaarman.mockitokotlin2.eq
import com.nhaarman.mockitokotlin2.mock
import com.nhaarman.mockitokotlin2.never
import com.nhaarman.mockitokotlin2.times
import com.nhaarman.mockitokotlin2.verify
import com.nhaarman.mockitokotlin2.whenever
import kotlinx.coroutines.InternalCoroutinesApi
import org.assertj.core.api.Assertions.assertThat
import org.junit.Before
import org.junit.Test
import org.junit.runner.RunWith
import org.mockito.ArgumentMatchers.anyLong
import org.mockito.Mock
import org.mockito.junit.MockitoJUnitRunner
import org.wordpress.android.BaseUnitTest
import org.wordpress.android.R
import org.wordpress.android.TEST_DISPATCHER
import org.wordpress.android.analytics.AnalyticsTracker.Stat.DOMAIN_CREDIT_PROMPT_SHOWN
import org.wordpress.android.analytics.AnalyticsTracker.Stat.DOMAIN_CREDIT_REDEMPTION_SUCCESS
import org.wordpress.android.analytics.AnalyticsTracker.Stat.DOMAIN_CREDIT_REDEMPTION_TAPPED
import org.wordpress.android.fluxc.model.AccountModel
import org.wordpress.android.fluxc.model.JetpackCapability
import org.wordpress.android.fluxc.model.SiteModel
import org.wordpress.android.fluxc.store.AccountStore
import org.wordpress.android.test
import org.wordpress.android.ui.jetpack.JetpackCapabilitiesUseCase
import org.wordpress.android.ui.mysite.ListItemAction.ACTIVITY_LOG
import org.wordpress.android.ui.mysite.ListItemAction.ADMIN
import org.wordpress.android.ui.mysite.ListItemAction.COMMENTS
import org.wordpress.android.ui.mysite.ListItemAction.MEDIA
import org.wordpress.android.ui.mysite.ListItemAction.PAGES
import org.wordpress.android.ui.mysite.ListItemAction.PLAN
import org.wordpress.android.ui.mysite.ListItemAction.PLUGINS
import org.wordpress.android.ui.mysite.ListItemAction.POSTS
import org.wordpress.android.ui.mysite.ListItemAction.SCAN
import org.wordpress.android.ui.mysite.ListItemAction.SHARING
import org.wordpress.android.ui.mysite.ListItemAction.SITE_SETTINGS
import org.wordpress.android.ui.mysite.ListItemAction.STATS
import org.wordpress.android.ui.mysite.ListItemAction.THEMES
import org.wordpress.android.ui.mysite.ListItemAction.VIEW_SITE
import org.wordpress.android.ui.mysite.MySiteItem.DomainRegistrationBlock
import org.wordpress.android.ui.mysite.MySiteItem.QuickActionsBlock
import org.wordpress.android.ui.mysite.MySiteItem.SiteInfoBlock
import org.wordpress.android.ui.mysite.MySiteItem.SiteInfoBlock.IconState
import org.wordpress.android.ui.mysite.MySiteViewModel.State
import org.wordpress.android.ui.mysite.MySiteViewModel.TextInputDialogModel
import org.wordpress.android.ui.mysite.MySiteViewModel.UiModel
import org.wordpress.android.ui.mysite.MySiteViewModelTest.SiteInfoBlockAction.ICON_CLICK
import org.wordpress.android.ui.mysite.MySiteViewModelTest.SiteInfoBlockAction.SWITCH_SITE_CLICK
import org.wordpress.android.ui.mysite.MySiteViewModelTest.SiteInfoBlockAction.TITLE_CLICK
import org.wordpress.android.ui.mysite.MySiteViewModelTest.SiteInfoBlockAction.URL_CLICK
import org.wordpress.android.ui.mysite.SiteDialogModel.AddSiteIconDialogModel
import org.wordpress.android.ui.mysite.SiteDialogModel.ChangeSiteIconDialogModel
import org.wordpress.android.ui.mysite.SiteNavigationAction.AddNewSite
import org.wordpress.android.ui.mysite.SiteNavigationAction.ConnectJetpackForStats
import org.wordpress.android.ui.mysite.SiteNavigationAction.OpenActivityLog
import org.wordpress.android.ui.mysite.SiteNavigationAction.OpenAdmin
import org.wordpress.android.ui.mysite.SiteNavigationAction.OpenComments
import org.wordpress.android.ui.mysite.SiteNavigationAction.OpenDomainRegistration
import org.wordpress.android.ui.mysite.SiteNavigationAction.OpenMeScreen
import org.wordpress.android.ui.mysite.SiteNavigationAction.OpenMedia
import org.wordpress.android.ui.mysite.SiteNavigationAction.OpenPages
import org.wordpress.android.ui.mysite.SiteNavigationAction.OpenPlan
import org.wordpress.android.ui.mysite.SiteNavigationAction.OpenPlugins
import org.wordpress.android.ui.mysite.SiteNavigationAction.OpenPosts
import org.wordpress.android.ui.mysite.SiteNavigationAction.OpenScan
import org.wordpress.android.ui.mysite.SiteNavigationAction.OpenSharing
import org.wordpress.android.ui.mysite.SiteNavigationAction.OpenSite
import org.wordpress.android.ui.mysite.SiteNavigationAction.OpenSitePicker
import org.wordpress.android.ui.mysite.SiteNavigationAction.OpenSiteSettings
import org.wordpress.android.ui.mysite.SiteNavigationAction.OpenStats
import org.wordpress.android.ui.mysite.SiteNavigationAction.OpenThemes
import org.wordpress.android.ui.mysite.SiteNavigationAction.StartWPComLoginForJetpackStats
import org.wordpress.android.ui.pages.SnackbarMessageHolder
import org.wordpress.android.ui.utils.UiString.UiStringRes
import org.wordpress.android.ui.utils.UiString.UiStringResWithParams
import org.wordpress.android.ui.utils.UiString.UiStringText
import org.wordpress.android.util.DisplayUtilsWrapper
import org.wordpress.android.util.FluxCUtilsWrapper
import org.wordpress.android.util.MediaUtilsWrapper
import org.wordpress.android.util.NetworkUtilsWrapper
import org.wordpress.android.util.ScanFeatureConfig
import org.wordpress.android.util.WPMediaUtilsWrapper
import org.wordpress.android.util.analytics.AnalyticsTrackerWrapper
import org.wordpress.android.util.config.BackupsFeatureConfig
import org.wordpress.android.viewmodel.ContextProvider

@RunWith(MockitoJUnitRunner::class)
class MySiteViewModelTest : BaseUnitTest() {
    @Mock lateinit var siteInfoBlockBuilder: SiteInfoBlockBuilder
    @Mock lateinit var siteItemsBuilder: SiteItemsBuilder
    @Mock lateinit var networkUtilsWrapper: NetworkUtilsWrapper
    @Mock lateinit var analyticsTrackerWrapper: AnalyticsTrackerWrapper
    @Mock lateinit var accountStore: AccountStore
    @Mock lateinit var selectedSiteRepository: SelectedSiteRepository
    @Mock lateinit var wpMediaUtilsWrapper: WPMediaUtilsWrapper
    @Mock lateinit var mediaUtilsWrapper: MediaUtilsWrapper
    @Mock lateinit var fluxCUtilsWrapper: FluxCUtilsWrapper
    @Mock lateinit var contextProvider: ContextProvider
    @Mock lateinit var siteIconUploadHandler: SiteIconUploadHandler
    @Mock lateinit var siteStoriesHandler: SiteStoriesHandler
    @Mock lateinit var domainRegistrationHandler: DomainRegistrationHandler
    @Mock lateinit var backupsFeatureConfig: BackupsFeatureConfig
<<<<<<< HEAD
    @Mock lateinit var jetpackCapabilitiesUseCase: JetpackCapabilitiesUseCase
    @Mock lateinit var scanFeatureConfig: ScanFeatureConfig
=======
    @Mock lateinit var scanStatusService: ScanStatusService
    @Mock lateinit var displayUtilsWrapper: DisplayUtilsWrapper
>>>>>>> 8d494fa2
    private lateinit var viewModel: MySiteViewModel
    private lateinit var uiModels: MutableList<UiModel>
    private lateinit var snackbars: MutableList<SnackbarMessageHolder>
    private lateinit var textInputDialogModels: MutableList<TextInputDialogModel>
    private lateinit var dialogModels: MutableList<SiteDialogModel>
    private lateinit var navigationActions: MutableList<SiteNavigationAction>
    private val avatarUrl = "https://1.gravatar.com/avatar/1000?s=96&d=identicon"
    private val siteId = 1
    private val siteUrl = "http://site.com"
    private val siteIcon = "http://site.com/icon.jpg"
    private val siteName = "Site"
    private val emailAddress = "test@email.com"
    private lateinit var site: SiteModel
    private lateinit var siteInfoBlock: SiteInfoBlock
    private val onSiteChange = MutableLiveData<SiteModel>()
    private val onShowSiteIconProgressBar = MutableLiveData<Boolean>()
    private val isDomainCreditAvailable = MutableLiveData<Boolean>()

    @InternalCoroutinesApi
    @Before
    fun setUp() = test {
        onSiteChange.value = null
        onShowSiteIconProgressBar.value = null
        isDomainCreditAvailable.value = null
        whenever(selectedSiteRepository.selectedSiteChange).thenReturn(onSiteChange)
        whenever(selectedSiteRepository.showSiteIconProgressBar).thenReturn(onShowSiteIconProgressBar)
        whenever(domainRegistrationHandler.isDomainCreditAvailable).thenReturn(isDomainCreditAvailable)
        whenever(jetpackCapabilitiesUseCase.getOrFetchJetpackCapabilities(anyLong())).thenReturn(listOf())
        viewModel = MySiteViewModel(
                networkUtilsWrapper,
                TEST_DISPATCHER,
                TEST_DISPATCHER,
                analyticsTrackerWrapper,
                siteInfoBlockBuilder,
                siteItemsBuilder,
                accountStore,
                selectedSiteRepository,
                wpMediaUtilsWrapper,
                mediaUtilsWrapper,
                fluxCUtilsWrapper,
                contextProvider,
                siteIconUploadHandler,
                siteStoriesHandler,
                domainRegistrationHandler,
                backupsFeatureConfig,
<<<<<<< HEAD
                jetpackCapabilitiesUseCase,
                scanFeatureConfig
=======
                scanStatusService,
                displayUtilsWrapper
>>>>>>> 8d494fa2
        )
        uiModels = mutableListOf()
        snackbars = mutableListOf()
        textInputDialogModels = mutableListOf()
        dialogModels = mutableListOf()
        navigationActions = mutableListOf()
        viewModel.uiModel.observeForever {
            uiModels.add(it)
        }
        viewModel.onSnackbarMessage.observeForever { event ->
            event?.getContentIfNotHandled()?.let {
                snackbars.add(it)
            }
        }
        viewModel.onTextInputDialogShown.observeForever { event ->
            event?.getContentIfNotHandled()?.let {
                textInputDialogModels.add(it)
            }
        }
        viewModel.onBasicDialogShown.observeForever { event ->
            event?.getContentIfNotHandled()?.let {
                dialogModels.add(it)
            }
        }
        viewModel.onNavigation.observeForever { event ->
            event?.getContentIfNotHandled()?.let {
                navigationActions.add(it)
            }
        }
        site = SiteModel()
        site.id = siteId
        site.url = siteUrl
        site.name = siteName
        site.iconUrl = siteIcon
        siteInfoBlock = SiteInfoBlock(
                siteName,
                siteUrl,
                IconState.Visible(siteIcon),
                null,
                mock(),
                mock(),
                mock()
        )
        whenever(siteInfoBlockBuilder.buildSiteInfoBlock(eq(site), any(), any(), any(), any(), any())).thenReturn(
                siteInfoBlock
        )
        whenever(networkUtilsWrapper.isNetworkAvailable()).thenReturn(true)
    }

    @Test
    fun `model is empty with no selected site`() {
        onSiteChange.postValue(null)

        assertThat(uiModels).hasSize(2)
        assertThat(uiModels.last().state).isInstanceOf(State.NoSites::class.java)
    }

    @Test
    fun `model is contains header of selected site`() {
        onSiteChange.postValue(site)

        assertThat(uiModels).hasSize(3)
        assertThat(uiModels.last().state).isInstanceOf(State.SiteSelected::class.java)

        assertThat(getLastItems()).hasSize(2)
        assertThat(getLastItems().first()).isInstanceOf(SiteInfoBlock::class.java)
    }

    @Test
    fun `site block title click shows snackbar message when network not available`() {
        whenever(networkUtilsWrapper.isNetworkAvailable()).thenReturn(false)

        invokeSiteInfoBlockAction(TITLE_CLICK)

        assertThat(textInputDialogModels).isEmpty()
        assertThat(snackbars).containsOnly(
                SnackbarMessageHolder(UiStringRes(R.string.error_network_connection))
        )
    }

    @Test
    fun `site block title click shows snackbar message when hasCapabilityManageOptions is false`() {
        site.hasCapabilityManageOptions = false
        site.origin = SiteModel.ORIGIN_WPCOM_REST

        invokeSiteInfoBlockAction(TITLE_CLICK)

        assertThat(textInputDialogModels).isEmpty()
        assertThat(snackbars).containsOnly(
                SnackbarMessageHolder(
                        UiStringRes(R.string.my_site_title_changer_dialog_not_allowed_hint)
                )
        )
    }

    @Test
    fun `site block title click shows snackbar message when origin not ORIGIN_WPCOM_REST`() {
        site.hasCapabilityManageOptions = true
        site.origin = SiteModel.ORIGIN_XMLRPC

        invokeSiteInfoBlockAction(TITLE_CLICK)

        assertThat(textInputDialogModels).isEmpty()
        assertThat(snackbars).containsOnly(
                SnackbarMessageHolder(UiStringRes(R.string.my_site_title_changer_dialog_not_allowed_hint))
        )
    }

    @Test
    fun `site block title click shows input dialog when editing allowed`() {
        site.hasCapabilityManageOptions = true
        site.origin = SiteModel.ORIGIN_WPCOM_REST
        whenever(networkUtilsWrapper.isNetworkAvailable()).thenReturn(true)

        invokeSiteInfoBlockAction(TITLE_CLICK)

        assertThat(snackbars).isEmpty()
        assertThat(textInputDialogModels.last()).isEqualTo(
                TextInputDialogModel(
                        callbackId = MySiteViewModel.SITE_NAME_CHANGE_CALLBACK_ID,
                        title = R.string.my_site_title_changer_dialog_title,
                        initialText = siteName,
                        hint = R.string.my_site_title_changer_dialog_hint,
                        isMultiline = false,
                        isInputEnabled = true
                )
        )
    }

    @Test
    fun `site block icon click shows change icon dialog when site has icon`() {
        site.hasCapabilityManageOptions = true
        site.hasCapabilityUploadFiles = true
        site.iconUrl = siteIcon

        invokeSiteInfoBlockAction(ICON_CLICK)

        assertThat(dialogModels.last()).isEqualTo(ChangeSiteIconDialogModel)
    }

    @Test
    fun `site block icon click shows add icon dialog when site doesn't have icon`() {
        site.hasCapabilityManageOptions = true
        site.hasCapabilityUploadFiles = true
        site.iconUrl = null

        invokeSiteInfoBlockAction(ICON_CLICK)

        assertThat(dialogModels.last()).isEqualTo(AddSiteIconDialogModel)
    }

    @Test
    fun `site block icon click shows snackbar when upload files not allowed and site doesn't have Jetpack`() {
        site.hasCapabilityManageOptions = true
        site.hasCapabilityUploadFiles = false
        site.setIsWPCom(false)

        invokeSiteInfoBlockAction(ICON_CLICK)

        assertThat(dialogModels).isEmpty()
        assertThat(snackbars).containsOnly(
                SnackbarMessageHolder(UiStringRes(R.string.my_site_icon_dialog_change_requires_jetpack_message))
        )
    }

    @Test
    fun `site block icon click shows snackbar when upload files not allowed and site has icon`() {
        site.hasCapabilityManageOptions = true
        site.hasCapabilityUploadFiles = false
        site.setIsWPCom(true)
        site.iconUrl = siteIcon

        invokeSiteInfoBlockAction(ICON_CLICK)

        assertThat(dialogModels).isEmpty()
        assertThat(snackbars).containsOnly(
                SnackbarMessageHolder(UiStringRes(R.string.my_site_icon_dialog_change_requires_permission_message))
        )
    }

    @Test
    fun `site block icon click shows snackbar when upload files not allowed and site does not have icon`() {
        site.hasCapabilityManageOptions = true
        site.hasCapabilityUploadFiles = false
        site.setIsWPCom(true)
        site.iconUrl = null

        invokeSiteInfoBlockAction(ICON_CLICK)

        assertThat(dialogModels).isEmpty()
        assertThat(snackbars).containsOnly(
                SnackbarMessageHolder(UiStringRes(R.string.my_site_icon_dialog_add_requires_permission_message))
        )
    }

    @Test
    fun `on site name chosen updates title if network available `() {
        val title = "updated site name"
        whenever(networkUtilsWrapper.isNetworkAvailable()).thenReturn(true)

        viewModel.onSiteNameChosen(title)

        verify(selectedSiteRepository).updateTitle(title)
    }

    @Test
    fun `on site name chosen shows snackbar if network not available `() {
        val title = "updated site name"
        whenever(networkUtilsWrapper.isNetworkAvailable()).thenReturn(false)

        viewModel.onSiteNameChosen(title)

        verify(selectedSiteRepository, never()).updateTitle(any())
        assertThat(snackbars).containsOnly(SnackbarMessageHolder(UiStringRes(R.string.error_update_site_title_network)))
    }

    @Test
    fun `site block url click opens site`() {
        invokeSiteInfoBlockAction(URL_CLICK)

        assertThat(navigationActions).containsOnly(OpenSite(site))
    }

    @Test
    fun `site block switch click opens site picker`() {
        invokeSiteInfoBlockAction(SWITCH_SITE_CLICK)

        assertThat(navigationActions).containsOnly(OpenSitePicker(site))
    }

    @Test
    fun `account avatar url initial value is empty`() {
        assertThat(uiModels).hasSize(1)
        assertThat(uiModels.last().accountAvatarUrl).isEmpty()
    }

    @Test
    fun `account avatar url value is emitted after refresh`() {
        setupAccount(buildAccountWithAvatarUrl(avatarUrl))

        viewModel.refresh()

        assertThat(uiModels).hasSize(2)
        assertThat(uiModels.last().accountAvatarUrl).isEqualTo(avatarUrl)
    }

    @Test
    fun `account avatar url value is emitted after refresh even if new value is the same`() {
        setupAccount(buildAccountWithAvatarUrl(avatarUrl))

        viewModel.refresh()
        viewModel.refresh()

        assertThat(uiModels).hasSize(3)
    }

    @Test
    fun `account avatar url value is emitted after refresh even if new value is empty`() {
        setupAccount(buildAccountWithAvatarUrl(avatarUrl))

        viewModel.refresh()

        setupAccount(buildAccountWithAvatarUrl(null))

        viewModel.refresh()

        assertThat(uiModels).hasSize(3)
        assertThat(uiModels.last().accountAvatarUrl).isEmpty()
    }

    @Test
    fun `account avatar url value is emitted after refresh even if account is null`() {
        setupAccount(null)

        viewModel.refresh()

        assertThat(uiModels).hasSize(2)
        assertThat(uiModels.last().accountAvatarUrl).isEmpty()
    }

    @Test
    fun `avatar press opens me screen`() {
        viewModel.onAvatarPressed()

        assertThat(navigationActions).containsOnly(OpenMeScreen)
    }

    @Test
    fun `quick actions does not show pages button when site doesn't have the required capability`() {
        site.hasCapabilityEditPages = false

        onSiteChange.postValue(site)

        val quickActionsBlock = findQuickActionsBlock()

        assertThat(quickActionsBlock).isNotNull
        assertThat(quickActionsBlock?.showPages).isFalse
    }

    @Test
    fun `quick action stats click opens stats screen when user is logged in and site is WPCOM`() {
        whenever(accountStore.hasAccessToken()).thenReturn(true)

        site.setIsWPCom(true)

        onSiteChange.postValue(site)

        findQuickActionsBlock()?.onStatsClick?.click()

        assertThat(navigationActions).containsOnly(OpenStats(site))
    }

    @Test
    fun `quick action stats click opens stats screen when user is logged in and site is Jetpack`() {
        whenever(accountStore.hasAccessToken()).thenReturn(true)

        site.setIsJetpackInstalled(true)
        site.setIsJetpackConnected(true)

        onSiteChange.postValue(site)

        findQuickActionsBlock()?.onStatsClick?.click()

        assertThat(navigationActions).containsOnly(OpenStats(site))
    }

    @Test
    fun `quick action stats click opens connect jetpack screen when user is logged in and site is self-hosted`() {
        whenever(accountStore.hasAccessToken()).thenReturn(true)

        site.setIsJetpackInstalled(false)
        site.setIsJetpackConnected(false)

        onSiteChange.postValue(site)

        findQuickActionsBlock()?.onStatsClick?.click()

        assertThat(navigationActions).containsOnly(ConnectJetpackForStats(site))
    }

    @Test
    fun `quick action stats click starts login when user is not logged in and site is Jetpack`() {
        whenever(accountStore.hasAccessToken()).thenReturn(false)

        site.setIsJetpackInstalled(true)
        site.setIsJetpackConnected(true)

        onSiteChange.postValue(site)

        findQuickActionsBlock()?.onStatsClick?.click()

        assertThat(navigationActions).containsOnly(StartWPComLoginForJetpackStats)
    }

    @Test
    fun `quick action stats click opens connect jetpack screen when user is not logged in and site is self-hosted`() {
        whenever(accountStore.hasAccessToken()).thenReturn(false)

        site.setIsJetpackInstalled(false)
        site.setIsJetpackConnected(false)

        onSiteChange.postValue(site)

        findQuickActionsBlock()?.onStatsClick?.click()

        assertThat(navigationActions).containsOnly(ConnectJetpackForStats(site))
    }

    @Test
    fun `quick action pages click opens pages screen`() {
        onSiteChange.postValue(site)

        findQuickActionsBlock()?.onPagesClick?.click()

        assertThat(navigationActions).containsOnly(OpenPages(site))
    }

    @Test
    fun `quick action posts click opens posts screen`() {
        onSiteChange.postValue(site)

        findQuickActionsBlock()?.onPostsClick?.click()

        assertThat(navigationActions).containsOnly(OpenPosts(site))
    }

    @Test
    fun `quick action media click opens media screen`() {
        onSiteChange.postValue(site)

        findQuickActionsBlock()?.onMediaClick?.click()

        assertThat(navigationActions).containsOnly(OpenMedia(site))
    }

    @Test
    fun `handling successful login result opens stats screen`() {
        whenever(selectedSiteRepository.getSelectedSite()).thenReturn(site)

        viewModel.handleSuccessfulLoginResult()

        assertThat(navigationActions).containsOnly(OpenStats(site))
    }

    @Test
    fun `activity item click emits OpenActivity navigation event`() {
        invokeItemClickAction(ACTIVITY_LOG)

        assertThat(navigationActions).containsExactly(OpenActivityLog(site))
    }

    @Test
    fun `scan item click emits OpenScan navigation event`() {
        invokeItemClickAction(SCAN)

        assertThat(navigationActions).containsExactly(OpenScan(site))
    }

    @Test
    fun `plan item click emits OpenPlan navigation event`() {
        invokeItemClickAction(PLAN)

        assertThat(navigationActions).containsExactly(OpenPlan(site))
    }

    @Test
    fun `posts item click emits OpenPosts navigation event`() {
        invokeItemClickAction(POSTS)

        assertThat(navigationActions).containsExactly(OpenPosts(site))
    }

    @Test
    fun `pages item click emits OpenPages navigation event`() {
        invokeItemClickAction(PAGES)

        assertThat(navigationActions).containsExactly(OpenPages(site))
    }

    @Test
    fun `admin item click emits OpenAdmin navigation event`() {
        invokeItemClickAction(ADMIN)

        assertThat(navigationActions).containsExactly(OpenAdmin(site))
    }

    @Test
    fun `sharing item click emits OpenSharing navigation event`() {
        invokeItemClickAction(SHARING)

        assertThat(navigationActions).containsExactly(OpenSharing(site))
    }

    @Test
    fun `site settings item click emits OpenSiteSettings navigation event`() {
        invokeItemClickAction(SITE_SETTINGS)

        assertThat(navigationActions).containsExactly(OpenSiteSettings(site))
    }

    @Test
    fun `themes item click emits OpenThemes navigation event`() {
        invokeItemClickAction(THEMES)

        assertThat(navigationActions).containsExactly(OpenThemes(site))
    }

    @Test
    fun `plugins item click emits OpenPlugins navigation event`() {
        invokeItemClickAction(PLUGINS)

        assertThat(navigationActions).containsExactly(OpenPlugins(site))
    }

    @Test
    fun `media item click emits OpenMedia navigation event`() {
        invokeItemClickAction(MEDIA)

        assertThat(navigationActions).containsExactly(OpenMedia(site))
    }

    @Test
    fun `comments item click emits OpenMedia navigation event`() {
        invokeItemClickAction(COMMENTS)

        assertThat(navigationActions).containsExactly(OpenComments(site))
    }

    @Test
    fun `view site item click emits OpenSite navigation event`() {
        invokeItemClickAction(VIEW_SITE)

        assertThat(navigationActions).containsExactly(OpenSite(site))
    }

    @Test
    fun `stats item click emits OpenStats navigation event if site is WPCom and has access token`() {
        whenever(accountStore.hasAccessToken()).thenReturn(true)
        site.setIsWPCom(true)

        invokeItemClickAction(STATS)

        assertThat(navigationActions).containsExactly(OpenStats(site))
    }

    @Test
    fun `stats item click emits OpenStats navigation event if site is Jetpack and has access token`() {
        whenever(accountStore.hasAccessToken()).thenReturn(true)
        site.setIsJetpackConnected(true)
        site.setIsJetpackInstalled(true)

        invokeItemClickAction(STATS)

        assertThat(navigationActions).containsExactly(OpenStats(site))
    }

    @Test
    fun `stats item click emits StartWPComLoginForJetpackStats if site is Jetpack and doesn't have access token`() {
        whenever(accountStore.hasAccessToken()).thenReturn(false)
        site.setIsJetpackConnected(true)

        invokeItemClickAction(STATS)

        assertThat(navigationActions).containsExactly(StartWPComLoginForJetpackStats)
    }

    @Test
    fun `stats item click emits ConnectJetpackForStats if neither Jetpack, nor WPCom and no access token`() {
        whenever(accountStore.hasAccessToken()).thenReturn(false)
        site.setIsJetpackConnected(false)
        site.setIsWPCom(false)

        invokeItemClickAction(STATS)

        assertThat(navigationActions).containsExactly(ConnectJetpackForStats(site))
    }

    @Test
    fun `domain registration item click opens domain registration`() {
        onSiteChange.postValue(site)
        isDomainCreditAvailable.postValue(true)

        findDomainRegistrationBlock()?.onClick?.click()

        verify(analyticsTrackerWrapper).track(DOMAIN_CREDIT_REDEMPTION_TAPPED, site)

        assertThat(navigationActions).containsOnly(OpenDomainRegistration(site))
    }

    @Test
    fun `correct event is tracked when domain registration item is shown`() {
        onSiteChange.postValue(site)
        isDomainCreditAvailable.postValue(true)

        verify(analyticsTrackerWrapper).track(DOMAIN_CREDIT_PROMPT_SHOWN)
    }

    @Test
    fun `snackbar is shown and event is tracked when handling successful domain registration result without email`() {
        viewModel.handleSuccessfulDomainRegistrationResult(null)

        verify(analyticsTrackerWrapper).track(DOMAIN_CREDIT_REDEMPTION_SUCCESS)

        val message = UiStringRes(R.string.my_site_verify_your_email_without_email)

        assertThat(snackbars).containsOnly(SnackbarMessageHolder(message))
    }

    @Test
    fun `snackbar is shown and event is tracked when handling successful domain registration result with email`() {
        viewModel.handleSuccessfulDomainRegistrationResult(emailAddress)

        verify(analyticsTrackerWrapper).track(DOMAIN_CREDIT_REDEMPTION_SUCCESS)

        val message = UiStringResWithParams(R.string.my_site_verify_your_email, listOf(UiStringText(emailAddress)))

        assertThat(snackbars).containsOnly(SnackbarMessageHolder(message))
    }

    @Test
    fun `jetpack capabilities requested, when selected site changes`() = test {
        whenever(scanFeatureConfig.isEnabled()).thenReturn(true)

        onSiteChange.postValue(site)

        verify(jetpackCapabilitiesUseCase).getOrFetchJetpackCapabilities(site.siteId)
    }

    @Test
    fun `jetpack capabilities not requested, when scanFeatureConfig flag is off`() = test {
        whenever(scanFeatureConfig.isEnabled()).thenReturn(false)

        onSiteChange.postValue(site)

        verify(jetpackCapabilitiesUseCase, never()).getOrFetchJetpackCapabilities(site.siteId)
    }

    @Test
    fun `site items builder invoked with the selected site's backups availability`() {
        whenever(backupsFeatureConfig.isEnabled()).thenReturn(true)

        onSiteChange.postValue(site)

        verify(siteItemsBuilder, times(2)).buildSiteItems(
                site = eq(site),
                onClick = any(),
                isBackupsAvailable = eq(true),
                isScanAvailable = any()
        )
    }

    @Test
    fun `scan menu item is visible, when jetpack capabilities contain JETPACK item`() = test {
        whenever(scanFeatureConfig.isEnabled()).thenReturn(true)
        whenever(jetpackCapabilitiesUseCase.getOrFetchJetpackCapabilities(anyLong())).thenReturn(
                listOf(JetpackCapability.SCAN)
        )

        onSiteChange.postValue(site)

        verify(siteItemsBuilder).buildSiteItems(
                site = eq(site),
                onClick = any(),
                isBackupsAvailable = any(),
                isScanAvailable = eq(true)
        )
    }

    @Test
    fun `when no site is selected and screen height is higher than 600 pixels, show empty view image`() {
        whenever(displayUtilsWrapper.getDisplayPixelHeight()).thenReturn(600)

        onSiteChange.postValue(null)

        assertThat(uiModels.last().state).isInstanceOf(State.NoSites::class.java)
        assertThat((uiModels.last().state as State.NoSites).shouldShowImage).isTrue
    }

    @Test
    fun `when no site is selected and screen height is lower than 600 pixels, hide empty view image`() {
        whenever(displayUtilsWrapper.getDisplayPixelHeight()).thenReturn(500)

        onSiteChange.postValue(null)

        assertThat(uiModels.last().state).isInstanceOf(State.NoSites::class.java)
        assertThat((uiModels.last().state as State.NoSites).shouldShowImage).isFalse
    }

    @Test
    fun `add new site press is handled correctly`() {
        whenever(accountStore.hasAccessToken()).thenReturn(true)

        viewModel.onAddSitePressed()

        assertThat(navigationActions).containsOnly(AddNewSite(true))
    }

    private fun setupAccount(account: AccountModel?) = whenever(accountStore.account).thenReturn(account)

    private fun buildAccountWithAvatarUrl(avatarUrl: String?) = AccountModel().apply { this.avatarUrl = avatarUrl }

    private fun findQuickActionsBlock() = getLastItems().find { it is QuickActionsBlock } as QuickActionsBlock?

    private fun findDomainRegistrationBlock() =
            getLastItems().find { it is DomainRegistrationBlock } as DomainRegistrationBlock?

    private fun getLastItems() = (uiModels.last().state as State.SiteSelected).items

    private fun invokeSiteInfoBlockAction(action: SiteInfoBlockAction) {
        val argument = when (action) {
            TITLE_CLICK -> 2
            ICON_CLICK -> 3
            URL_CLICK -> 4
            SWITCH_SITE_CLICK -> 5
        }
        var clickAction: ((SiteModel) -> Unit)? = null
        doAnswer {
            clickAction = it.getArgument(argument)
            siteInfoBlock
        }.whenever(siteInfoBlockBuilder).buildSiteInfoBlock(eq(site), any(), any(), any(), any(), any())

        onSiteChange.postValue(site)

        assertThat(clickAction).isNotNull
        clickAction!!.invoke(site)
    }

    private fun invokeItemClickAction(action: ListItemAction) {
        whenever(selectedSiteRepository.getSelectedSite()).thenReturn(site)
        var clickAction: ((ListItemAction) -> Unit)? = null
        doAnswer {
            clickAction = it.getArgument(1)
            listOf<MySiteItem>()
        }.whenever(siteItemsBuilder).buildSiteItems(eq(site), any(), any(), any())

        onSiteChange.postValue(site)

        assertThat(clickAction).isNotNull
        clickAction!!.invoke(action)
    }

    private enum class SiteInfoBlockAction {
        TITLE_CLICK, ICON_CLICK, URL_CLICK, SWITCH_SITE_CLICK
    }
}<|MERGE_RESOLUTION|>--- conflicted
+++ resolved
@@ -106,13 +106,9 @@
     @Mock lateinit var siteStoriesHandler: SiteStoriesHandler
     @Mock lateinit var domainRegistrationHandler: DomainRegistrationHandler
     @Mock lateinit var backupsFeatureConfig: BackupsFeatureConfig
-<<<<<<< HEAD
     @Mock lateinit var jetpackCapabilitiesUseCase: JetpackCapabilitiesUseCase
     @Mock lateinit var scanFeatureConfig: ScanFeatureConfig
-=======
-    @Mock lateinit var scanStatusService: ScanStatusService
     @Mock lateinit var displayUtilsWrapper: DisplayUtilsWrapper
->>>>>>> 8d494fa2
     private lateinit var viewModel: MySiteViewModel
     private lateinit var uiModels: MutableList<UiModel>
     private lateinit var snackbars: MutableList<SnackbarMessageHolder>
@@ -158,13 +154,9 @@
                 siteStoriesHandler,
                 domainRegistrationHandler,
                 backupsFeatureConfig,
-<<<<<<< HEAD
                 jetpackCapabilitiesUseCase,
                 scanFeatureConfig
-=======
-                scanStatusService,
                 displayUtilsWrapper
->>>>>>> 8d494fa2
         )
         uiModels = mutableListOf()
         snackbars = mutableListOf()
