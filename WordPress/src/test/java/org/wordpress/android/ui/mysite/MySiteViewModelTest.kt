--- conflicted
+++ resolved
@@ -846,14 +846,9 @@
         verify(siteItemsBuilder, times(2)).buildSiteItems(
                 site = eq(site),
                 onClick = any(),
-<<<<<<< HEAD
-                isBackupAvailable = eq(true),
+                isBackupAvailable = eq(false),
                 isScanAvailable = any(),
                 showViewSiteFocusPoint = eq(false)
-=======
-                isBackupAvailable = eq(false),
-                isScanAvailable = any()
->>>>>>> 9ab2fa6d
         )
     }
 
