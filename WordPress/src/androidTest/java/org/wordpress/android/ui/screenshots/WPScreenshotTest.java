--- conflicted
+++ resolved
@@ -53,24 +53,18 @@
         // Never show the Gutenberg dialog when opening a post
         AppPrefs.setGutenbergInformativeDialogDisabled(true);
 
-<<<<<<< HEAD
-=======
         // Enable Demo Mode
         mDemoModeEnabler.enable();
 
->>>>>>> dbf385c1
         wpLogin();
 
         editBlogPost();
         manageMedia();
         navigateStats();
         navigateNotifications();
-<<<<<<< HEAD
-=======
 
         // Turn Demo Mode off on the emulator when we're done
         mDemoModeEnabler.disable();
->>>>>>> dbf385c1
     }
 
     private void editBlogPost() {
