package org.wordpress.android.ui.screenshots;

import android.provider.Settings;

import androidx.test.espresso.Espresso;
import androidx.test.ext.junit.runners.AndroidJUnit4;
import androidx.test.filters.LargeTest;
import androidx.test.rule.ActivityTestRule;

import com.google.android.libraries.cloudtesting.screenshots.ScreenShotter;

import org.junit.ClassRule;
import org.junit.Rule;
import org.junit.Test;
import org.junit.runner.RunWith;
import org.wordpress.android.R;
import org.wordpress.android.e2e.pages.PostsListPage;
import org.wordpress.android.e2e.pages.SitePickerPage;
import org.wordpress.android.support.BaseTest;
import org.wordpress.android.support.DemoModeEnabler;
import org.wordpress.android.ui.WPLaunchActivity;
import org.wordpress.android.ui.posts.EditPostActivity;
import org.wordpress.android.util.image.ImageType;

import static org.wordpress.android.support.WPSupportUtils.clickOn;
import static org.wordpress.android.support.WPSupportUtils.clickOnViewWithContentDescription;
import static org.wordpress.android.support.WPSupportUtils.dialogExistsWithTitle;
import static org.wordpress.android.support.WPSupportUtils.getCurrentActivity;
import static org.wordpress.android.support.WPSupportUtils.getTranslatedString;
import static org.wordpress.android.support.WPSupportUtils.idleFor;
import static org.wordpress.android.support.WPSupportUtils.pressBackUntilElementIsDisplayed;
import static org.wordpress.android.support.WPSupportUtils.scrollToThenClickOn;
import static org.wordpress.android.support.WPSupportUtils.selectItemWithTitleInTabLayout;
import static org.wordpress.android.support.WPSupportUtils.swipeUpOnView;
import static org.wordpress.android.support.WPSupportUtils.tapButtonInDialogWithTitle;
import static org.wordpress.android.support.WPSupportUtils.waitForAtLeastOneElementWithIdToBeDisplayed;
import static org.wordpress.android.support.WPSupportUtils.waitForElementToBeDisplayed;
import static org.wordpress.android.support.WPSupportUtils.waitForElementToBeDisplayedWithoutFailure;
import static org.wordpress.android.support.WPSupportUtils.waitForImagesOfTypeWithPlaceholder;

import tools.fastlane.screengrab.Screengrab;
import tools.fastlane.screengrab.UiAutomatorScreenshotStrategy;

@LargeTest
@RunWith(AndroidJUnit4.class)
public class WPScreenshotTest extends BaseTest {
    @ClassRule
    public static final WPLocaleTestRule LOCALE_TEST_RULE = new WPLocaleTestRule();


    @Rule
    public ActivityTestRule<WPLaunchActivity> mActivityTestRule = new ActivityTestRule<>(WPLaunchActivity.class,
            false, false);

    private DemoModeEnabler mDemoModeEnabler = new DemoModeEnabler();

    @Test
    public void wPScreenshotTest() {
        mActivityTestRule.launchActivity(null);
        Screengrab.setDefaultScreenshotStrategy(new UiAutomatorScreenshotStrategy());

        // Enable Demo Mode
        mDemoModeEnabler.enable();

        wpLogin();

<<<<<<< HEAD
        idleFor(1000);
        takeScreenshot("1-build-and-manage-your-website");

//        navigateMySite();
=======
>>>>>>> ddf31668
        editBlogPost();
        navigateDiscover();
        navigateMySite();
        navigateStats();
        navigateNotifications();
        manageMedia();

        // Turn Demo Mode off on the emulator when we're done
        mDemoModeEnabler.disable();
        logoutIfNecessary();
    }

    private void editBlogPost() {
        // Choose the "sites" tab in the nav
        clickOn(R.id.nav_sites);

        // Choose "Switch Site"
        clickOn(R.id.switch_site);

        (new SitePickerPage()).chooseSiteWithURL("fourpawsdoggrooming.wordpress.com");

        // Choose "Blog Posts"
        scrollToThenClickOn(R.id.quick_action_posts_button);

        // Choose "Drafts"
        selectItemWithTitleInTabLayout(getTranslatedString(R.string.post_list_tab_drafts), R.id.tabLayout);

        // Get a screenshot of the editor with the block library expanded
        String name = "1-create-a-site-or-start-a-blog";

        screenshotPostWithName("Our Services", name, false, true);

        // Exit back to the main activity
        pressBackUntilElementIsDisplayed(R.id.nav_sites);
    }

    private void screenshotPostWithName(String name,
                                        String screenshotName,
                                        boolean hideKeyboard,
                                        boolean openBlockList) {
        idleFor(2000);

        PostsListPage.scrollToTop();
        PostsListPage.tapPostWithName(name);

        if (dialogExistsWithTitle(getTranslatedString(R.string.dialog_gutenberg_informative_title))) {
            tapButtonInDialogWithTitle(getTranslatedString(R.string.dialog_button_ok));
        }


        waitForElementToBeDisplayed(R.id.editor_activity);

        // Wait for the editor to load all images
        idleFor(5000);

        if (hideKeyboard) {
            Espresso.closeSoftKeyboard();
        }

        if (openBlockList) {
            clickOnViewWithContentDescription("Add block, Double tap to add a block");
        }

        takeScreenshot(screenshotName);
        pressBackUntilElementIsDisplayed(R.id.tabLayout);
    }

    private void navigateDiscover() {
        // Click on the "Reader" tab and take a screenshot
        clickOn(R.id.nav_reader);

        waitForElementToBeDisplayedWithoutFailure(R.id.interests_fragment_container);

        swipeUpOnView(R.id.interests_fragment_container, (float) 1.15);
        swipeUpOnView(R.id.fragment_container, (float) 0.5);
        takeScreenshot("2-discover-new-reads");

        // Exit back to the main activity
        pressBackUntilElementIsDisplayed(R.id.nav_sites);
    }

    private void navigateStats() {
        // Click on the "Sites" tab in the nav, then choose "Stats"
        clickOn(R.id.nav_sites);
        clickOn(R.id.row_stats);

        // Show the months view
        selectItemWithTitleInTabLayout(getTranslatedString(R.string.stats_timeframe_months), R.id.tabLayout);

        // Wait for the stats to load
        idleFor(5000);

        takeScreenshot("3-build-an-audience");

        // Exit the Stats Activity
        pressBackUntilElementIsDisplayed(R.id.nav_sites);
    }

    private void navigateMySite() {
        // Click on the "Sites" tab and take a screenshot
        clickOn(R.id.nav_sites);

        // Choose "Switch Site"
        clickOn(R.id.switch_site);

        (new SitePickerPage()).chooseSiteWithURL("tricountyrealestate.wordpress.com");

        waitForElementToBeDisplayedWithoutFailure(R.id.row_blog_posts);

        takeScreenshot("4-keep-tabs-on-your-site");
    }

    private void navigateNotifications() {
        // Click on the "Notifications" tab in the nav
        clickOn(R.id.nav_notifications);

        waitForAtLeastOneElementWithIdToBeDisplayed(R.id.note_content_container);
        waitForImagesOfTypeWithPlaceholder(R.id.note_avatar, ImageType.AVATAR);


        takeScreenshot("5-reply-in-real-time");

        // Exit the notifications activity
        pressBackUntilElementIsDisplayed(R.id.nav_sites);
    }

    private void manageMedia() {
        // Click on the "Sites" tab in the nav, then choose "Media"
        clickOn(R.id.nav_sites);
        clickOn(R.id.quick_action_media_button);

        waitForElementToBeDisplayedWithoutFailure(R.id.media_grid_item_image);

        takeScreenshot("6-upload-on-the-go");

        pressBackUntilElementIsDisplayed(R.id.quick_action_media_button);
    }

    private void takeScreenshot(String screenshotName) {
        try {
            if (runningInTestLab()) {
                ScreenShotter.takeScreenshot(screenshotName, getCurrentActivity());
            } else {
                // Fallback to screengrab
                Screengrab.screenshot(screenshotName);
            }
        } catch (RuntimeException r) {
            // Screenshots will fail when running outside of Fastlane or FTL, so this is safe to ignore.
        }
    }

    private boolean runningInTestLab() {
        // https://firebase.google.com/docs/test-lab/android/android-studio#modify_instrumented_test_behavior_for
        String testLabSetting = Settings.System.getString(
                getCurrentActivity().getContentResolver(),
                "firebase.test.lab"
        );
        return "true".equals(testLabSetting);
    }

    private boolean editPostActivityIsNoLongerLoadingImages() {
        EditPostActivity editPostActivity = (EditPostActivity) getCurrentActivity();
        return editPostActivity.getAztecImageLoader().getNumberOfImagesBeingDownloaded() == 0;
    }
}<|MERGE_RESOLUTION|>--- conflicted
+++ resolved
@@ -23,7 +23,7 @@
 import org.wordpress.android.util.image.ImageType;
 
 import static org.wordpress.android.support.WPSupportUtils.clickOn;
-import static org.wordpress.android.support.WPSupportUtils.clickOnViewWithContentDescription;
+import static org.wordpress.android.support.WPSupportUtils.clickOnViewWithTag;
 import static org.wordpress.android.support.WPSupportUtils.dialogExistsWithTitle;
 import static org.wordpress.android.support.WPSupportUtils.getCurrentActivity;
 import static org.wordpress.android.support.WPSupportUtils.getTranslatedString;
@@ -64,13 +64,6 @@
 
         wpLogin();
 
-<<<<<<< HEAD
-        idleFor(1000);
-        takeScreenshot("1-build-and-manage-your-website");
-
-//        navigateMySite();
-=======
->>>>>>> ddf31668
         editBlogPost();
         navigateDiscover();
         navigateMySite();
@@ -131,7 +124,7 @@
         }
 
         if (openBlockList) {
-            clickOnViewWithContentDescription("Add block, Double tap to add a block");
+            clickOnViewWithTag("add-block-button");
         }
 
         takeScreenshot(screenshotName);
