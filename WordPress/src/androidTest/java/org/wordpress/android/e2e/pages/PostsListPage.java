--- conflicted
+++ resolved
@@ -24,10 +24,6 @@
 
     private static RecyclerView getRecyclerView() {
         ViewPager pager = getCurrentActivity().findViewById(R.id.postPager);
-<<<<<<< HEAD
-        return (RecyclerView) ((ViewGroup) ((ViewGroup) (pager.getChildAt(pager.getCurrentItem()))
-                .findViewById(R.id.ptr_layout)).getChildAt(0)).getChildAt(0);
-=======
         RecyclerView recyclerView = (RecyclerView) pager.getChildAt(pager.getCurrentItem())
                                                         .findViewById(R.id.recycler_view);
         if (recyclerView == null) {
@@ -36,6 +32,5 @@
                     .findViewById(R.id.ptr_layout)).getChildAt(0)).getChildAt(0);
         }
         return recyclerView;
->>>>>>> ddf31668
     }
 }