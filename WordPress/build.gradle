--- conflicted
+++ resolved
@@ -30,13 +30,8 @@
 
     defaultConfig {
         applicationId "org.wordpress.android"
-<<<<<<< HEAD
-        versionName "alpha-1"
-        versionCode 240
-=======
-        versionName "5.1"
-        versionCode 241
->>>>>>> 78a9e629
+        versionName "alpha-2"
+        versionCode 242
         minSdkVersion 14
         targetSdkVersion 23
 
