--- conflicted
+++ resolved
@@ -37,13 +37,8 @@
 
     defaultConfig {
         applicationId "org.wordpress.android"
-<<<<<<< HEAD
-        versionName "alpha-50"
-        versionCode 391
-=======
         versionName "7.2"
         versionCode 392
->>>>>>> b5297f90
         minSdkVersion 16
         targetSdkVersion 25
 
@@ -137,11 +132,7 @@
     apt 'com.google.dagger:dagger-compiler:2.0.2'
     provided 'org.glassfish:javax.annotation:10.0-b28'
 
-<<<<<<< HEAD
-    compile ('com.github.wordpress-mobile.WordPress-FluxC-Android:fluxc:37205a24a937b606e39f1a1e6f5d5b0c9b570cb9') {
-=======
     compile ('com.github.wordpress-mobile.WordPress-FluxC-Android:fluxc:1c2cef7fdcbb90e120a513b2f5f2adb8572fb0a9') {
->>>>>>> b5297f90
         exclude group: "com.android.volley";
     }
 
