--- conflicted
+++ resolved
@@ -98,13 +98,9 @@
             buildConfigField "boolean", "TENOR_AVAILABLE", "false"
             buildConfigField "boolean", "READER_IMPROVEMENTS_PHASE_2", "false"
             buildConfigField "long", "REMOTE_CONFIG_FETCH_INTERVAL", "3600"
-<<<<<<< HEAD
             buildConfigField "boolean", "GUTENBERG_MENTIONS", "true"
-=======
-            buildConfigField "boolean", "GUTENBERG_MENTIONS", "false"
             buildConfigField "boolean", "WP_STORIES_AVAILABLE", "false"
             buildConfigField "boolean", "ANY_FILE_UPLOAD", "false"
->>>>>>> 77ba9f81
         }
 
         zalpha { // alpha version - enable experimental features
