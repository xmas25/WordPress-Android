buildscript {
    repositories {
        jcenter()
        maven { url 'https://maven.fabric.io/public' }

    }
    dependencies {
        classpath 'com.android.tools.build:gradle:2.3.0'
        classpath 'io.fabric.tools:gradle:1.+'
        classpath 'com.neenbedankt.gradle.plugins:android-apt:1.8'
    }
}

repositories {
    jcenter()
    maven { url 'http://wordpress-mobile.github.io/WordPress-Android' }
    maven { url 'https://maven.fabric.io/public' }
    maven { url "https://jitpack.io" }

}

apply plugin: 'com.android.application'
apply plugin: 'io.fabric'
apply plugin: 'com.neenbedankt.android-apt'

android {
    useLibrary 'org.apache.http.legacy'

    dexOptions {
        jumboMode = true
        javaMaxHeapSize = "6g"
        dexInProcess = true
    }

    compileSdkVersion 25
    buildToolsVersion "25.0.2"

    defaultConfig {
        applicationId "org.wordpress.android"
<<<<<<< HEAD
        versionName "alpha-42"
        versionCode 366
=======
        versionName "7.0"
        versionCode 367
>>>>>>> 2f286033
        minSdkVersion 16
        targetSdkVersion 25

        multiDexEnabled true
        vectorDrawables.useSupportLibrary = true

        buildConfigField "boolean", "AZTEC_EDITOR_AVAILABLE", "false"
    }

    productFlavors {
        vanilla {} // used for release and beta

        zalpha { // alpha version - enable experimental features
            buildConfigField "boolean", "AZTEC_EDITOR_AVAILABLE", "true"
            applicationId "org.wordpress.android"
        }

        wasabi { // "hot" version, can be installed along release, alpha or beta versions
            applicationId "org.wordpress.android.beta"
            minSdkVersion 21 // to take advantage of "fast" multi dex (pre-dex each module)
        }
    }

    buildTypes {
        release {
            // Proguard is used to shrink our apk, and reduce the number of methods in our final apk,
            // but we don't obfuscate the bytecode.
            minifyEnabled true
            proguardFiles getDefaultProguardFile('proguard-android.txt'), 'proguard.cfg'
        }

        debug {
            minifyEnabled false
            buildConfigField "String", "APP_PN_KEY", "\"org.wordpress.android.debug.build\""
            ext.enableCrashlytics = false
        }
    }
}

dependencies {
    compile('com.crashlytics.sdk.android:crashlytics:2.5.5@aar') {
        transitive = true;
    }

    // Provided by maven central
    compile 'com.google.code.gson:gson:2.6.+'
    compile 'org.ccil.cowan.tagsoup:tagsoup:1.2.1'

    compile 'com.android.support:support-compat:25.1.1'
    compile 'com.android.support:support-core-ui:25.1.1'
    compile 'com.android.support:support-fragment:25.1.1'

    compile 'com.android.support:multidex:1.0.1'
    compile 'com.android.support:appcompat-v7:25.1.1'
    compile 'com.android.support:cardview-v7:25.1.1'
    compile 'com.android.support:recyclerview-v7:25.1.1'
    compile 'com.android.support:design:25.1.1'
    compile 'com.android.support:percent:25.1.1'
    compile 'com.android.support:preference-v7:25.1.1'

    compile 'com.google.android.gms:play-services-gcm:9.0.2'
    compile 'com.google.android.gms:play-services-auth:9.0.2'
    compile 'com.github.chrisbanes.photoview:library:1.2.4'
    compile 'com.helpshift:android-helpshift-aar:4.8.1'
    compile 'de.greenrobot:eventbus:2.4.0'
    compile 'com.automattic:rest:1.0.7'
    compile 'org.wordpress:graphview:3.4.0'
    compile 'org.wordpress:persistentedittext:1.0.2'
    compile 'org.wordpress:emailchecker2:1.1.0'
    compile 'com.squareup.okio:okio:1.9.0'

    compile ('com.yalantis:ucrop:2.2.0') {
        exclude group: 'com.squareup.okhttp3'
    }
    compile 'com.github.xizzhu:simple-tool-tip:0.5.0'

    androidTestCompile 'com.google.dexmaker:dexmaker-mockito:1.0'
    androidTestCompile 'org.objenesis:objenesis:2.1'
    androidTestCompile 'org.mockito:mockito-core:1.10.19'
    androidTestCompile 'com.squareup.okhttp:mockwebserver:2.7.5'
    androidTestCompile 'com.squareup.okio:okio:1.9.0' // explicitly compile okio to match the version needed by ucrop

    // Provided by the WordPress-Android Repository
    compile 'org.wordpress:drag-sort-listview:0.6.1' // not found in maven central
    compile 'org.wordpress:slidinguppanel:1.0.0' // not found in maven central
    compile 'org.wordpress:passcodelock:1.5.1'

    // Dagger
    compile 'com.google.dagger:dagger:2.0.2'
    apt 'com.google.dagger:dagger-compiler:2.0.2'
    provided 'org.glassfish:javax.annotation:10.0-b28'

    compile ('com.github.wordpress-mobile.WordPress-FluxC-Android:fluxc:e1c4ea69e99f4163f3a5f480a5f34f2f9193bb1d') {
        exclude group: "com.android.volley";
    }

    releaseCompile project(path:':libs:utils:WordPressUtils', configuration: 'release')
    debugCompile project(path:':libs:utils:WordPressUtils', configuration: 'debug')
    releaseCompile project(path:':libs:networking:WordPressNetworking', configuration: 'release')
    debugCompile project(path:':libs:networking:WordPressNetworking', configuration: 'debug')
    releaseCompile project(path:':libs:analytics:WordPressAnalytics', configuration: 'release')
    debugCompile project(path:':libs:analytics:WordPressAnalytics', configuration: 'debug')
    releaseCompile project(path:':libs:editor:WordPressEditor', configuration: 'release')
    debugCompile project(path:':libs:editor:WordPressEditor', configuration: 'debug')

    // Debug
    debugCompile 'com.facebook.stetho:stetho:1.4.2'
}

configurations.all {
    // Exclude packaged wordpress sub projects, force the use of the source project
    // (eg. use :libs:utils:WordPressUtils instead of 'org.wordpress:utils')
    exclude group: 'org.wordpress', module: 'utils'
    exclude group: 'org.wordpress', module: 'analytics'
}

task generateCrashlyticsConfig(group: "generate", description: "Generate Crashlytics config") {
    def outputFile = new File("${rootDir}/WordPress/crashlytics.properties")
    def inputFile = file("${rootDir}/WordPress/gradle.properties")
    if (!inputFile.exists()) {
        throw new StopActionException("Build configuration file:" + inputFile
                + " doesn't exist, follow README instructions")
    }
    outputs.file outputFile
    inputs.file inputFile
    doLast {
        def properties = new Properties()
        inputFile.withInputStream { stream ->
            properties.load(stream)
        }
        def crashlyticsApiKey = properties.getProperty('wp.crashlytics.apikey', '0')
        def writer = new FileWriter(outputFile)
        writer.write("""// auto-generated file from ${rootDir}/gradle.properties do not modify
apiKey=${crashlyticsApiKey}""")
        writer.close()
    }
}

// Add generateCrashlyticsConfig to all generateBuildConfig tasks (all variants)
android.applicationVariants.all { variant ->
    variant.generateBuildConfig.dependsOn(generateCrashlyticsConfig)
}

// Add properties named "wp.xxx" to our BuildConfig
android.buildTypes.all { buildType ->
    project.properties.any { property ->
        if (property.key.toLowerCase().startsWith("wp.")) {
            buildType.buildConfigField "String", property.key.replace("wp.", "").replace(".", "_").toUpperCase(),
                    "\"${property.value}\""
        }
    }
}

// For app signing
if (["storeFile", "storePassword", "keyAlias", "keyPassword"].count { !project.hasProperty(it) } == 0) {
    android {
        signingConfigs {
            release {
                storeFile = file(project.storeFile)
                storePassword = project.storePassword
                keyAlias = project.keyAlias
                keyPassword = project.keyPassword
            }
        }
    }
    android.buildTypes.release.signingConfig = android.signingConfigs.release
}<|MERGE_RESOLUTION|>--- conflicted
+++ resolved
@@ -37,13 +37,8 @@
 
     defaultConfig {
         applicationId "org.wordpress.android"
-<<<<<<< HEAD
         versionName "alpha-42"
         versionCode 366
-=======
-        versionName "7.0"
-        versionCode 367
->>>>>>> 2f286033
         minSdkVersion 16
         targetSdkVersion 25
 
