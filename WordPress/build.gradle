--- conflicted
+++ resolved
@@ -17,8 +17,6 @@
     maven { url 'https://maven.fabric.io/public' }
     maven { url 'https://zendesk.jfrog.io/zendesk/repo' }
     maven { url "https://giphy.bintray.com/giphy-sdk" }
-<<<<<<< HEAD
-=======
     maven { url "https://jitpack.io" }
 
     if (!rootProject.ext.buildGutenbergFromSource) {
@@ -39,7 +37,6 @@
     resolutionStrategy {
         force 'org.webkit:android-jsc:r224109'
     }
->>>>>>> b855d9a5
 }
 
 apply plugin: 'com.android.application'
