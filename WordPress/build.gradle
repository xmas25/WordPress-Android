--- conflicted
+++ resolved
@@ -187,13 +187,9 @@
         exclude group: 'com.github.bumptech.glide'
     }
 
-<<<<<<< HEAD
     compile group: 'com.zendesk', name: 'sdk', version: '1.11.0.1'
 
-    lintChecks 'org.wordpress:lint:1.0.0'
-=======
     lintChecks 'org.wordpress:lint:1.0.1'
->>>>>>> c39d4e85
 
     // Debug
     debugImplementation 'com.facebook.stetho:stetho:1.5.0'
