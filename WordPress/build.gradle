--- conflicted
+++ resolved
@@ -32,15 +32,9 @@
 
     defaultConfig {
         applicationId "org.wordpress.android"
-<<<<<<< HEAD
         versionName "alpha-9"
         versionCode 262
-        minSdkVersion 14
-=======
-        versionName "5.4-rc-2"
-        versionCode 261
         minSdkVersion 16
->>>>>>> a988575e
         targetSdkVersion 23
 
         vectorDrawables.useSupportLibrary = true
