buildscript {
    repositories {
        jcenter()
        maven { url 'https://maven.fabric.io/public' }

    }
    dependencies {
        classpath 'com.android.tools.build:gradle:2.1.2'
        classpath 'io.fabric.tools:gradle:1.+'
    }
}

repositories {
    jcenter()
    maven { url 'http://wordpress-mobile.github.io/WordPress-Android' }
    maven { url 'https://maven.fabric.io/public' }
    maven { url 'http://dl.bintray.com/optimizely/optimizely' }
    maven { url "https://jitpack.io" }
}

apply plugin: 'com.android.application'
apply plugin: 'io.fabric'

android {
    useLibrary 'org.apache.http.legacy'

    dexOptions {
        jumboMode = true
        javaMaxHeapSize = "6g"
        dexInProcess = true
    }

    compileSdkVersion 24
    buildToolsVersion "24.0.0"

    defaultConfig {
        applicationId "org.wordpress.android"
<<<<<<< HEAD
        versionName "alpha-18"
=======
        versionName "5.7-rc-1"
>>>>>>> 97069b01
        versionCode 290
        minSdkVersion 16
        targetSdkVersion 24

        multiDexEnabled true
        vectorDrawables.useSupportLibrary = true
    }

    productFlavors {
        vanilla {} // used for release and beta

        zalpha { // alpha version - enable experimental features
            applicationId "org.wordpress.android"
        }

        wasabi { // "hot" version, can be installed along release, alpha or beta versions
            applicationId "org.wordpress.android.beta"
            minSdkVersion 21 // to take advantage of "fast" multi dex (pre-dex each module)
        }
    }

    buildTypes {
        release {
            // Proguard is used to shrink our apk, and reduce the number of methods in our final apk,
            // but we don't obfuscate the bytecode.
            minifyEnabled true
            proguardFiles getDefaultProguardFile('proguard-android.txt'), 'proguard.cfg'
        }

        debug {
            minifyEnabled false
            buildConfigField "String", "APP_PN_KEY", "\"org.wordpress.android.debug.build\""
            ext.enableCrashlytics = false
        }
    }
}

dependencies {
    compile('com.crashlytics.sdk.android:crashlytics:2.5.5@aar') {
        transitive = true;
    }

    compile('com.optimizely:optimizely:+@aar') {
        transitive = true
    }

    // Provided by maven central
    compile ('org.wordpress:mediapicker:1.2.4') {
        exclude group:'com.android.support'
    }
    compile 'com.google.code.gson:gson:2.6.+'
    compile 'org.ccil.cowan.tagsoup:tagsoup:1.2.1'
    compile 'com.android.support:multidex:1.0.1'
    compile 'com.android.support:support-v13:24.0.0'
    compile 'com.android.support:appcompat-v7:24.0.0'
    compile 'com.android.support:cardview-v7:24.0.0'
    compile 'com.android.support:recyclerview-v7:24.0.0'
    compile 'com.android.support:design:24.0.0'
    compile 'com.android.support:percent:24.0.0'
    compile 'com.google.android.gms:play-services-gcm:9.0.2'
    compile 'com.google.android.gms:play-services-auth:9.0.2'
    compile 'com.github.chrisbanes.photoview:library:1.2.4'
    compile 'com.helpshift:android-helpshift-aar:4.4.0'
    compile 'de.greenrobot:eventbus:2.4.0'
    compile 'com.automattic:rest:1.0.7'
    compile 'org.wordpress:graphview:3.4.0'
    compile 'org.wordpress:persistentedittext:1.0.1'
    compile 'org.wordpress:emailchecker2:1.1.0'

    compile 'com.yalantis:ucrop:1.5.0'
    compile 'com.github.xizzhu:simple-tool-tip:0.5.0'

    androidTestCompile 'com.google.dexmaker:dexmaker-mockito:1.0'
    androidTestCompile 'org.objenesis:objenesis:2.1'
    androidTestCompile 'org.mockito:mockito-core:+'
    androidTestCompile 'com.squareup.okhttp:mockwebserver:2.7.5'

    // Provided by the WordPress-Android Repository
    compile 'org.wordpress:drag-sort-listview:0.6.1' // not found in maven central
    compile 'org.wordpress:slidinguppanel:1.0.0' // not found in maven central
    compile 'org.wordpress:passcodelock:1.2.0'

    // Simperium
    compile 'com.simperium.android:simperium:0.6.8'

    releaseCompile project(path:':libs:utils:WordPressUtils', configuration: 'release')
    debugCompile project(path:':libs:utils:WordPressUtils', configuration: 'debug')
    releaseCompile project(path:':libs:networking:WordPressNetworking', configuration: 'release')
    debugCompile project(path:':libs:networking:WordPressNetworking', configuration: 'debug')
    releaseCompile project(path:':libs:analytics:WordPressAnalytics', configuration: 'release')
    debugCompile project(path:':libs:analytics:WordPressAnalytics', configuration: 'debug')
    releaseCompile project(path:':libs:editor:WordPressEditor', configuration: 'release')
    debugCompile project(path:':libs:editor:WordPressEditor', configuration: 'debug')
}

configurations.all {
    // Exclude packaged wordpress sub projects, force the use of the source project
    // (eg. use :libs:utils:WordPressUtils instead of 'org.wordpress:utils')
    exclude group: 'org.wordpress', module: 'utils'
    exclude group: 'org.wordpress', module: 'analytics'
}

task generateCrashlyticsConfig(group: "generate", description: "Generate Crashlytics config") {
    def outputFile = new File("${rootDir}/WordPress/crashlytics.properties")
    def inputFile = file("${rootDir}/WordPress/gradle.properties")
    if (!inputFile.exists()) {
        throw new StopActionException("Build configuration file:" + inputFile
                + " doesn't exist, follow README instructions")
    }
    outputs.file outputFile
    inputs.file inputFile
    doLast {
        def properties = new Properties()
        inputFile.withInputStream { stream ->
            properties.load(stream)
        }
        def crashlyticsApiKey = properties.getProperty('wp.crashlytics.apikey', '0')
        def writer = new FileWriter(outputFile)
        writer.write("""// auto-generated file from ${rootDir}/gradle.properties do not modify
apiKey=${crashlyticsApiKey}""")
        writer.close()
    }
}

// Add generateCrashlyticsConfig to all generateBuildConfig tasks (all variants)
android.applicationVariants.all { variant ->
    variant.generateBuildConfig.dependsOn(generateCrashlyticsConfig)
}

// Add properties named "wp.xxx" to our BuildConfig
android.buildTypes.all { buildType ->
    project.properties.any { property ->
        if (property.key.toLowerCase().startsWith("wp.")) {
            buildType.buildConfigField "String", property.key.replace("wp.", "").replace(".", "_").toUpperCase(),
                    "\"${property.value}\""
        }
    }
}

// For app signing
if (["storeFile", "storePassword", "keyAlias", "keyPassword"].count { !project.hasProperty(it) } == 0) {
    android {
        signingConfigs {
            release {
                storeFile = file(project.storeFile)
                storePassword = project.storePassword
                keyAlias = project.keyAlias
                keyPassword = project.keyPassword
            }
        }
    }
    android.buildTypes.release.signingConfig = android.signingConfigs.release
}<|MERGE_RESOLUTION|>--- conflicted
+++ resolved
@@ -35,12 +35,8 @@
 
     defaultConfig {
         applicationId "org.wordpress.android"
-<<<<<<< HEAD
         versionName "alpha-18"
-=======
-        versionName "5.7-rc-1"
->>>>>>> 97069b01
-        versionCode 290
+        versionCode 291
         minSdkVersion 16
         targetSdkVersion 24
 
