--- conflicted
+++ resolved
@@ -32,13 +32,8 @@
 
     defaultConfig {
         applicationId "org.wordpress.android"
-<<<<<<< HEAD
-        versionName "5.5-rc-3"
-        versionCode 272
-=======
-        versionName "5.4.2"
-        versionCode 275
->>>>>>> 8873db86
+        versionName "5.5-rc-4"
+        versionCode 276
         minSdkVersion 16
         targetSdkVersion 23
 
