buildscript {
    repositories {
        jcenter()
        maven { url 'https://plugins.gradle.org/m2/' }
    }
    dependencies {
        classpath "org.jetbrains.kotlin:kotlin-gradle-plugin:$kotlin_version"
        classpath 'com.google.gms:google-services:3.2.0'
        classpath 'se.bjurr.violations:violation-comments-to-github-gradle-plugin:1.51'
        classpath 'io.sentry:sentry-android-gradle-plugin:1.7.16'
    }
}

repositories {
    google()
    jcenter()
    maven { url 'https://zendesk.jfrog.io/zendesk/repo' }
    maven { url "https://giphy.bintray.com/giphy-sdk" }
    maven { url "https://jitpack.io" }
}

apply plugin: 'com.android.application'
apply plugin: 'kotlin-android'
apply plugin: 'kotlin-android-extensions'
apply plugin: 'kotlin-kapt'
apply plugin: 'se.bjurr.violations.violation-comments-to-github-gradle-plugin'
apply plugin: 'kotlin-allopen'

allOpen {
    // allows mocking for classes w/o directly opening them for release builds
    annotation 'org.wordpress.android.testing.OpenClassAnnotation'
}

android.defaultConfig.javaCompileOptions.annotationProcessorOptions.includeCompileClasspath = true

android {
    useLibrary 'android.test.runner'

    useLibrary 'android.test.base'
    useLibrary 'android.test.mock'

    dexOptions {
        jumboMode = true
        dexInProcess = true
    }

    compileSdkVersion 28
    buildToolsVersion '28.0.3'

    defaultConfig {
        applicationId "org.wordpress.android"
        // Allow versionName to be overridden with property. e.g. -PversionName=1234
        if (project.hasProperty("versionName")) {
            versionName project.property("versionName")
        } else {
            versionName "alpha-188"
        }
        versionCode 775
        minSdkVersion 21
        targetSdkVersion 28

        multiDexEnabled true

        vectorDrawables.useSupportLibrary = true
        testInstrumentationRunner 'org.wordpress.android.WordPressTestRunner'

        buildConfigField "boolean", "OFFER_GUTENBERG", "true"
    }

    // Gutenberg's dependency - react-native-video is using
    // Java API 1.8
    compileOptions {
        sourceCompatibility JavaVersion.VERSION_1_8
        targetCompatibility JavaVersion.VERSION_1_8
    }

    flavorDimensions "buildType"

    productFlavors {
        vanilla { // used for release and beta
            dimension "buildType"
            // Only set the release version if one isn't provided
            if (!project.hasProperty("versionName")) {
                versionName "13.2"
            }
<<<<<<< HEAD
            buildConfigField "boolean", "ME_ACTIVITY_AVAILABLE", "false"
            versionCode 774
=======
            versionCode 776
>>>>>>> ad2d4ee2
        }

        zalpha { // alpha version - enable experimental features
            applicationId "org.wordpress.android"
            dimension "buildType"
            buildConfigField "boolean", "VIDEO_OPTIMIZATION_AVAILABLE", "true"
            buildConfigField "boolean", "ME_ACTIVITY_AVAILABLE", "true"
        }

        wasabi { // "hot" version, can be installed along release, alpha or beta versions
            applicationId "org.wordpress.android.beta"
            dimension "buildType"
            buildConfigField "boolean", "ME_ACTIVITY_AVAILABLE", "true"
        }
    }

    buildTypes {
        release {
            // Proguard is used to shrink our apk, and reduce the number of methods in our final apk,
            // but we don't obfuscate the bytecode.
            minifyEnabled true
            proguardFiles getDefaultProguardFile('proguard-android.txt'), 'proguard.cfg'
        }

        debug {
            minifyEnabled false
            buildConfigField "String", "APP_PN_KEY", "\"org.wordpress.android.debug.build\""
        }
    }

    testOptions {
        unitTests {
            includeAndroidResources = true
        }
    }

    lintOptions{
        checkDependencies = true
        lintConfig file('lint.xml')
        baseline file("lint-baseline.xml")
    }

    packagingOptions {
        // MPAndroidChart uses androidX - remove this line when we migrate everything to androidX
        exclude 'META-INF/proguard/androidx-annotations.pro'
    }

    bundle {
        language {
            // Don't split language resources for App Bundles.
            // This is required to switch language in app.
            enableSplit = false
        }
    }
}

// allows us to use cool things like @Parcelize annotations
androidExtensions {
    experimental = true
}

dependencies {

    implementation "org.jetbrains.kotlin:kotlin-stdlib-jdk7:$kotlin_version"

    // Provided by maven central
    implementation 'com.google.code.gson:gson:2.6.2'
    implementation 'org.ccil.cowan.tagsoup:tagsoup:1.2.1'

    implementation 'androidx.core:core:1.0.2'
    implementation 'androidx.legacy:legacy-support-core-ui:1.0.0'
    implementation 'androidx.fragment:fragment:1.0.0'

    implementation 'androidx.multidex:multidex:2.0.1'
    implementation 'androidx.legacy:legacy-support-v4:1.0.0'
    implementation 'androidx.exifinterface:exifinterface:1.0.0'
    implementation 'androidx.media:media:1.0.1'
    implementation 'androidx.appcompat:appcompat:1.0.2'
    implementation 'androidx.cardview:cardview:1.0.0'
    implementation 'androidx.recyclerview:recyclerview:1.0.0'
    implementation 'com.google.android.material:material:1.0.0'
    implementation 'androidx.percentlayout:percentlayout:1.0.0'
    implementation 'androidx.preference:preference:1.0.0'
    implementation "androidx.work:work-runtime:$androidx_work_version"
    implementation "androidx.work:work-runtime-ktx:$androidx_work_version"

    implementation 'androidx.constraintlayout:constraintlayout:1.1.3'

    // ViewModel and LiveData
    implementation 'androidx.lifecycle:lifecycle-extensions:2.0.0'

    testImplementation('androidx.arch.core:core-testing:2.0.0', {
        exclude group: 'com.android.support', module: 'support-compat'
        exclude group: 'com.android.support', module: 'support-annotations'
        exclude group: 'com.android.support', module: 'support-core-utils'
    })

    implementation 'com.google.firebase:firebase-messaging:17.0.0'
    implementation 'com.google.android.gms:play-services-auth:15.0.1'
    implementation 'com.google.android.gms:play-services-places:15.0.1'
    implementation 'com.android.installreferrer:installreferrer:1.0'
    implementation 'com.github.chrisbanes.photoview:library:1.2.4'
    implementation 'org.greenrobot:eventbus:3.1.1'
    implementation 'com.automattic:rest:1.0.7'
    implementation 'org.wordpress:graphview:3.4.0'
    implementation 'org.wordpress:persistentedittext:1.0.2'
    implementation 'org.wordpress:emailchecker2:1.1.0'
    implementation 'com.squareup.okio:okio:1.14.0'
    implementation 'org.apache.commons:commons-text:1.1'
    implementation 'com.airbnb.android:lottie:3.0.7'
    implementation 'com.facebook.shimmer:shimmer:0.4.0'

    implementation ('com.yalantis:ucrop:2.2.0') {
        exclude group: 'com.squareup.okhttp3'
    }

    implementation 'com.github.bumptech.glide:glide:4.9.0'
    kapt 'com.github.bumptech.glide:compiler:4.9.0'
    implementation 'com.github.bumptech.glide:volley-integration:4.6.1@aar'

    testImplementation 'junit:junit:4.12'
    testImplementation 'org.robolectric:robolectric:3.6.1'
    testImplementation 'org.robolectric:shadows-multidex:3.6.1'
    testImplementation 'org.mockito:mockito-core:2.23.0'
    testImplementation 'com.nhaarman.mockitokotlin2:mockito-kotlin:2.1.0'
    testImplementation 'org.assertj:assertj-core:3.11.1'

    androidTestImplementation 'org.mockito:mockito-android:2.27.0'
    androidTestImplementation 'com.nhaarman.mockitokotlin2:mockito-kotlin:2.1.0'
    androidTestImplementation 'com.squareup.okhttp:mockwebserver:2.7.5'
    androidTestImplementation 'com.squareup.okio:okio:1.14.0'
    androidTestImplementation 'androidx.test.espresso:espresso-core:3.1.0', {
        exclude group: 'com.android.support', module: 'support-annotations'
    }
    androidTestImplementation 'androidx.test.uiautomator:uiautomator:2.2.0'
    androidTestImplementation('androidx.test.espresso:espresso-contrib:3.1.0') {
        exclude group: 'com.android.support', module: 'appcompat'
        exclude group: 'com.android.support', module: 'support-v4'
        exclude module: 'recyclerview-v7'
    }
    androidTestImplementation('com.github.tomakehurst:wiremock:2.23.2') {
        exclude group: 'com.fasterxml.jackson.core', module: 'jackson-core'
        exclude group: 'org.apache.httpcomponents', module: 'httpclient'
        exclude group: 'org.apache.commons', module: 'commons-lang3'
        exclude group: 'asm', module: 'asm'
        exclude group: 'org.json', module: 'json'
    }
    androidTestImplementation 'org.apache.httpcomponents:httpclient-android:4.3.5.1'

    androidTestImplementation project(path:':libs:mocks:WordPressMocks')

    androidTestImplementation 'androidx.test:runner:1.1.0'
    androidTestImplementation 'androidx.test:rules:1.1.0'
    androidTestImplementation 'androidx.test.ext:junit:1.1.0'
    androidTestImplementation 'tools.fastlane:screengrab:1.2.0',  {
        exclude group: 'com.android.support.test.uiautomator', module: 'uiautomator-v18'
    }
    androidTestImplementation "androidx.work:work-testing:$androidx_work_version"

    kaptAndroidTest "com.google.dagger:dagger-compiler:$daggerVersion"

    // Dagger
    implementation "com.google.dagger:dagger:$daggerVersion"
    kapt "com.google.dagger:dagger-compiler:$daggerVersion"
    compileOnly 'org.glassfish:javax.annotation:10.0-b28'
    implementation "com.google.dagger:dagger-android-support:$daggerVersion"
    kapt "com.google.dagger:dagger-android-processor:$daggerVersion"

    implementation ("com.github.wordpress-mobile.WordPress-FluxC-Android:fluxc:$fluxCVersion") {
        exclude group: "com.android.volley"
    }

    implementation ('com.github.indexos.media-for-mobile:android:43a9026f0973a2f0a74fa813132f6a16f7499c3a')

    implementation project(path:':libs:utils:WordPressUtils')
    implementation project(path:':libs:networking:WordPressNetworking')
    implementation project(path:':libs:analytics:WordPressAnalytics')
    implementation project(path:':libs:editor:WordPressEditor')
    implementation (project(path:':libs:login:WordPressLoginFlow')) {
        exclude group: "com.github.wordpress-mobile.WordPress-FluxC-Android", module: "fluxc"
        exclude group: 'com.github.bumptech.glide'
    }

    implementation (group: 'com.zendesk', name: 'support', version: '2.0.0') {
        exclude group: 'com.google.dagger'
    }

    implementation('com.giphy.sdk:core:1.0.2@aar') {
        transitive = true
    }

    lintChecks 'org.wordpress:lint:1.0.1'

    // Sentry
    implementation 'io.sentry:sentry-android:1.7.16'
    implementation 'org.slf4j:slf4j-nop:1.7.25'

    // Debug
    debugImplementation 'com.facebook.stetho:stetho:1.5.0'
    debugImplementation 'com.facebook.stetho:stetho-okhttp3:1.5.0'

    implementation "org.jetbrains.kotlinx:kotlinx-coroutines-core:$kotlin_coroutines_version"
    implementation "org.jetbrains.kotlinx:kotlinx-coroutines-android:$kotlin_coroutines_version"

    implementation 'com.github.PhilJay:MPAndroidChart:v3.1.0-alpha'
}

configurations.all {
    // Exclude packaged wordpress sub projects, force the use of the source project
    // (eg. use :libs:utils:WordPressUtils instead of 'org.wordpress:utils')
    exclude group: 'org.wordpress', module: 'utils'
    exclude group: 'org.wordpress', module: 'analytics'
}

android.buildTypes.all { buildType ->
    // Add properties named "wp.xxx" to our BuildConfig
    def inputFile = checkGradlePropertiesFile()
    def properties = loadPropertiesFromFile(inputFile)
    properties.any { property ->
        if (property.key.toLowerCase().startsWith("wp.")) {
            buildType.buildConfigField "String", property.key.replace("wp.", "").replace(".", "_").toUpperCase(),
                    "\"${property.value}\""
        }
        if (property.key.toLowerCase().startsWith("wp.res.")) {
            buildType.resValue "string", property.key.replace("wp.res.", "").replace(".", "_").toLowerCase(),
                    "${property.value}"
        }
    }

    // If Google services file doesn't exist...
    if (!file("google-services.json").exists()) {
        // ... copy example file.
        copy {
            from(".")
            into(".")
            include("google-services.json-example")
            rename('google-services.json-example', 'google-services.json')
        }
    }

    // Print warning message if example Google services file is used.
    if ((new File('WordPress/google-services.json').text) == (new File('WordPress/google-services.json-example').text)) {
        println("WARNING: You're using the example google-services.json file. Google login will fail.")
    }
}

task violationCommentsToGitHub(type: se.bjurr.violations.comments.github.plugin.gradle.ViolationCommentsToGitHubTask) {
   repositoryOwner = "wordpress-mobile";
   repositoryName = "WordPress-Android"
   pullRequestId = System.properties['GITHUB_PULLREQUESTID']
   username = System.properties['GITHUB_USERNAME']
   password = System.properties['GITHUB_PASSWORD']
   oAuth2Token = System.properties['GITHUB_OAUTH2TOKEN']
   gitHubUrl = "https://api.github.com/"
   createCommentWithAllSingleFileComments = false
   createSingleFileComments = true
   commentOnlyChangedContent = true
   minSeverity = se.bjurr.violations.lib.model.SEVERITY.INFO //ERROR, INFO, WARN
   commentTemplate = """
**Reporter**: {{violation.reporter}}{{#violation.rule}}\n
**Rule**: {{violation.rule}}{{/violation.rule}}
**Severity**: {{violation.severity}}
**File**: {{violation.file}} L{{violation.startLine}}{{#violation.source}}
**Source**: {{violation.source}}{{/violation.source}}
{{violation.message}}
"""
   violations = [
    ["CHECKSTYLE", ".", ".*/build/.*\\.xml\$", "Checkstyle"]
   ]
}

def checkGradlePropertiesFile() {
    def inputFile = file("${rootDir}/gradle.properties")
    if (!inputFile.exists()) {
        throw new StopActionException("Build configuration file gradle.properties doesn't exist, follow README instructions")
    }
    return inputFile
}

static def loadPropertiesFromFile(inputFile) {
    def properties = new Properties()
    inputFile.withInputStream { stream ->
        properties.load(stream)
    }
    return properties
}

// For app signing
if (["storeFile", "storePassword", "keyAlias", "keyPassword"].count { !project.hasProperty(it) } == 0) {
    android {
        signingConfigs {
            release {
                storeFile = rootProject.file(project.storeFile)
                storePassword = project.storePassword
                keyAlias = project.keyAlias
                keyPassword = project.keyPassword
            }
        }
    }
    android.buildTypes.release.signingConfig = android.signingConfigs.release
}

def legacyGBBundleFile = 'src/main/assets/index.android.bundle'
assert !(file(legacyGBBundleFile).exists()) : "Error: Legacy Gutenberg JS bundle file detected. Please delete it: " + file(legacyGBBundleFile).getAbsolutePath()

// Keep this at the bottom (https://stackoverflow.com/a/37565535)
apply plugin: 'com.google.gms.google-services'
apply plugin: 'io.sentry.android.gradle'
<|MERGE_RESOLUTION|>--- conflicted
+++ resolved
@@ -83,12 +83,8 @@
             if (!project.hasProperty("versionName")) {
                 versionName "13.2"
             }
-<<<<<<< HEAD
             buildConfigField "boolean", "ME_ACTIVITY_AVAILABLE", "false"
-            versionCode 774
-=======
             versionCode 776
->>>>>>> ad2d4ee2
         }
 
         zalpha { // alpha version - enable experimental features
