--- conflicted
+++ resolved
@@ -53,15 +53,9 @@
         if (project.hasProperty("versionName")) {
             versionName project.property("versionName")
         } else {
-<<<<<<< HEAD
             versionName "alpha-190"
         }
         versionCode 780
-=======
-            versionName "alpha-189"
-        }
-        versionCode 778
->>>>>>> 00acdb8e
         minSdkVersion 21
         targetSdkVersion 28
 
@@ -87,16 +81,10 @@
             dimension "buildType"
             // Only set the release version if one isn't provided
             if (!project.hasProperty("versionName")) {
-<<<<<<< HEAD
                 versionName "13.3"
             }
             versionCode 781
-=======
-                versionName "13.3-rc-1"
-            }
-            versionCode 777
             buildConfigField "boolean", "ME_ACTIVITY_AVAILABLE", "false"
->>>>>>> 00acdb8e
         }
 
         zalpha { // alpha version - enable experimental features
