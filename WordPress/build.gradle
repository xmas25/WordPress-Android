buildscript {
    repositories {
        jcenter()
        maven { url 'https://maven.fabric.io/public' }
    }
    dependencies {
        classpath 'com.android.tools.build:gradle:2.3.3'
        classpath 'io.fabric.tools:gradle:1.+'
        classpath 'com.neenbedankt.gradle.plugins:android-apt:1.8'
        classpath 'com.google.gms:google-services:3.1.0'
    }
}

repositories {
    google()
    jcenter()
    maven { url 'http://wordpress-mobile.github.io/WordPress-Android' }
    maven { url 'https://maven.fabric.io/public' }
    maven { url "https://jitpack.io" }
}

apply plugin: 'com.android.application'
apply plugin: 'io.fabric'
apply plugin: 'com.neenbedankt.android-apt'

android {
    useLibrary 'org.apache.http.legacy'

    dexOptions {
        jumboMode = true
        javaMaxHeapSize = "6g"
        dexInProcess = true
    }

    compileSdkVersion 26
    buildToolsVersion "25.0.3"

    defaultConfig {
        applicationId "org.wordpress.android"
        versionName "alpha-96"
        versionCode 525
        minSdkVersion 16
        targetSdkVersion 25

        multiDexEnabled true
        vectorDrawables.useSupportLibrary = true
    }

    productFlavors {
        vanilla { // used for release and beta
        }

        zalpha { // alpha version - enable experimental features
            applicationId "org.wordpress.android"
            buildConfigField "boolean", "VIDEO_OPTIMIZATION_AVAILABLE", "true"
        }

        wasabi { // "hot" version, can be installed along release, alpha or beta versions
            applicationId "org.wordpress.android.beta"
            minSdkVersion 21 // to take advantage of "fast" multi dex (pre-dex each module)
        }
    }

    buildTypes {
        release {
            // Proguard is used to shrink our apk, and reduce the number of methods in our final apk,
            // but we don't obfuscate the bytecode.
            minifyEnabled true
            proguardFiles getDefaultProguardFile('proguard-android.txt'), 'proguard.cfg'
        }

        debug {
            minifyEnabled false
            buildConfigField "String", "APP_PN_KEY", "\"org.wordpress.android.debug.build\""
            ext.enableCrashlytics = false
        }
    }
}

dependencies {
    compile('com.crashlytics.sdk.android:crashlytics:2.5.5@aar') {
        transitive = true;
    }

    // Provided by maven central
    compile 'com.google.code.gson:gson:2.6.+'
    compile 'org.ccil.cowan.tagsoup:tagsoup:1.2.1'

    compile 'com.android.support:support-compat:26.1.0'
    compile 'com.android.support:support-core-ui:26.1.0'
    compile 'com.android.support:support-fragment:26.1.0'

    compile 'com.android.support:multidex:1.0.1'
    compile 'com.android.support:appcompat-v7:26.1.0'
    compile 'com.android.support:cardview-v7:26.1.0'
    compile 'com.android.support:recyclerview-v7:26.1.0'
    compile 'com.android.support:design:26.1.0'
    compile 'com.android.support:percent:26.1.0'
    compile 'com.android.support:preference-v7:26.1.0'

    compile 'com.google.android.gms:play-services-gcm:10.0.1'
    compile 'com.google.android.gms:play-services-auth:10.0.1'
    compile 'com.google.android.gms:play-services-places:10.0.1'
    compile 'com.github.chrisbanes.photoview:library:1.2.4'
    compile 'com.helpshift:android-helpshift-aar:6.4.1'
    compile 'de.greenrobot:eventbus:2.4.0'
    compile 'com.automattic:rest:1.0.7'
    compile 'org.wordpress:graphview:3.4.0'
    compile 'org.wordpress:persistentedittext:1.0.2'
    compile 'org.wordpress:emailchecker2:1.1.0'
    compile 'com.squareup.okio:okio:1.13.0'
    compile 'org.apache.commons:commons-text:1.1'
    compile 'com.airbnb.android:lottie:2.0.0-rc2'

    compile ('com.yalantis:ucrop:2.2.0') {
        exclude group: 'com.squareup.okhttp3'
    }

    compile 'com.github.bumptech.glide:glide:4.1.1'
    apt 'com.github.bumptech.glide:compiler:4.1.1'
    compile 'com.github.bumptech.glide:volley-integration:4.1.1@aar'

    testCompile 'junit:junit:4.12'
    testCompile 'org.robolectric:robolectric:3.3.2'
    testCompile 'org.robolectric:shadows-multidex:3.3.2'

    androidTestCompile 'com.google.dexmaker:dexmaker-mockito:1.0'
    androidTestCompile 'org.objenesis:objenesis:2.1'
    androidTestCompile 'org.mockito:mockito-core:1.10.19'
    androidTestCompile 'com.squareup.okhttp:mockwebserver:2.7.5'
    androidTestCompile 'com.squareup.okio:okio:1.13.0'

    // Provided by the WordPress-Android Repository
    compile 'org.wordpress:passcodelock:1.5.1'

    // Dagger
    compile 'com.google.dagger:dagger:2.11'
    apt 'com.google.dagger:dagger-compiler:2.11'
    provided 'org.glassfish:javax.annotation:10.0-b28'
    compile 'com.google.dagger:dagger-android-support:2.11'
    apt 'com.google.dagger:dagger-android-processor:2.11'

<<<<<<< HEAD
    compile ('com.github.wordpress-mobile.WordPress-FluxC-Android:fluxc:286f25024f7bfa4b5f33950a1365f56ad5b2eff2') {
=======
    compile ("com.github.wordpress-mobile.WordPress-FluxC-Android:fluxc:$fluxCVersion") {
>>>>>>> 153b3bef
        exclude group: "com.android.volley"
    }

    compile ('com.github.indexos.media-for-mobile:android:43a9026f0973a2f0a74fa813132f6a16f7499c3a')

    releaseCompile project(path:':libs:utils:WordPressUtils', configuration: 'release')
    debugCompile project(path:':libs:utils:WordPressUtils', configuration: 'debug')
    releaseCompile project(path:':libs:networking:WordPressNetworking', configuration: 'release')
    debugCompile project(path:':libs:networking:WordPressNetworking', configuration: 'debug')
    releaseCompile project(path:':libs:analytics:WordPressAnalytics', configuration: 'release')
    debugCompile project(path:':libs:analytics:WordPressAnalytics', configuration: 'debug')
    releaseCompile project(path:':libs:editor:WordPressEditor', configuration: 'release')
    debugCompile project(path:':libs:editor:WordPressEditor', configuration: 'debug')
    releaseCompile (project(path:':libs:login:WordPressLoginFlow', configuration: 'release')) {
        exclude group: "com.github.wordpress-mobile.WordPress-FluxC-Android", module: "fluxc";
        exclude group: 'com.github.bumptech.glide'
    }
    debugCompile (project(path:':libs:login:WordPressLoginFlow', configuration: 'debug')) {
        exclude group: "com.github.wordpress-mobile.WordPress-FluxC-Android", module: "fluxc";
        exclude group: 'com.github.bumptech.glide'
    }

    // Debug
    debugCompile 'com.facebook.stetho:stetho:1.4.2'
}

configurations.all {
    // Exclude packaged wordpress sub projects, force the use of the source project
    // (eg. use :libs:utils:WordPressUtils instead of 'org.wordpress:utils')
    exclude group: 'org.wordpress', module: 'utils'
    exclude group: 'org.wordpress', module: 'analytics'
}

task copyGoogleServicesExampleFile(type: Copy) {
    from('.')
    into('.')
    include('google-services.json-example')
    rename('google-services.json-example', 'google-services.json')
}

task copyGoogleServicesBuddybuildFile(type: Copy) {
    from(file(System.getenv("BUDDYBUILD_SECURE_FILES") + "/google-services.json"))
    into('.')
}

task generateCrashlyticsConfig(group: "generate", description: "Generate Crashlytics config") {
    def outputFile = new File("${rootDir}/WordPress/crashlytics.properties")
    def inputFile = checkGradlePropertiesFile()
    outputs.file outputFile
    inputs.file inputFile
    doLast {
        def properties = loadPropertiesFromFile(inputFile)
        def crashlyticsApiKey = properties.getProperty('wp.crashlytics.apikey', '0')
        def writer = new FileWriter(outputFile)
        writer.write("""// auto-generated file from ${rootDir}/gradle.properties do not modify
apiKey=${crashlyticsApiKey}""")
        writer.close()
    }
}

// Add generateCrashlyticsConfig to all generateBuildConfig tasks (all variants)
android.applicationVariants.all { variant ->
    variant.generateBuildConfig.dependsOn(generateCrashlyticsConfig)
}

android.buildTypes.all { buildType ->
    // Add properties named "wp.xxx" to our BuildConfig
    def inputFile = checkGradlePropertiesFile()
    def properties = loadPropertiesFromFile(inputFile)
    properties.any { property ->
        if (property.key.toLowerCase().startsWith("wp.")) {
            buildType.buildConfigField "String", property.key.replace("wp.", "").replace(".", "_").toUpperCase(),
                    "\"${property.value}\""
        }
        if (property.key.toLowerCase().startsWith("wp.res.")) {
            buildType.resValue "string", property.key.replace("wp.res.", "").replace(".", "_").toLowerCase(),
                    "${property.value}"
        }
    }

    // If Google services file doesn't exist...
    if (!file("google-services.json").exists()) {
        // ... copy example file.
        if (!file(System.getenv("BUDDYBUILD_SECURE_FILES") + "/google-services.json").exists()) {
            tasks.copyGoogleServicesExampleFile.execute()
        // ... copy Buddybuild file.
        } else {
            tasks.copyGoogleServicesBuddybuildFile.execute()
        }
    }

    // Print warning message if example Google services file is used.
    if ((new File('WordPress/google-services.json').text) == (new File('WordPress/google-services.json-example').text)) {
        println("WARNING: You're using the example google-services.json file. Google login will fail.")
    }
}

def checkGradlePropertiesFile() {
    def inputFile = file("${rootDir}/gradle.properties")
    if (!inputFile.exists()) {
        // Try the BuddyBuild provided file if it's there
        inputFile = file(System.getenv("BUDDYBUILD_SECURE_FILES") + "/gradle.properties")
        if (!inputFile.exists()) {
            throw new StopActionException("Build configuration file gradle.properties doesn't exist, follow README instructions")
        }
    }
    return inputFile
}

static def loadPropertiesFromFile(inputFile) {
    def properties = new Properties()
    inputFile.withInputStream { stream ->
        properties.load(stream)
    }
    return properties
}

// For app signing
if (["storeFile", "storePassword", "keyAlias", "keyPassword"].count { !project.hasProperty(it) } == 0) {
    android {
        signingConfigs {
            release {
                storeFile = file(project.storeFile)
                storePassword = project.storePassword
                keyAlias = project.keyAlias
                keyPassword = project.keyPassword
            }
        }
    }
    android.buildTypes.release.signingConfig = android.signingConfigs.release
}

// Keep this at the bottom (https://stackoverflow.com/a/37565535)
apply plugin: 'com.google.gms.google-services'<|MERGE_RESOLUTION|>--- conflicted
+++ resolved
@@ -140,11 +140,7 @@
     compile 'com.google.dagger:dagger-android-support:2.11'
     apt 'com.google.dagger:dagger-android-processor:2.11'
 
-<<<<<<< HEAD
-    compile ('com.github.wordpress-mobile.WordPress-FluxC-Android:fluxc:286f25024f7bfa4b5f33950a1365f56ad5b2eff2') {
-=======
     compile ("com.github.wordpress-mobile.WordPress-FluxC-Android:fluxc:$fluxCVersion") {
->>>>>>> 153b3bef
         exclude group: "com.android.volley"
     }
 
