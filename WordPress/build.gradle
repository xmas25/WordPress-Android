--- conflicted
+++ resolved
@@ -54,9 +54,9 @@
         if (project.hasProperty("versionName")) {
             versionName project.property("versionName")
         } else {
-            versionName "alpha-255"
-        }
-        versionCode 950
+            versionName "alpha-256"
+        }
+        versionCode 953
         minSdkVersion rootProject.minSdkVersion
         targetSdkVersion rootProject.targetSdkVersion
 
@@ -93,15 +93,9 @@
             dimension "buildType"
             // Only set the release version if one isn't provided
             if (!project.hasProperty("versionName")) {
-<<<<<<< HEAD
-                versionName "16.1-rc-2"
+                versionName "16.1-rc-3"
             }
-            versionCode 949
-=======
-                versionName "16.0.1"
-            }
-            versionCode 951
->>>>>>> 32cf7cb8
+            versionCode 952
             buildConfigField "boolean", "ME_ACTIVITY_AVAILABLE", "false"
             buildConfigField "boolean", "TENOR_AVAILABLE", "false"
             buildConfigField "long", "REMOTE_CONFIG_FETCH_INTERVAL", "3600"
