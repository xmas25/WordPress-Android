--- conflicted
+++ resolved
@@ -35,13 +35,8 @@
 
     defaultConfig {
         applicationId "org.wordpress.android"
-<<<<<<< HEAD
         versionName "alpha-73"
         versionCode 454
-=======
-        versionName "8.1-rc-3"
-        versionCode 453
->>>>>>> 81d62a52
         minSdkVersion 16
         targetSdkVersion 25
 
