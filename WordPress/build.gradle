--- conflicted
+++ resolved
@@ -36,11 +36,7 @@
         targetSdkVersion 23
 
         buildConfigField "boolean", "VISUAL_EDITOR_AVAILABLE", "false"
-<<<<<<< HEAD
-		vectorDrawables.generatedDensities = ['hdpi', 'xhdpi', 'xxhdpi']
-=======
         buildConfigField "boolean", "IN_APP_BILLING_AVAILABLE", "false"
->>>>>>> ad5b5fa9
     }
 
     productFlavors {
