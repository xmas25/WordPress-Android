buildscript {
    repositories {
        mavenCentral()
        maven { url 'http://download.crashlytics.com/maven' }

    }
    dependencies {
        classpath 'com.android.tools.build:gradle:0.12.1'
        classpath 'com.github.nrudenko:gradle-android-cq-plugin:0.1+'
        classpath 'com.crashlytics.tools.gradle:crashlytics-gradle:+'
    }
}

repositories {
    mavenCentral()
    maven { url 'http://wordpress-mobile.github.io/WordPress-Android' }
    maven { url 'http://download.crashlytics.com/maven' }
    maven { url "http://simperium.github.io/simperium-android" }
}

apply plugin: 'com.android.application'
apply plugin: 'android-cq'
apply plugin: 'crashlytics'

android {
    lintOptions {
        quiet true
        abortOnError false
    }

    packagingOptions {
        exclude "META-INF/LICENSE.txt"
        exclude "META-INF/NOTICE.txt"
    }

    compileSdkVersion 19
    buildToolsVersion "19.1.0"

    defaultConfig {
        applicationId "org.wordpress.android"
<<<<<<< HEAD
        versionName "3.0-beta-2"
=======
        versionName "3.0-rc-1"
>>>>>>> 16c5b79a
        versionCode 121
        minSdkVersion 14
        targetSdkVersion 19

        buildConfigField "String", "APP_PN_KEY", "\"org.wordpress.android.playstore\""
        buildConfigField "String", "STATS_PROVIDER_AUTHORITY", "\"org.wordpress.android.providers.StatsContentProvider\""
    }

    productFlavors {
        vanilla {}

        zbetagroup {
            buildConfigField "String", "APP_PN_KEY", "\"org.wordpress.android.beta.build\""
            buildConfigField "String", "STATS_PROVIDER_AUTHORITY", "\"org.wordpress.android.providers.StatsContentProviderBeta\""
            applicationId "org.wordpress.android.beta"
        }
    }

    buildTypes {
        debug {
            buildConfigField "String", "APP_PN_KEY", "\"org.wordpress.android.debug.build\""
        }
    }
}

wordpress {
    utils {
        repo 'WordPress-Utils-Android'
        subproject 'WordPressUtils'
        artifact 'org.wordpress:wordpress-utils:1.0.1'
    }
    networking {
        repo 'WordPress-Networking-Android'
        subproject 'WordPressNetworking'
        artifact 'org.wordpress:wordpress-networking:1.0.0'
    }
    wpcomrest {
        repo 'Automattic/android-wordpress-com-rest'
        subproject 'WordPressComRest'
        artifact 'com.automattic:wordpresscom-rest:1.0.0'
    }
    graphview {
        repo 'wordpress-mobile/GraphView'
        subproject 'WordPressGraphView'
        artifact 'org.wordpress:graphview:3.2.0'
    }
}

dependencies {
    compile 'com.crashlytics.android:crashlytics:+'

    // Provided by maven central
    compile 'com.google.code.gson:gson:2.2.2'
    compile 'org.ccil.cowan.tagsoup:tagsoup:1.2.1'
    compile 'com.android.support:support-v13:19.0.+'
    compile 'com.github.castorflex.smoothprogressbar:library:0.4.0'
    compile 'com.github.chrisbanes.photoview:library:1.2.3'
    compile 'com.helpshift:android-aar:3.4.1'
    compile 'commons-lang:commons-lang:2.6'
    compile 'com.cocosw:undobar:1.+@aar'

    compile('org.apache.httpcomponents:httpmime:4.1.+') {
        exclude group: 'commons-logging', module: 'commons-logging'
    }

    compile 'net.simonvt.menudrawer:menudrawer:3.0.6'
    compile 'net.simonvt.menudrawer:menudrawer:3.0.6'
    compile "com.mixpanel.android:mixpanel-android:4.2.1@aar"
    compile 'com.mcxiaoke.volley:library:1.0.+'

    androidTestCompile 'com.jayway.android.robotium:robotium-solo:5.+'
    androidTestCompile 'com.google.dexmaker:dexmaker-mockito:1.0'
    androidTestCompile 'org.objenesis:objenesis:2.1'
    androidTestCompile 'org.mockito:mockito-core:+'

    // Provided by the WordPress-Android Repository
    compile 'org.wordpress:gcm:1.0.0' // not found in maven central
    compile 'org.wordpress:drag-sort-listview:0.6.1' // not found in maven central
    compile 'org.wordpress:slidinguppanel:1.0.0' // not found in maven central
    compile 'org.wordpress:android-passcodelock:0.0.5'
    compile 'org.wordpress:pulltorefresh-main:+' // org.wordpress version includes some fixes
    compile 'org.wordpress:emailchecker:0.3'

    // Simperium
    compile('com.simperium:simperium-android:0.4.8') {
        exclude group: 'com.android', module: 'volley'
    }
}


task generateCrashlyticsConfig(group: "generate", description: "Generate Crashlytics config") {
    def outputFile = new File("${rootDir}/WordPress/crashlytics.properties")
    def inputFile = file("gradle.properties")
    outputs.file outputFile
    inputs.file inputFile
    doLast {
        def properties = new Properties()
        inputFile.withInputStream { stream ->
            properties.load(stream)
        }
        def crashlyticsApiKey = properties.getProperty('crashlytics.apikey', '0')
        def writer = new FileWriter(outputFile)
        writer.write("""// auto-generated file from ${rootDir}/gradle.properties do not modify
apiKey=${crashlyticsApiKey}""")
        writer.close()
    }
}

// Add the generateWPConfig task to every buildType's compile tasks
android.buildTypes.all { buildType ->
    project.properties.any { property ->
        if (property.key.toLowerCase().startsWith("wp.")) {
            buildType.buildConfigField "String", property.key.replace("wp.", "").replace(".", "_").toUpperCase(),
                    "\"${property.value}\""
        }
    }
    def name = "generate${buildType.name.capitalize()}BuildConfig"
    tasks.whenTaskAdded { task ->
        if (task.name == name) {
            task.dependsOn(generateCrashlyticsConfig)
        }
    }
}

// For app signing
if (["storeFile", "storePassword", "keyAlias", "keyPassword"].count { !project.hasProperty(it) } == 0) {
    android {
        signingConfigs {
            release {
                storeFile = file(project.storeFile)
                storePassword = project.storePassword
                keyAlias = project.keyAlias
                keyPassword = project.keyPassword
            }
        }
    }
    android.buildTypes.release.signingConfig = android.signingConfigs.release
}<|MERGE_RESOLUTION|>--- conflicted
+++ resolved
@@ -38,11 +38,7 @@
 
     defaultConfig {
         applicationId "org.wordpress.android"
-<<<<<<< HEAD
-        versionName "3.0-beta-2"
-=======
         versionName "3.0-rc-1"
->>>>>>> 16c5b79a
         versionCode 121
         minSdkVersion 14
         targetSdkVersion 19
@@ -84,11 +80,6 @@
         subproject 'WordPressComRest'
         artifact 'com.automattic:wordpresscom-rest:1.0.0'
     }
-    graphview {
-        repo 'wordpress-mobile/GraphView'
-        subproject 'WordPressGraphView'
-        artifact 'org.wordpress:graphview:3.2.0'
-    }
 }
 
 dependencies {
@@ -120,6 +111,7 @@
 
     // Provided by the WordPress-Android Repository
     compile 'org.wordpress:gcm:1.0.0' // not found in maven central
+    compile 'org.wordpress:graphview:3.1.1' // not found in maven central
     compile 'org.wordpress:drag-sort-listview:0.6.1' // not found in maven central
     compile 'org.wordpress:slidinguppanel:1.0.0' // not found in maven central
     compile 'org.wordpress:android-passcodelock:0.0.5'
