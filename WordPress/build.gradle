buildscript {
    repositories {
        jcenter()
        maven { url 'https://plugins.gradle.org/m2/' }
    }
    dependencies {
        classpath "org.jetbrains.kotlin:kotlin-gradle-plugin:$kotlinVersion"
        classpath 'com.google.gms:google-services:3.2.0'
        classpath 'se.bjurr.violations:violation-comments-to-github-gradle-plugin:1.51'
        classpath 'io.sentry:sentry-android-gradle-plugin:1.7.28'
    }
}

repositories {
    google()
    jcenter()
    maven { url 'https://zendesk.jfrog.io/zendesk/repo' }
    maven { url "https://www.jitpack.io" }
    maven { url "http://dl.bintray.com/terl/lazysodium-maven" }
}

apply plugin: 'com.android.application'
apply plugin: 'kotlin-android'
apply plugin: 'kotlin-android-extensions'
apply plugin: 'se.bjurr.violations.violation-comments-to-github-gradle-plugin'
apply plugin: 'kotlin-allopen'
apply plugin: 'kotlin-kapt'

allOpen {
    // allows mocking for classes w/o directly opening them for release builds
    annotation 'org.wordpress.android.testing.OpenClassAnnotation'
}

android.defaultConfig.javaCompileOptions.annotationProcessorOptions.includeCompileClasspath = true

android {
    useLibrary 'android.test.runner'

    useLibrary 'android.test.base'
    useLibrary 'android.test.mock'

    dexOptions {
        jumboMode = true
        dexInProcess = true
    }

    compileSdkVersion rootProject.compileSdkVersion

    defaultConfig {
        applicationId "org.wordpress.android"
        archivesBaseName = "$applicationId"

        // Allow versionName to be overridden with property. e.g. -PversionName=1234
        if (project.hasProperty("versionName")) {
            versionName project.property("versionName")
        } else {
            versionName "alpha-257"
        }
        versionCode 955
        minSdkVersion rootProject.minSdkVersion
        targetSdkVersion rootProject.targetSdkVersion

        multiDexEnabled true

        vectorDrawables.useSupportLibrary = true
        testInstrumentationRunner 'org.wordpress.android.WordPressTestRunner'

        buildConfigField "boolean", "OFFER_GUTENBERG", "true"
        buildConfigField "boolean", "TENOR_AVAILABLE", "true"
        buildConfigField "long", "REMOTE_CONFIG_FETCH_INTERVAL", "10"
        buildConfigField "boolean", "FEATURE_ANNOUNCEMENT_AVAILABLE", "false"
        buildConfigField "boolean", "GUTENBERG_MENTIONS", "true"
        buildConfigField "boolean", "MODAL_LAYOUT_PICKER", "true"
        buildConfigField "boolean", "HOME_PAGE_PICKER", "false"
        buildConfigField "boolean", "UNIFIED_LOGIN_AVAILABLE", "true"
        buildConfigField "boolean", "WP_STORIES_AVAILABLE", "true"
        buildConfigField "boolean", "ANY_FILE_UPLOAD", "true"
        buildConfigField "boolean", "CONSOLIDATED_MEDIA_PICKER", "false"
        buildConfigField "boolean", "ACTIVITY_LOG_FILTERS", "false"
        buildConfigField "boolean", "SCAN_AVAILABLE", "false"
        buildConfigField "boolean", "ENABLE_FEATURE_CONFIGURATION", "true"
<<<<<<< HEAD
        buildConfigField "boolean", "FOLLOW_UNFOLLOW_COMMENTS", "false"
=======
        buildConfigField "boolean", "MY_SITE_IMPROVEMENTS", "false"
>>>>>>> 857c9959
    }

    // Gutenberg's dependency - react-native-video is using
    // Java API 1.8
    compileOptions {
        sourceCompatibility JavaVersion.VERSION_1_8
        targetCompatibility JavaVersion.VERSION_1_8
    }

    flavorDimensions "buildType"

    productFlavors {
        vanilla { // used for release and beta
            dimension "buildType"
            // Only set the release version if one isn't provided
            if (!project.hasProperty("versionName")) {
                versionName "16.1"
            }
            versionCode 956
            buildConfigField "boolean", "ME_ACTIVITY_AVAILABLE", "false"
            buildConfigField "boolean", "TENOR_AVAILABLE", "false"
            buildConfigField "long", "REMOTE_CONFIG_FETCH_INTERVAL", "3600"
            buildConfigField "boolean", "GUTENBERG_MENTIONS", "true"
            buildConfigField "boolean", "HOME_PAGE_PICKER", "false"
            buildConfigField "boolean", "WP_STORIES_AVAILABLE", "false"
            buildConfigField "boolean", "ANY_FILE_UPLOAD", "false"
            buildConfigField "boolean", "ENABLE_FEATURE_CONFIGURATION", "false"
        }

        zalpha { // alpha version - enable experimental features
            applicationId "org.wordpress.android"
            dimension "buildType"
            buildConfigField "boolean", "VIDEO_OPTIMIZATION_AVAILABLE", "true"
            buildConfigField "boolean", "ENABLE_FEATURE_CONFIGURATION", "false"
        }

        wasabi { // "hot" version, can be installed along release, alpha or beta versions
            applicationId "org.wordpress.android.beta"
            dimension "buildType"
            buildConfigField "boolean", "HOME_PAGE_PICKER", "true"
            // Enable this for testing consolidated media picker
            // buildConfigField "boolean", "CONSOLIDATED_MEDIA_PICKER", "true"
            buildConfigField "boolean", "FOLLOW_UNFOLLOW_COMMENTS", "true"
        }

        jalapeno { // Pre-Alpha version, used for PR builds, can be installed along release, alpha, beta, dev versions
            applicationId "org.wordpress.android.prealpha"
            dimension "buildType"
            buildConfigField "boolean", "HOME_PAGE_PICKER", "false"
        }
    }

    buildTypes {
        release {
            // Proguard is used to shrink our apk, and reduce the number of methods in our final apk,
            // but we don't obfuscate the bytecode.
            minifyEnabled true
            proguardFiles getDefaultProguardFile('proguard-android.txt'), 'proguard.cfg'
        }

        debug {
            minifyEnabled false
            buildConfigField "String", "APP_PN_KEY", "\"org.wordpress.android.debug.build\""
        }
    }

    testOptions {
        animationsDisabled = true
        unitTests {
            includeAndroidResources = true
            returnDefaultValues = true
        }
    }

    lintOptions{
        checkDependencies = true
        lintConfig file('lint.xml')
        baseline file("lint-baseline.xml")
    }

    packagingOptions {
        // MPAndroidChart uses androidX - remove this line when we migrate everything to androidX
        exclude 'META-INF/proguard/androidx-annotations.pro'

        // Exclude React Native's JSC and Hermes debug binaries
        exclude '**/libjscexecutor.so'
        exclude '**/libhermes-inspector.so'
        exclude '**/libhermes-executor-debug.so'

        pickFirst 'META-INF/-no-jdk.kotlin_module'

    }

    bundle {
        language {
            // Don't split language resources for App Bundles.
            // This is required to switch language in app.
            enableSplit = false
        }
    }
}

// allows us to use cool things like @Parcelize annotations
androidExtensions {
    experimental = true
}

dependencies {
    implementation project(path:':libs:stories-android:stories')
    implementation project(path:':libs:image-editor::ImageEditor')
    implementation "org.jetbrains.kotlin:kotlin-stdlib-jdk7:$kotlinVersion"

    // Provided by maven central
    implementation 'com.google.code.gson:gson:2.6.2'
    implementation 'org.ccil.cowan.tagsoup:tagsoup:1.2.1'

    implementation "androidx.core:core:$coreVersion"
    implementation 'androidx.legacy:legacy-support-core-ui:1.0.0'
    implementation 'androidx.fragment:fragment:1.2.4'

    implementation 'androidx.multidex:multidex:2.0.1'
    implementation 'androidx.legacy:legacy-support-v4:1.0.0'
    implementation 'androidx.exifinterface:exifinterface:1.0.0'
    implementation 'androidx.media:media:1.0.1'
    implementation 'androidx.appcompat:appcompat:1.1.0'
    implementation 'androidx.cardview:cardview:1.0.0'
    implementation 'androidx.recyclerview:recyclerview:1.0.0'
    implementation "com.google.android.material:material:$materialVersion"
    implementation 'androidx.percentlayout:percentlayout:1.0.0'
    implementation "androidx.swiperefreshlayout:swiperefreshlayout:$swipeToRefresh"
    implementation "androidx.preference:preference:$preferenceVersion"
    implementation "androidx.work:work-runtime:$androidxWorkVersion"
    implementation "androidx.work:work-runtime-ktx:$androidxWorkVersion"

    implementation "androidx.constraintlayout:constraintlayout:$constraintLayoutVersion"

    // ViewModel and LiveData
    implementation "androidx.lifecycle:lifecycle-viewmodel-ktx:$lifecycleVersion"
    // LiveData
    implementation "androidx.lifecycle:lifecycle-livedata-ktx:$lifecycleVersion"

    testImplementation("androidx.arch.core:core-testing:$androidxArchCoreVersion", {
        exclude group: 'com.android.support', module: 'support-compat'
        exclude group: 'com.android.support', module: 'support-annotations'
        exclude group: 'com.android.support', module: 'support-core-utils'
    })

    implementation 'com.android.volley:volley:1.1.1'
    implementation 'com.google.firebase:firebase-messaging:20.1.5'
    implementation 'com.google.android.gms:play-services-auth:18.1.0'
    implementation 'com.google.android.gms:play-services-places:17.0.0'
    implementation 'com.android.installreferrer:installreferrer:1.0'
    implementation 'com.github.chrisbanes:PhotoView:2.3.0'
    implementation 'org.greenrobot:eventbus:3.1.1'
    implementation ('com.automattic:rest:1.0.8') {
        exclude group: 'com.mcxiaoke.volley'
    }
    implementation 'org.wordpress:graphview:3.4.0'
    implementation 'org.wordpress:persistentedittext:1.0.2'
    implementation 'org.wordpress:emailchecker2:1.1.0'
    implementation 'com.squareup.okio:okio:2.8.0'
    implementation 'org.apache.commons:commons-text:1.1'
    implementation 'com.airbnb.android:lottie:3.0.7'
    implementation 'com.facebook.shimmer:shimmer:0.5.0'

    implementation ("com.github.yalantis:ucrop:$uCropVersion") {
        exclude group: 'androidx.core', module: 'core'
        exclude group: 'androidx.constraintlayout', module: 'constraintlayout'
        exclude group: 'androidx.appcompat', module: 'appcompat'
    }

    implementation 'com.github.bumptech.glide:glide:4.10.0'
    kapt 'com.github.bumptech.glide:compiler:4.10.0'
    implementation 'com.github.bumptech.glide:volley-integration:4.6.1@aar'

    testImplementation "junit:junit:$jUnitVersion"

    testImplementation 'org.robolectric:robolectric:4.4'
    testImplementation 'org.robolectric:shadows-multidex:4.4'

    testImplementation "org.mockito:mockito-core:$mockitoCoreVersion"
    testImplementation "com.nhaarman.mockitokotlin2:mockito-kotlin:$nhaarmanMockitoVersion"
    testImplementation "org.assertj:assertj-core:$assertJVersion"
    testImplementation "org.jetbrains.kotlinx:kotlinx-coroutines-test:$coroutinesVersion"
    testImplementation 'androidx.test:core:1.2.0'

    androidTestImplementation 'org.mockito:mockito-android:3.3.3'
    androidTestImplementation "com.nhaarman.mockitokotlin2:mockito-kotlin:$nhaarmanMockitoVersion"
    androidTestImplementation 'com.squareup.okhttp:mockwebserver:2.7.5'
    testImplementation('org.bouncycastle:bcprov-jdk15on:1.64') { force = true }

    androidTestImplementation 'com.squareup.okio:okio:2.8.0'
    androidTestImplementation "androidx.test.espresso:espresso-core:$espressoVersion", {
        exclude group: 'com.android.support', module: 'support-annotations'
    }
    androidTestImplementation 'androidx.test.uiautomator:uiautomator:2.2.0'
    androidTestImplementation("androidx.test.espresso:espresso-contrib:$espressoVersion") {
        exclude group: 'com.android.support', module: 'appcompat'
        exclude group: 'com.android.support', module: 'support-v4'
        exclude module: 'recyclerview-v7'
    }
    androidTestImplementation('com.github.tomakehurst:wiremock:2.26.3') {
        exclude group: 'org.apache.httpcomponents', module: 'httpclient'
        exclude group: 'org.apache.commons', module: 'commons-lang3'
        exclude group: 'asm', module: 'asm'
        exclude group: 'org.json', module: 'json'
    }
    androidTestImplementation 'org.apache.httpcomponents:httpclient-android:4.3.5.1'

    androidTestImplementation project(path:':WordPressMocks')

    androidTestImplementation "androidx.test:runner:$androidxTestVersion"
    androidTestImplementation "androidx.test:rules:$androidxTestVersion"
    androidTestImplementation "androidx.test.ext:junit:$androidxTestVersion"
    androidTestImplementation 'tools.fastlane:screengrab:2.0.0',  {
        exclude group: 'com.android.support.test.uiautomator', module: 'uiautomator-v18'
    }
    androidTestCompile (name:'cloudtestingscreenshotter_lib', ext:'aar') // Screenshots on Firebase Cloud Testing
    androidTestImplementation "androidx.work:work-testing:$androidxWorkVersion"

    kaptAndroidTest "com.google.dagger:dagger-compiler:$daggerVersion"

    // Dagger
    implementation "com.google.dagger:dagger:$daggerVersion"
    kapt "com.google.dagger:dagger-compiler:$daggerVersion"
    compileOnly 'org.glassfish:javax.annotation:10.0-b28'
    implementation "com.google.dagger:dagger-android-support:$daggerVersion"
    kapt "com.google.dagger:dagger-android-processor:$daggerVersion"

    implementation("$gradle.ext.fluxCBinaryPath:fluxc:$fluxCVersion") {
        exclude group: "com.android.volley"
    }

    implementation ('com.github.indexos.media-for-mobile:android:43a9026f0973a2f0a74fa813132f6a16f7499c3a')

    implementation project(path:':libs:utils:WordPressUtils')
    testImplementation project(path:':libs:utils:WordPressUtils')
    debugImplementation project(path:':libs:utils:WordPressUtils')
    implementation (project(path:':libs:networking:WordPressNetworking')) {
        exclude group: "com.android.volley"
    }
    implementation project(path:':libs:analytics:WordPressAnalytics')
    implementation project(path:':libs:editor:WordPressEditor')
    implementation (project(path:':libs:login:WordPressLoginFlow')) {
        exclude group: "com.github.wordpress-mobile.WordPress-FluxC-Android", module: "fluxc"
        exclude group: 'com.github.bumptech.glide'
    }

    implementation (group: 'com.zendesk', name: 'support', version: '5.0.1') {
        exclude group: 'com.google.dagger'
        exclude group: 'com.android.support', module: 'support-annotations'
    }

    implementation 'com.github.Tenor-Inc:tenor-android-core:0.5.1'

    lintChecks 'org.wordpress:lint:1.0.1'

    // Sentry
    implementation 'io.sentry:sentry-android:2.1.3'
    implementation 'org.slf4j:slf4j-nop:1.7.25'

    // Firebase
    implementation 'com.google.firebase:firebase-config:19.1.3'

    compileOnly project(path:':libs:WordPressAnnotations')
    kapt project(':libs:WordPressProcessors')

    // Encrypted Logging
    implementation "com.goterl.lazycode:lazysodium-android:4.1.0@aar"
    implementation "net.java.dev.jna:jna:4.5.1@aar"

    // Debug
    debugImplementation 'com.facebook.stetho:stetho:1.5.1'
    debugImplementation 'com.facebook.stetho:stetho-okhttp3:1.5.1'

    implementation "org.jetbrains.kotlinx:kotlinx-coroutines-android:$coroutinesVersion"

    implementation 'com.github.PhilJay:MPAndroidChart:v3.1.0'

    implementation "org.jsoup:jsoup:1.10.3"
    implementation 'androidx.emoji:emoji:1.0.0'
}

configurations.all {
    // Exclude packaged wordpress sub projects, force the use of the source project
    // (eg. use :libs:utils:WordPressUtils instead of 'org.wordpress:utils')
    exclude group: 'org.wordpress', module: 'utils'
    exclude group: 'org.wordpress', module: 'analytics'
}

android.buildTypes.all { buildType ->
    // Add properties named "wp.xxx" to our BuildConfig
    def inputFile = checkGradlePropertiesFile()
    def properties = loadPropertiesFromFile(inputFile)
    properties.any { property ->
        if (property.key.toLowerCase().startsWith("wp.")) {
            buildType.buildConfigField "String", property.key.replace("wp.", "").replace(".", "_").toUpperCase(),
                    "\"${property.value}\""
        }
        if (property.key.toLowerCase().startsWith("wp.res.")) {
            buildType.resValue "string", property.key.replace("wp.res.", "").replace(".", "_").toLowerCase(),
                    "${property.value}"
        }
    }

    // If Google services file doesn't exist...
    if (!file("google-services.json").exists()) {
        // ... copy example file.
        copy {
            from(".")
            into(".")
            include("google-services.json-example")
            rename('google-services.json-example', 'google-services.json')
        }
    }

    // Print warning message if example Google services file is used.
    if ((new File('WordPress/google-services.json').text) == (new File('WordPress/google-services.json-example').text)) {
        println("WARNING: You're using the example google-services.json file. Google login will fail.")
    }
}

task violationCommentsToGitHub(type: se.bjurr.violations.comments.github.plugin.gradle.ViolationCommentsToGitHubTask) {
    repositoryOwner = "wordpress-mobile";
    repositoryName = "WordPress-Android"
    pullRequestId = System.properties['GITHUB_PULLREQUESTID']
    username = System.properties['GITHUB_USERNAME']
    password = System.properties['GITHUB_PASSWORD']
    oAuth2Token = System.properties['GITHUB_OAUTH2TOKEN']
    gitHubUrl = "https://api.github.com/"
    createCommentWithAllSingleFileComments = false
    createSingleFileComments = true
    commentOnlyChangedContent = true
    minSeverity = se.bjurr.violations.lib.model.SEVERITY.INFO //ERROR, INFO, WARN
    commentTemplate = """
**Reporter**: {{violation.reporter}}{{#violation.rule}}\n
**Rule**: {{violation.rule}}{{/violation.rule}}
**Severity**: {{violation.severity}}
**File**: {{violation.file}} L{{violation.startLine}}{{#violation.source}}
**Source**: {{violation.source}}{{/violation.source}}
{{violation.message}}
"""
    violations = [
            ["CHECKSTYLE", ".", ".*/build/.*\\.xml\$", "Checkstyle"]
    ]
}

task printVersionName {
    doLast {
        println android.productFlavors.vanilla.versionName
    }
}

def checkGradlePropertiesFile() {
    def inputFile = file("${rootDir}/gradle.properties")
    if (!inputFile.exists()) {
        throw new StopActionException("Build configuration file gradle.properties doesn't exist, follow README instructions")
    }
    return inputFile
}

static def loadPropertiesFromFile(inputFile) {
    def properties = new Properties()
    inputFile.withInputStream { stream ->
        properties.load(stream)
    }
    return properties
}

// For app signing
if (["uploadStoreFile", "uploadStorePassword", "uploadKeyAlias", "uploadKeyPassword"].count { !project.hasProperty(it) } == 0) {
    android {
        signingConfigs {
            release {
                storeFile = rootProject.file(project.uploadStoreFile)
                storePassword = project.uploadStorePassword
                keyAlias = project.uploadKeyAlias
                keyPassword = project.uploadKeyPassword
            }
        }
    }
    android.buildTypes.release.signingConfig = android.signingConfigs.release
}

if (project.hasProperty("debugStoreFile")) {
    def sharedDebugStore = file(project.debugStoreFile.replaceFirst("^~", System.getProperty("user.home")))
    if (sharedDebugStore.exists()) {
        android {
            signingConfigs {
                debug {
                    storeFile sharedDebugStore
                }
            }
        }
    }
}

def legacyGBBundleFile = 'src/main/assets/index.android.bundle'
assert !(file(legacyGBBundleFile).exists()) : "Error: Legacy Gutenberg JS bundle file detected. Please delete it: " + file(legacyGBBundleFile).getAbsolutePath()

// Keep this at the bottom (https://stackoverflow.com/a/37565535)
apply plugin: 'com.google.gms.google-services'
apply plugin: 'io.sentry.android.gradle'
<|MERGE_RESOLUTION|>--- conflicted
+++ resolved
@@ -79,11 +79,8 @@
         buildConfigField "boolean", "ACTIVITY_LOG_FILTERS", "false"
         buildConfigField "boolean", "SCAN_AVAILABLE", "false"
         buildConfigField "boolean", "ENABLE_FEATURE_CONFIGURATION", "true"
-<<<<<<< HEAD
+        buildConfigField "boolean", "MY_SITE_IMPROVEMENTS", "false"
         buildConfigField "boolean", "FOLLOW_UNFOLLOW_COMMENTS", "false"
-=======
-        buildConfigField "boolean", "MY_SITE_IMPROVEMENTS", "false"
->>>>>>> 857c9959
     }
 
     // Gutenberg's dependency - react-native-video is using
