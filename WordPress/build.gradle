--- conflicted
+++ resolved
@@ -44,13 +44,8 @@
 
     defaultConfig {
         applicationId "org.wordpress.android"
-<<<<<<< HEAD
         versionName "alpha-167"
         versionCode 718
-=======
-        versionName "12.3-rc-2"
-        versionCode 719
->>>>>>> a049ecf9
         minSdkVersion 21
         targetSdkVersion 26
 
