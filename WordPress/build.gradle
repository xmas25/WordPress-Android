buildscript {
    repositories {
        jcenter()
        maven { url 'https://maven.fabric.io/public' }

    }
    dependencies {
        classpath 'com.android.tools.build:gradle:2.1.2'
        classpath 'io.fabric.tools:gradle:1.+'
    }
}

repositories {
    jcenter()
    maven { url 'http://wordpress-mobile.github.io/WordPress-Android' }
    maven { url 'https://maven.fabric.io/public' }
    maven { url 'http://dl.bintray.com/optimizely/optimizely' }
    maven { url "https://jitpack.io" }
}

apply plugin: 'com.android.application'
apply plugin: 'io.fabric'

android {
    useLibrary 'org.apache.http.legacy'

    dexOptions {
        jumboMode = true
        javaMaxHeapSize = "6g"
        dexInProcess = true
    }

    compileSdkVersion 24
    buildToolsVersion "24.0.0"

    defaultConfig {
        applicationId "org.wordpress.android"
<<<<<<< HEAD
        versionName "5.7-rc-1"
        versionCode 290
=======
        versionName "5.6.1"
        versionCode 292
>>>>>>> 1b069402
        minSdkVersion 16
        targetSdkVersion 24

        multiDexEnabled true
        vectorDrawables.useSupportLibrary = true
    }

    productFlavors {
        vanilla {} // used for release and beta

        zalpha { // alpha version - enable experimental features
            applicationId "org.wordpress.android"
        }

        wasabi { // "hot" version, can be installed along release, alpha or beta versions
            applicationId "org.wordpress.android.beta"
            minSdkVersion 21 // to take advantage of "fast" multi dex (pre-dex each module)
        }
    }

    buildTypes {
        release {
            // Proguard is used to shrink our apk, and reduce the number of methods in our final apk,
            // but we don't obfuscate the bytecode.
            minifyEnabled true
            proguardFiles getDefaultProguardFile('proguard-android.txt'), 'proguard.cfg'
        }

        debug {
            minifyEnabled false
            buildConfigField "String", "APP_PN_KEY", "\"org.wordpress.android.debug.build\""
            ext.enableCrashlytics = false
        }
    }
}

dependencies {
    compile('com.crashlytics.sdk.android:crashlytics:2.5.5@aar') {
        transitive = true;
    }

    compile('com.optimizely:optimizely:+@aar') {
        transitive = true
    }

    // Provided by maven central
    compile ('org.wordpress:mediapicker:1.2.4') {
        exclude group:'com.android.support'
    }
    compile 'com.google.code.gson:gson:2.6.+'
    compile 'org.ccil.cowan.tagsoup:tagsoup:1.2.1'
    compile 'com.android.support:multidex:1.0.1'
    compile 'com.android.support:support-v13:24.0.0'
    compile 'com.android.support:appcompat-v7:24.0.0'
    compile 'com.android.support:cardview-v7:24.0.0'
    compile 'com.android.support:recyclerview-v7:24.0.0'
    compile 'com.android.support:design:24.0.0'
    compile 'com.android.support:percent:24.0.0'
    compile 'com.google.android.gms:play-services-gcm:9.0.2'
    compile 'com.google.android.gms:play-services-auth:9.0.2'
    compile 'com.github.chrisbanes.photoview:library:1.2.4'
    compile 'com.helpshift:android-helpshift-aar:4.4.0'
    compile 'de.greenrobot:eventbus:2.4.0'
    compile 'com.automattic:rest:1.0.7'
    compile 'org.wordpress:graphview:3.4.0'
    compile 'org.wordpress:persistentedittext:1.0.1'
    compile 'org.wordpress:emailchecker2:1.1.0'

    compile 'com.yalantis:ucrop:1.5.0'
    compile 'com.github.xizzhu:simple-tool-tip:0.5.0'

    androidTestCompile 'com.google.dexmaker:dexmaker-mockito:1.0'
    androidTestCompile 'org.objenesis:objenesis:2.1'
    androidTestCompile 'org.mockito:mockito-core:+'
    androidTestCompile 'com.squareup.okhttp:mockwebserver:2.7.5'

    // Provided by the WordPress-Android Repository
    compile 'org.wordpress:drag-sort-listview:0.6.1' // not found in maven central
    compile 'org.wordpress:slidinguppanel:1.0.0' // not found in maven central
    compile 'org.wordpress:passcodelock:1.2.0'

    // Simperium
    compile 'com.simperium.android:simperium:0.6.8'

    releaseCompile project(path:':libs:utils:WordPressUtils', configuration: 'release')
    debugCompile project(path:':libs:utils:WordPressUtils', configuration: 'debug')
    releaseCompile project(path:':libs:networking:WordPressNetworking', configuration: 'release')
    debugCompile project(path:':libs:networking:WordPressNetworking', configuration: 'debug')
    releaseCompile project(path:':libs:analytics:WordPressAnalytics', configuration: 'release')
    debugCompile project(path:':libs:analytics:WordPressAnalytics', configuration: 'debug')
    releaseCompile project(path:':libs:editor:WordPressEditor', configuration: 'release')
    debugCompile project(path:':libs:editor:WordPressEditor', configuration: 'debug')
}

configurations.all {
    // Exclude packaged wordpress sub projects, force the use of the source project
    // (eg. use :libs:utils:WordPressUtils instead of 'org.wordpress:utils')
    exclude group: 'org.wordpress', module: 'utils'
    exclude group: 'org.wordpress', module: 'analytics'
}

task generateCrashlyticsConfig(group: "generate", description: "Generate Crashlytics config") {
    def outputFile = new File("${rootDir}/WordPress/crashlytics.properties")
    def inputFile = file("${rootDir}/WordPress/gradle.properties")
    if (!inputFile.exists()) {
        throw new StopActionException("Build configuration file:" + inputFile
                + " doesn't exist, follow README instructions")
    }
    outputs.file outputFile
    inputs.file inputFile
    doLast {
        def properties = new Properties()
        inputFile.withInputStream { stream ->
            properties.load(stream)
        }
        def crashlyticsApiKey = properties.getProperty('wp.crashlytics.apikey', '0')
        def writer = new FileWriter(outputFile)
        writer.write("""// auto-generated file from ${rootDir}/gradle.properties do not modify
apiKey=${crashlyticsApiKey}""")
        writer.close()
    }
}

// Add generateCrashlyticsConfig to all generateBuildConfig tasks (all variants)
android.applicationVariants.all { variant ->
    variant.generateBuildConfig.dependsOn(generateCrashlyticsConfig)
}

// Add properties named "wp.xxx" to our BuildConfig
android.buildTypes.all { buildType ->
    project.properties.any { property ->
        if (property.key.toLowerCase().startsWith("wp.")) {
            buildType.buildConfigField "String", property.key.replace("wp.", "").replace(".", "_").toUpperCase(),
                    "\"${property.value}\""
        }
    }
}

// For app signing
if (["storeFile", "storePassword", "keyAlias", "keyPassword"].count { !project.hasProperty(it) } == 0) {
    android {
        signingConfigs {
            release {
                storeFile = file(project.storeFile)
                storePassword = project.storePassword
                keyAlias = project.keyAlias
                keyPassword = project.keyPassword
            }
        }
    }
    android.buildTypes.release.signingConfig = android.signingConfigs.release
}<|MERGE_RESOLUTION|>--- conflicted
+++ resolved
@@ -35,13 +35,8 @@
 
     defaultConfig {
         applicationId "org.wordpress.android"
-<<<<<<< HEAD
-        versionName "5.7-rc-1"
-        versionCode 290
-=======
-        versionName "5.6.1"
-        versionCode 292
->>>>>>> 1b069402
+        versionName "5.7-rc-2"
+        versionCode 293
         minSdkVersion 16
         targetSdkVersion 24
 
