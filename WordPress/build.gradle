buildscript {
    repositories {
        jcenter()
        maven { url 'https://maven.fabric.io/public' }
    }
    dependencies {
        classpath 'com.android.tools.build:gradle:2.3.3'
        classpath 'io.fabric.tools:gradle:1.+'
        classpath 'com.neenbedankt.gradle.plugins:android-apt:1.8'
    }
}

repositories {
    jcenter()
    maven { url 'http://wordpress-mobile.github.io/WordPress-Android' }
    maven { url 'https://maven.fabric.io/public' }
    maven { url "https://jitpack.io" }

}

apply plugin: 'com.android.application'
apply plugin: 'io.fabric'
apply plugin: 'com.neenbedankt.android-apt'

android {
    useLibrary 'org.apache.http.legacy'

    dexOptions {
        jumboMode = true
        javaMaxHeapSize = "6g"
        dexInProcess = true
    }

    compileSdkVersion 25
    buildToolsVersion "25.0.3"

    defaultConfig {
        applicationId "org.wordpress.android"
        versionName "alpha-61"
        versionCode 423
        minSdkVersion 16
        targetSdkVersion 25

        multiDexEnabled true
        vectorDrawables.useSupportLibrary = true

        buildConfigField "boolean", "AZTEC_EDITOR_AVAILABLE", "true"
<<<<<<< HEAD
        buildConfigField "boolean", "LOGIN_WIZARD_STYLE_ACTIVE", "true"
=======
        buildConfigField "boolean", "SHARING_FEATURE_AVAILABLE", "false"
        buildConfigField "boolean", "VIDEO_OPTIMIZATION_AVAILABLE", "false"
>>>>>>> 9280ab49
    }

    productFlavors {
        vanilla { // used for release and beta
            buildConfigField "boolean", "AZTEC_EDITOR_AVAILABLE", "false"
            buildConfigField "boolean", "LOGIN_WIZARD_STYLE_ACTIVE", "false"
        }

        zalpha { // alpha version - enable experimental features
            applicationId "org.wordpress.android"
<<<<<<< HEAD
            buildConfigField "boolean", "LOGIN_WIZARD_STYLE_ACTIVE", "false"
=======
            buildConfigField "boolean", "SHARING_FEATURE_AVAILABLE", "true"
            buildConfigField "boolean", "VIDEO_OPTIMIZATION_AVAILABLE", "true"
>>>>>>> 9280ab49
        }

        wasabi { // "hot" version, can be installed along release, alpha or beta versions
            applicationId "org.wordpress.android.beta"
            minSdkVersion 21 // to take advantage of "fast" multi dex (pre-dex each module)
            buildConfigField "boolean", "SHARING_FEATURE_AVAILABLE", "true"
        }
    }

    buildTypes {
        release {
            // Proguard is used to shrink our apk, and reduce the number of methods in our final apk,
            // but we don't obfuscate the bytecode.
            minifyEnabled true
            proguardFiles getDefaultProguardFile('proguard-android.txt'), 'proguard.cfg'
        }

        debug {
            minifyEnabled false
            buildConfigField "String", "APP_PN_KEY", "\"org.wordpress.android.debug.build\""
            buildConfigField "boolean", "VIDEO_OPTIMIZATION_AVAILABLE", "true"
            ext.enableCrashlytics = false
        }
    }
}

dependencies {
    compile('com.crashlytics.sdk.android:crashlytics:2.5.5@aar') {
        transitive = true;
    }

    // Provided by maven central
    compile 'com.google.code.gson:gson:2.6.+'
    compile 'org.ccil.cowan.tagsoup:tagsoup:1.2.1'

    compile 'com.android.support:support-compat:25.3.1'
    compile 'com.android.support:support-core-ui:25.3.1'
    compile 'com.android.support:support-fragment:25.3.1'

    compile 'com.android.support:multidex:1.0.1'
    compile 'com.android.support:appcompat-v7:25.3.1'
    compile 'com.android.support:cardview-v7:25.3.1'
    compile 'com.android.support:recyclerview-v7:25.3.1'
    compile 'com.android.support:design:25.3.1'
    compile 'com.android.support:percent:25.3.1'
    compile 'com.android.support:preference-v7:25.3.1'

    compile 'com.google.android.gms:play-services-gcm:9.0.2'
    compile 'com.google.android.gms:play-services-auth:9.0.2'
    compile 'com.github.chrisbanes.photoview:library:1.2.4'
    compile 'com.helpshift:android-helpshift-aar:4.9.1'
    compile 'de.greenrobot:eventbus:2.4.0'
    compile 'com.automattic:rest:1.0.7'
    compile 'org.wordpress:graphview:3.4.0'
    compile 'org.wordpress:persistentedittext:1.0.2'
    compile 'org.wordpress:emailchecker2:1.1.0'
    compile 'com.squareup.okio:okio:1.9.0'

    compile 'com.airbnb.android:lottie:2.0.0-rc2'

    compile ('com.yalantis:ucrop:2.2.0') {
        exclude group: 'com.squareup.okhttp3'
    }
    compile 'com.github.xizzhu:simple-tool-tip:0.5.0'

    testCompile 'junit:junit:4.12'
    testCompile 'org.robolectric:robolectric:3.3.2'
    testCompile 'org.robolectric:shadows-multidex:3.3.2'

    androidTestCompile 'com.google.dexmaker:dexmaker-mockito:1.0'
    androidTestCompile 'org.objenesis:objenesis:2.1'
    androidTestCompile 'org.mockito:mockito-core:1.10.19'
    androidTestCompile 'com.squareup.okhttp:mockwebserver:2.7.5'
    androidTestCompile 'com.squareup.okio:okio:1.9.0' // explicitly compile okio to match the version needed by ucrop

    // Provided by the WordPress-Android Repository
    compile 'org.wordpress:drag-sort-listview:0.6.1' // not found in maven central
    compile 'org.wordpress:slidinguppanel:1.0.0' // not found in maven central
    compile 'org.wordpress:passcodelock:1.5.1'

    // Dagger
    compile 'com.google.dagger:dagger:2.0.2'
    apt 'com.google.dagger:dagger-compiler:2.0.2'
    provided 'org.glassfish:javax.annotation:10.0-b28'

    compile ('com.github.wordpress-mobile.WordPress-FluxC-Android:fluxc:8680c825896d7c457f55c86bbb19357260996d0d') {
        exclude group: "com.android.volley";
    }

    compile ('com.github.indexos.media-for-mobile:android:43a9026f0973a2f0a74fa813132f6a16f7499c3a')

    releaseCompile project(path:':libs:utils:WordPressUtils', configuration: 'release')
    debugCompile project(path:':libs:utils:WordPressUtils', configuration: 'debug')
    releaseCompile project(path:':libs:networking:WordPressNetworking', configuration: 'release')
    debugCompile project(path:':libs:networking:WordPressNetworking', configuration: 'debug')
    releaseCompile project(path:':libs:analytics:WordPressAnalytics', configuration: 'release')
    debugCompile project(path:':libs:analytics:WordPressAnalytics', configuration: 'debug')
    releaseCompile project(path:':libs:editor:WordPressEditor', configuration: 'release')
    debugCompile project(path:':libs:editor:WordPressEditor', configuration: 'debug')

    // Debug
    debugCompile 'com.facebook.stetho:stetho:1.4.2'
}

configurations.all {
    // Exclude packaged wordpress sub projects, force the use of the source project
    // (eg. use :libs:utils:WordPressUtils instead of 'org.wordpress:utils')
    exclude group: 'org.wordpress', module: 'utils'
    exclude group: 'org.wordpress', module: 'analytics'
}

task generateCrashlyticsConfig(group: "generate", description: "Generate Crashlytics config") {
    def outputFile = new File("${rootDir}/WordPress/crashlytics.properties")
    def inputFile = file("${rootDir}/gradle.properties")
    if (!inputFile.exists()) {
        throw new StopActionException("Build configuration file:" + inputFile
                + " doesn't exist, follow README instructions")
    }
    outputs.file outputFile
    inputs.file inputFile
    doLast {
        def properties = new Properties()
        inputFile.withInputStream { stream ->
            properties.load(stream)
        }
        def crashlyticsApiKey = properties.getProperty('wp.crashlytics.apikey', '0')
        def writer = new FileWriter(outputFile)
        writer.write("""// auto-generated file from ${rootDir}/gradle.properties do not modify
apiKey=${crashlyticsApiKey}""")
        writer.close()
    }
}

// Add generateCrashlyticsConfig to all generateBuildConfig tasks (all variants)
android.applicationVariants.all { variant ->
    variant.generateBuildConfig.dependsOn(generateCrashlyticsConfig)
}

// Add properties named "wp.xxx" to our BuildConfig
android.buildTypes.all { buildType ->
    project.properties.any { property ->
        if (property.key.toLowerCase().startsWith("wp.")) {
            buildType.buildConfigField "String", property.key.replace("wp.", "").replace(".", "_").toUpperCase(),
                    "\"${property.value}\""
        }
    }
}

// For app signing
if (["storeFile", "storePassword", "keyAlias", "keyPassword"].count { !project.hasProperty(it) } == 0) {
    android {
        signingConfigs {
            release {
                storeFile = file(project.storeFile)
                storePassword = project.storePassword
                keyAlias = project.keyAlias
                keyPassword = project.keyPassword
            }
        }
    }
    android.buildTypes.release.signingConfig = android.signingConfigs.release
}<|MERGE_RESOLUTION|>--- conflicted
+++ resolved
@@ -45,12 +45,9 @@
         vectorDrawables.useSupportLibrary = true
 
         buildConfigField "boolean", "AZTEC_EDITOR_AVAILABLE", "true"
-<<<<<<< HEAD
-        buildConfigField "boolean", "LOGIN_WIZARD_STYLE_ACTIVE", "true"
-=======
         buildConfigField "boolean", "SHARING_FEATURE_AVAILABLE", "false"
         buildConfigField "boolean", "VIDEO_OPTIMIZATION_AVAILABLE", "false"
->>>>>>> 9280ab49
+        buildConfigField "boolean", "LOGIN_WIZARD_STYLE_ACTIVE", "true"
     }
 
     productFlavors {
@@ -61,12 +58,9 @@
 
         zalpha { // alpha version - enable experimental features
             applicationId "org.wordpress.android"
-<<<<<<< HEAD
-            buildConfigField "boolean", "LOGIN_WIZARD_STYLE_ACTIVE", "false"
-=======
             buildConfigField "boolean", "SHARING_FEATURE_AVAILABLE", "true"
             buildConfigField "boolean", "VIDEO_OPTIMIZATION_AVAILABLE", "true"
->>>>>>> 9280ab49
+            buildConfigField "boolean", "LOGIN_WIZARD_STYLE_ACTIVE", "false"
         }
 
         wasabi { // "hot" version, can be installed along release, alpha or beta versions
