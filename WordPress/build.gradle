--- conflicted
+++ resolved
@@ -137,11 +137,7 @@
     apt 'com.google.dagger:dagger-compiler:2.11'
     provided 'org.glassfish:javax.annotation:10.0-b28'
 
-<<<<<<< HEAD
-    compile ('com.github.wordpress-mobile.WordPress-FluxC-Android:fluxc:36b038314656fbd205ffc241dfc03e589e809f64') {
-=======
     compile ('com.github.wordpress-mobile.WordPress-FluxC-Android:fluxc:b44adaf240a73acc630e9a201b63038c6a53b9f1') {
->>>>>>> 7b1457aa
         exclude group: "com.android.volley";
     }
 
