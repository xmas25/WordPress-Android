--- conflicted
+++ resolved
@@ -98,14 +98,8 @@
     compile 'com.github.chrisbanes.photoview:library:1.2.4'
     compile 'com.helpshift:android-helpshift-aar:4.4.0'
     compile 'de.greenrobot:eventbus:2.4.0'
-<<<<<<< HEAD
-    compile 'com.automattic:rest:1.0.3'
-
     compile 'com.squareup.okhttp3:logging-interceptor:3.2.0'
-
-=======
     compile 'com.automattic:rest:1.0.5'
->>>>>>> 561dc029
     compile 'org.wordpress:graphview:3.4.0'
     compile 'org.wordpress:persistentedittext:1.0.1'
 
