--- conflicted
+++ resolved
@@ -43,13 +43,8 @@
 
     defaultConfig {
         applicationId "org.wordpress.android"
-<<<<<<< HEAD
-        versionName "11.5.1"
-        versionCode 664
-=======
         versionName "11.6-rc-2"
         versionCode 665
->>>>>>> 1f235ea2
         minSdkVersion 21
         targetSdkVersion 26
 
