buildscript {
    repositories {
        jcenter()
        maven { url 'https://maven.fabric.io/public' }
    }
    dependencies {
        classpath 'com.android.tools.build:gradle:2.3.3'
        classpath 'io.fabric.tools:gradle:1.+'
        classpath 'com.neenbedankt.gradle.plugins:android-apt:1.8'
    }
}

repositories {
    jcenter()
    maven { url 'http://wordpress-mobile.github.io/WordPress-Android' }
    maven { url 'https://maven.fabric.io/public' }
    maven { url "https://jitpack.io" }

}

apply plugin: 'com.android.application'
apply plugin: 'io.fabric'
apply plugin: 'com.neenbedankt.android-apt'

android {
    useLibrary 'org.apache.http.legacy'

    dexOptions {
        jumboMode = true
        javaMaxHeapSize = "6g"
        dexInProcess = true
    }

    compileSdkVersion 25
    buildToolsVersion "25.0.3"

    defaultConfig {
        applicationId "org.wordpress.android"
        versionName "alpha-61"
        versionCode 423
        minSdkVersion 16
        targetSdkVersion 25

        multiDexEnabled true
        vectorDrawables.useSupportLibrary = true

        buildConfigField "boolean", "AZTEC_EDITOR_AVAILABLE", "true"
        buildConfigField "boolean", "SHARING_FEATURE_AVAILABLE", "false"
        buildConfigField "boolean", "VIDEO_OPTIMIZATION_AVAILABLE", "false"
    }

    productFlavors {
        vanilla { // used for release and beta
            buildConfigField "boolean", "AZTEC_EDITOR_AVAILABLE", "false"
        }

        zalpha { // alpha version - enable experimental features
            applicationId "org.wordpress.android"
            buildConfigField "boolean", "SHARING_FEATURE_AVAILABLE", "true"
            buildConfigField "boolean", "VIDEO_OPTIMIZATION_AVAILABLE", "true"
        }

        wasabi { // "hot" version, can be installed along release, alpha or beta versions
            applicationId "org.wordpress.android.beta"
            minSdkVersion 21 // to take advantage of "fast" multi dex (pre-dex each module)
            buildConfigField "boolean", "SHARING_FEATURE_AVAILABLE", "true"
        }
    }

    buildTypes {
        release {
            // Proguard is used to shrink our apk, and reduce the number of methods in our final apk,
            // but we don't obfuscate the bytecode.
            minifyEnabled true
            proguardFiles getDefaultProguardFile('proguard-android.txt'), 'proguard.cfg'
        }

        debug {
            minifyEnabled false
            buildConfigField "String", "APP_PN_KEY", "\"org.wordpress.android.debug.build\""
            buildConfigField "boolean", "VIDEO_OPTIMIZATION_AVAILABLE", "true"
            ext.enableCrashlytics = false
        }
    }
}

dependencies {
    compile('com.crashlytics.sdk.android:crashlytics:2.5.5@aar') {
        transitive = true;
    }

    // Provided by maven central
    compile 'com.google.code.gson:gson:2.6.+'
    compile 'org.ccil.cowan.tagsoup:tagsoup:1.2.1'

    compile 'com.android.support:support-compat:25.3.1'
    compile 'com.android.support:support-core-ui:25.3.1'
    compile 'com.android.support:support-fragment:25.3.1'

    compile 'com.android.support:multidex:1.0.1'
    compile 'com.android.support:appcompat-v7:25.3.1'
    compile 'com.android.support:cardview-v7:25.3.1'
    compile 'com.android.support:recyclerview-v7:25.3.1'
    compile 'com.android.support:design:25.3.1'
    compile 'com.android.support:percent:25.3.1'
    compile 'com.android.support:preference-v7:25.3.1'

    compile 'com.google.android.gms:play-services-gcm:9.0.2'
    compile 'com.google.android.gms:play-services-auth:9.0.2'
    compile 'com.github.chrisbanes.photoview:library:1.2.4'
    compile 'com.helpshift:android-helpshift-aar:4.9.1'
    compile 'de.greenrobot:eventbus:2.4.0'
    compile 'com.automattic:rest:1.0.7'
    compile 'org.wordpress:graphview:3.4.0'
    compile 'org.wordpress:persistentedittext:1.0.2'
    compile 'org.wordpress:emailchecker2:1.1.0'
    compile 'com.squareup.okio:okio:1.9.0'

    compile ('com.yalantis:ucrop:2.2.0') {
        exclude group: 'com.squareup.okhttp3'
    }
    compile 'com.github.xizzhu:simple-tool-tip:0.5.0'

    testCompile 'junit:junit:4.12'
    testCompile 'org.robolectric:robolectric:3.3.2'
    testCompile 'org.robolectric:shadows-multidex:3.3.2'

    androidTestCompile 'com.google.dexmaker:dexmaker-mockito:1.0'
    androidTestCompile 'org.objenesis:objenesis:2.1'
    androidTestCompile 'org.mockito:mockito-core:1.10.19'
    androidTestCompile 'com.squareup.okhttp:mockwebserver:2.7.5'
    androidTestCompile 'com.squareup.okio:okio:1.9.0' // explicitly compile okio to match the version needed by ucrop

    // Provided by the WordPress-Android Repository
    compile 'org.wordpress:drag-sort-listview:0.6.1' // not found in maven central
    compile 'org.wordpress:slidinguppanel:1.0.0' // not found in maven central
    compile 'org.wordpress:passcodelock:1.5.1'

    // Dagger
    compile 'com.google.dagger:dagger:2.0.2'
    apt 'com.google.dagger:dagger-compiler:2.0.2'
    provided 'org.glassfish:javax.annotation:10.0-b28'

<<<<<<< HEAD
    compile ('com.github.wordpress-mobile.WordPress-FluxC-Android:fluxc:4f1e67fe57a555dc65de9b61b596afcbdc465c14') {
=======
    compile ('com.github.wordpress-mobile.WordPress-FluxC-Android:fluxc:10aeea1792924c473e9e23e39e7d072fa941ef40') {
>>>>>>> ae256218
        exclude group: "com.android.volley";
    }

    compile ('com.github.indexos.media-for-mobile:android:43a9026f0973a2f0a74fa813132f6a16f7499c3a')

    releaseCompile project(path:':libs:utils:WordPressUtils', configuration: 'release')
    debugCompile project(path:':libs:utils:WordPressUtils', configuration: 'debug')
    releaseCompile project(path:':libs:networking:WordPressNetworking', configuration: 'release')
    debugCompile project(path:':libs:networking:WordPressNetworking', configuration: 'debug')
    releaseCompile project(path:':libs:analytics:WordPressAnalytics', configuration: 'release')
    debugCompile project(path:':libs:analytics:WordPressAnalytics', configuration: 'debug')
    releaseCompile project(path:':libs:editor:WordPressEditor', configuration: 'release')
    debugCompile project(path:':libs:editor:WordPressEditor', configuration: 'debug')

    // Debug
    debugCompile 'com.facebook.stetho:stetho:1.4.2'
}

configurations.all {
    // Exclude packaged wordpress sub projects, force the use of the source project
    // (eg. use :libs:utils:WordPressUtils instead of 'org.wordpress:utils')
    exclude group: 'org.wordpress', module: 'utils'
    exclude group: 'org.wordpress', module: 'analytics'
}

task generateCrashlyticsConfig(group: "generate", description: "Generate Crashlytics config") {
    def outputFile = new File("${rootDir}/WordPress/crashlytics.properties")
    def inputFile = file("${rootDir}/gradle.properties")
    if (!inputFile.exists()) {
        throw new StopActionException("Build configuration file:" + inputFile
                + " doesn't exist, follow README instructions")
    }
    outputs.file outputFile
    inputs.file inputFile
    doLast {
        def properties = new Properties()
        inputFile.withInputStream { stream ->
            properties.load(stream)
        }
        def crashlyticsApiKey = properties.getProperty('wp.crashlytics.apikey', '0')
        def writer = new FileWriter(outputFile)
        writer.write("""// auto-generated file from ${rootDir}/gradle.properties do not modify
apiKey=${crashlyticsApiKey}""")
        writer.close()
    }
}

// Add generateCrashlyticsConfig to all generateBuildConfig tasks (all variants)
android.applicationVariants.all { variant ->
    variant.generateBuildConfig.dependsOn(generateCrashlyticsConfig)
}

// Add properties named "wp.xxx" to our BuildConfig
android.buildTypes.all { buildType ->
    project.properties.any { property ->
        if (property.key.toLowerCase().startsWith("wp.")) {
            buildType.buildConfigField "String", property.key.replace("wp.", "").replace(".", "_").toUpperCase(),
                    "\"${property.value}\""
        }
    }
}

// For app signing
if (["storeFile", "storePassword", "keyAlias", "keyPassword"].count { !project.hasProperty(it) } == 0) {
    android {
        signingConfigs {
            release {
                storeFile = file(project.storeFile)
                storePassword = project.storePassword
                keyAlias = project.keyAlias
                keyPassword = project.keyPassword
            }
        }
    }
    android.buildTypes.release.signingConfig = android.signingConfigs.release
}<|MERGE_RESOLUTION|>--- conflicted
+++ resolved
@@ -141,11 +141,7 @@
     apt 'com.google.dagger:dagger-compiler:2.0.2'
     provided 'org.glassfish:javax.annotation:10.0-b28'
 
-<<<<<<< HEAD
-    compile ('com.github.wordpress-mobile.WordPress-FluxC-Android:fluxc:4f1e67fe57a555dc65de9b61b596afcbdc465c14') {
-=======
     compile ('com.github.wordpress-mobile.WordPress-FluxC-Android:fluxc:10aeea1792924c473e9e23e39e7d072fa941ef40') {
->>>>>>> ae256218
         exclude group: "com.android.volley";
     }
 
