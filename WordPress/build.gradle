buildscript {
    repositories {
        jcenter()
        maven { url 'https://maven.fabric.io/repo' }
    }
    dependencies {
        classpath 'com.android.tools.build:gradle:1.5.0'
        classpath 'io.fabric.tools:gradle:1.+'
    }
}

repositories {
    jcenter()
    maven { url 'http://wordpress-mobile.github.io/WordPress-Android' }
    maven { url 'https://maven.fabric.io/repo' }
}

apply plugin: 'com.android.application'
apply plugin: 'io.fabric'

android {
    useLibrary 'org.apache.http.legacy'

    dexOptions {
        jumboMode = true
    }

    compileSdkVersion 23
    buildToolsVersion "23.0.2"

    defaultConfig {
        applicationId "org.wordpress.android"
<<<<<<< HEAD
        versionName "5.1-rc-1"
        versionCode 237
=======
        versionName "5.0"
        versionCode 238
>>>>>>> e8dd5767
        minSdkVersion 14
        targetSdkVersion 23

        buildConfigField "String", "APP_PN_KEY", "\"org.wordpress.android.playstore\""
    }

    productFlavors {
        vanilla {}

        zbetagroup {
            buildConfigField "String", "APP_PN_KEY", "\"org.wordpress.android.beta.build\""
            applicationId "org.wordpress.android.beta"
        }
    }

    buildTypes {
        release {
            // Proguard is only used to fix an issue with some Samsung device
            // https://github.com/wordpress-mobile/WordPress-Android/issues/2151
            minifyEnabled true
            proguardFiles getDefaultProguardFile('proguard-android.txt'), 'proguard.cfg'
        }

        debug {
            buildConfigField "String", "APP_PN_KEY", "\"org.wordpress.android.debug.build\""
            ext.enableCrashlytics = false
        }
    }
}

dependencies {
    compile 'com.crashlytics.sdk.android:crashlytics:2.2.2'

    // Provided by maven central
    compile ('org.wordpress:mediapicker:1.2.4') {
        exclude group:'com.android.support'
    }
    compile 'com.google.code.gson:gson:2.2.2'
    compile 'org.ccil.cowan.tagsoup:tagsoup:1.2.1'
    compile 'com.android.support:support-v13:23.1.1'
    compile 'com.android.support:appcompat-v7:23.1.1'
    compile 'com.android.support:cardview-v7:23.1.1'
    compile 'com.android.support:recyclerview-v7:23.1.1'
    compile 'com.android.support:design:23.1.1'
    compile 'com.google.android.gms:play-services-gcm:8.3.0'
    compile 'com.github.chrisbanes.photoview:library:1.2.4'
    compile 'com.helpshift:android-aar:4.2.0-support'
    compile 'de.greenrobot:eventbus:2.4.0'
    compile 'com.automattic:rest:1.0.2'
    compile 'org.wordpress:graphview:3.4.0'
    compile 'org.wordpress:persistentedittext:1.0.1'

    androidTestCompile 'com.google.dexmaker:dexmaker-mockito:1.0'
    androidTestCompile 'org.objenesis:objenesis:2.1'
    androidTestCompile 'org.mockito:mockito-core:+'

    // Provided by the WordPress-Android Repository
    compile 'org.wordpress:drag-sort-listview:0.6.1' // not found in maven central
    compile 'org.wordpress:slidinguppanel:1.0.0' // not found in maven central
    compile 'org.wordpress:passcodelock:1.1.0'
    compile 'org.wordpress:emailchecker:0.3'

    // Simperium
    compile 'com.simperium.android:simperium:0.6.8'

    releaseCompile project(path:':libs:utils:WordPressUtils', configuration: 'release')
    debugCompile project(path:':libs:utils:WordPressUtils', configuration: 'debug')
    releaseCompile project(path:':libs:networking:WordPressNetworking', configuration: 'release')
    debugCompile project(path:':libs:networking:WordPressNetworking', configuration: 'debug')
    releaseCompile project(path:':libs:analytics:WordPressAnalytics', configuration: 'release')
    debugCompile project(path:':libs:analytics:WordPressAnalytics', configuration: 'debug')
    releaseCompile project(path:':libs:editor:WordPressEditor', configuration: 'release')
    debugCompile project(path:':libs:editor:WordPressEditor', configuration: 'debug')
}

configurations.all {
    // Exclude packaged wordpress sub projects, force the use of the source project
    // (eg. use :libs:utils:WordPressUtils instead of 'org.wordpress:utils')
    exclude group: 'org.wordpress', module: 'utils'
    exclude group: 'org.wordpress', module: 'analytics'
}

task generateCrashlyticsConfig(group: "generate", description: "Generate Crashlytics config") {
    def outputFile = new File("${rootDir}/WordPress/crashlytics.properties")
    def inputFile = file("${rootDir}/WordPress/gradle.properties")
    if (!inputFile.exists()) {
        throw new StopActionException("Build configuration file:" + inputFile
                + " doesn't exist, follow README instructions")
    }
    outputs.file outputFile
    inputs.file inputFile
    doLast {
        def properties = new Properties()
        inputFile.withInputStream { stream ->
            properties.load(stream)
        }
        def crashlyticsApiKey = properties.getProperty('crashlytics.apikey', '0')
        def writer = new FileWriter(outputFile)
        writer.write("""// auto-generated file from ${rootDir}/gradle.properties do not modify
apiKey=${crashlyticsApiKey}""")
        writer.close()
    }
}

// Add generateCrashlyticsConfig to all generateBuildConfig tasks (all variants)
android.applicationVariants.all { variant ->
    variant.generateBuildConfig.dependsOn(generateCrashlyticsConfig)
}

// Add properties named "wp.xxx" to our BuildConfig
android.buildTypes.all { buildType ->
    project.properties.any { property ->
        if (property.key.toLowerCase().startsWith("wp.")) {
            buildType.buildConfigField "String", property.key.replace("wp.", "").replace(".", "_").toUpperCase(),
                    "\"${property.value}\""
        }
    }
}

// For app signing
if (["storeFile", "storePassword", "keyAlias", "keyPassword"].count { !project.hasProperty(it) } == 0) {
    android {
        signingConfigs {
            release {
                storeFile = file(project.storeFile)
                storePassword = project.storePassword
                keyAlias = project.keyAlias
                keyPassword = project.keyPassword
            }
        }
    }
    android.buildTypes.release.signingConfig = android.signingConfigs.release
}<|MERGE_RESOLUTION|>--- conflicted
+++ resolved
@@ -30,13 +30,8 @@
 
     defaultConfig {
         applicationId "org.wordpress.android"
-<<<<<<< HEAD
-        versionName "5.1-rc-1"
-        versionCode 237
-=======
-        versionName "5.0"
-        versionCode 238
->>>>>>> e8dd5767
+        versionName "5.1-rc-2"
+        versionCode 239
         minSdkVersion 14
         targetSdkVersion 23
 
