buildscript {
    repositories {
        jcenter()
        maven { url 'https://maven.fabric.io/public' }
    }
    dependencies {
        classpath "org.jetbrains.kotlin:kotlin-gradle-plugin:$kotlin_version"
        classpath 'io.fabric.tools:gradle:1.+'
        classpath 'com.google.gms:google-services:3.2.0'
    }
}

repositories {
    google()
    jcenter()
    maven { url 'https://maven.fabric.io/public' }
    maven { url 'https://zendesk.jfrog.io/zendesk/repo' }
    maven { url "https://giphy.bintray.com/giphy-sdk" }
    maven { url "https://jitpack.io" }
}

apply plugin: 'com.android.application'
apply plugin: 'kotlin-android'
apply plugin: 'kotlin-android-extensions'
apply plugin: 'kotlin-kapt'
apply plugin: 'io.fabric'

apply from: 'gutenberg-tasks.gradle'

android.defaultConfig.javaCompileOptions.annotationProcessorOptions.includeCompileClasspath = true

android {
    useLibrary 'org.apache.http.legacy'

    dexOptions {
        jumboMode = true
        javaMaxHeapSize = project.properties.getOrDefault("javaMaxHeapSize", "6g")
        dexInProcess = true
    }

    compileSdkVersion 27
    buildToolsVersion '27.0.3'

    defaultConfig {
        applicationId "org.wordpress.android"
<<<<<<< HEAD
        versionName "11.6-rc-1"
        versionCode 662
=======
        versionName "alpha-146"
        versionCode 663
>>>>>>> 22b52678
        minSdkVersion 21
        targetSdkVersion 26

        multiDexEnabled true

        ndk {
            abiFilters 'armeabi-v7a', 'x86'
        }

        vectorDrawables.useSupportLibrary = true
        testInstrumentationRunner 'android.support.test.runner.AndroidJUnitRunner'

        buildConfigField "boolean", "REVISIONS_ENABLED", "false"
    }

    flavorDimensions "buildType"

    productFlavors {
        vanilla { // used for release and beta
            dimension "buildType"
            buildConfigField "boolean", "OFFER_GUTENBERG", "false"
        }

        zalpha { // alpha version - enable experimental features
            applicationId "org.wordpress.android"
            dimension "buildType"
            buildConfigField "boolean", "VIDEO_OPTIMIZATION_AVAILABLE", "true"
            buildConfigField "boolean", "OFFER_GUTENBERG", "true"
        }

        wasabi { // "hot" version, can be installed along release, alpha or beta versions
            applicationId "org.wordpress.android.beta"
            dimension "buildType"
            buildConfigField "boolean", "OFFER_GUTENBERG", "true"
        }
    }

    buildTypes {
        release {
            // Proguard is used to shrink our apk, and reduce the number of methods in our final apk,
            // but we don't obfuscate the bytecode.
            minifyEnabled true
            proguardFiles getDefaultProguardFile('proguard-android.txt'), 'proguard.cfg'
        }

        debug {
            minifyEnabled false
            buildConfigField "String", "APP_PN_KEY", "\"org.wordpress.android.debug.build\""
            ext.enableCrashlytics = false
        }
    }

    testOptions {
        unitTests {
            includeAndroidResources = true
        }
    }

    lintOptions{
        checkDependencies = true
        lintConfig file('lint.xml')
        baseline file("lint-baseline.xml")
    }
}

// allows us to use cool things like @Parcelize annotations
androidExtensions {
    experimental = true
}
// enable kotlin coroutines
kotlin { experimental { coroutines "enable" } }

dependencies {
    implementation('com.crashlytics.sdk.android:crashlytics:2.5.5@aar') {
        transitive = true;
    }

    implementation "org.jetbrains.kotlin:kotlin-stdlib-jdk7:$kotlin_version"

    // Provided by maven central
    implementation 'com.google.code.gson:gson:2.6.2'
    implementation 'org.ccil.cowan.tagsoup:tagsoup:1.2.1'

    implementation 'com.android.support:support-compat:27.1.1'
    implementation 'com.android.support:support-core-ui:27.1.1'
    implementation 'com.android.support:support-fragment:27.1.1'

    implementation 'com.android.support:multidex:1.0.2'
    implementation 'com.android.support:appcompat-v7:27.1.1'
    implementation 'com.android.support:cardview-v7:27.1.1'
    implementation 'com.android.support:recyclerview-v7:27.1.1'
    implementation 'com.android.support:design:27.1.1'
    implementation 'com.android.support:percent:27.1.1'
    implementation 'com.android.support:preference-v7:27.1.1'

    implementation 'com.android.support.constraint:constraint-layout:1.1.2'

    // ViewModel and LiveData
    implementation "android.arch.lifecycle:extensions:$arch_components_version"

    testImplementation("android.arch.core:core-testing:$arch_components_version", {
        exclude group: 'com.android.support', module: 'support-compat'
        exclude group: 'com.android.support', module: 'support-annotations'
        exclude group: 'com.android.support', module: 'support-core-utils'
    })

    implementation 'com.google.firebase:firebase-messaging:17.0.0'
    implementation 'com.google.android.gms:play-services-auth:15.0.1'
    implementation 'com.google.android.gms:play-services-places:15.0.1'
    implementation 'com.android.installreferrer:installreferrer:1.0'
    implementation 'com.github.chrisbanes.photoview:library:1.2.4'
    implementation 'de.greenrobot:eventbus:2.4.0'
    implementation 'com.automattic:rest:1.0.7'
    implementation 'org.wordpress:graphview:3.4.0'
    implementation 'org.wordpress:persistentedittext:1.0.2'
    implementation 'org.wordpress:emailchecker2:1.1.0'
    implementation 'com.squareup.okio:okio:1.13.0'
    implementation 'org.apache.commons:commons-text:1.1'
    implementation 'com.airbnb.android:lottie:2.0.0-rc2'
    implementation 'com.facebook.shimmer:shimmer:0.3.0'

    implementation ('com.yalantis:ucrop:2.2.0') {
        exclude group: 'com.squareup.okhttp3'
    }

    implementation 'com.github.bumptech.glide:glide:4.6.1'
    kapt 'com.github.bumptech.glide:compiler:4.6.1'
    implementation 'com.github.bumptech.glide:volley-integration:4.6.1@aar'

    testImplementation 'junit:junit:4.12'
    testImplementation 'org.robolectric:robolectric:3.6.1'
    testImplementation 'org.robolectric:shadows-multidex:3.6.1'
    testImplementation 'org.mockito:mockito-core:2.23.0'
    testImplementation 'com.nhaarman.mockitokotlin2:mockito-kotlin:2.1.0'
    testImplementation 'org.assertj:assertj-core:3.11.1'

    androidTestImplementation 'com.google.dexmaker:dexmaker-mockito:1.0'
    androidTestImplementation 'org.objenesis:objenesis:2.1'
    androidTestImplementation 'org.mockito:mockito-core:1.10.19'
    androidTestImplementation 'com.squareup.okhttp:mockwebserver:2.7.5'
    androidTestImplementation 'com.squareup.okio:okio:1.13.0'
    androidTestImplementation 'com.android.support.test.espresso:espresso-core:3.0.2', {
        exclude group: 'com.android.support', module: 'support-annotations'
    }
    androidTestImplementation('com.android.support.test.espresso:espresso-contrib:2.0') {
        exclude group: 'com.android.support', module: 'appcompat'
        exclude group: 'com.android.support', module: 'support-v4'
        exclude module: 'recyclerview-v7'
    }

    androidTestImplementation 'com.android.support.test:runner:1.0.2'
    androidTestImplementation 'com.android.support.test:rules:1.0.2'
    androidTestImplementation 'tools.fastlane:screengrab:1.2.0',  {
        exclude group: 'com.android.support.test.uiautomator', module: 'uiautomator-v18'
    }

    // Dagger
    implementation 'com.google.dagger:dagger:2.11'
    kapt 'com.google.dagger:dagger-compiler:2.11'
    compileOnly 'org.glassfish:javax.annotation:10.0-b28'
    implementation 'com.google.dagger:dagger-android-support:2.11'
    kapt 'com.google.dagger:dagger-android-processor:2.11'

    implementation ("com.github.wordpress-mobile.WordPress-FluxC-Android:fluxc:$fluxCVersion") {
        exclude group: "com.android.volley"
    }

    implementation ('com.github.indexos.media-for-mobile:android:43a9026f0973a2f0a74fa813132f6a16f7499c3a')

    implementation project(path:':libs:utils:WordPressUtils')
    implementation project(path:':libs:networking:WordPressNetworking')
    implementation project(path:':libs:analytics:WordPressAnalytics')
    implementation project(path:':libs:editor:WordPressEditor')
    implementation (project(path:':libs:login:WordPressLoginFlow')) {
        exclude group: "com.github.wordpress-mobile.WordPress-FluxC-Android", module: "fluxc"
        exclude group: 'com.github.bumptech.glide'
    }

    implementation (group: 'com.zendesk', name: 'support', version: '2.0.0') {
        exclude group: 'com.google.dagger'
    }

    implementation('com.giphy.sdk:core:1.0.2@aar') {
        transitive = true
    }

    lintChecks 'org.wordpress:lint:1.0.1'

    // Debug
    debugImplementation 'com.facebook.stetho:stetho:1.5.0'
    debugImplementation 'com.facebook.stetho:stetho-okhttp3:1.5.0'

    implementation "org.jetbrains.kotlinx:kotlinx-coroutines-core:$kotlin_coroutines_version"
    implementation "org.jetbrains.kotlinx:kotlinx-coroutines-android:$kotlin_coroutines_version"

    implementation 'com.github.PhilJay:MPAndroidChart:v3.1.0-alpha'
}

configurations.all {
    // Exclude packaged wordpress sub projects, force the use of the source project
    // (eg. use :libs:utils:WordPressUtils instead of 'org.wordpress:utils')
    exclude group: 'org.wordpress', module: 'utils'
    exclude group: 'org.wordpress', module: 'analytics'
}

task copyGoogleServicesExampleFile(type: Copy) {
    from('.')
    into('.')
    include('google-services.json-example')
    rename('google-services.json-example', 'google-services.json')
}

task copyGoogleServicesBuddybuildFile(type: Copy) {
    from(file(System.getenv("BUDDYBUILD_SECURE_FILES") + "/google-services.json"))
    into('.')
}

task generateCrashlyticsConfig(group: "generate", description: "Generate Crashlytics config") {
    def outputFile = new File("${rootDir}/WordPress/crashlytics.properties")
    def inputFile = checkGradlePropertiesFile()
    outputs.file outputFile
    inputs.file inputFile
    doLast {
        def properties = loadPropertiesFromFile(inputFile)
        def crashlyticsApiKey = properties.getProperty('wp.crashlytics.apikey', '0')
        def writer = new FileWriter(outputFile)
        writer.write("""// auto-generated file from ${rootDir}/gradle.properties do not modify
apiKey=${crashlyticsApiKey}""")
        writer.close()
    }
}

// Add generateCrashlyticsConfig to all generateBuildConfig tasks (all variants)
android.applicationVariants.all { variant ->
    variant.generateBuildConfig.dependsOn(generateCrashlyticsConfig)
}

android.buildTypes.all { buildType ->
    // Add properties named "wp.xxx" to our BuildConfig
    def inputFile = checkGradlePropertiesFile()
    def properties = loadPropertiesFromFile(inputFile)
    properties.any { property ->
        if (property.key.toLowerCase().startsWith("wp.")) {
            buildType.buildConfigField "String", property.key.replace("wp.", "").replace(".", "_").toUpperCase(),
                    "\"${property.value}\""
        }
        if (property.key.toLowerCase().startsWith("wp.res.")) {
            buildType.resValue "string", property.key.replace("wp.res.", "").replace(".", "_").toLowerCase(),
                    "${property.value}"
        }
    }

    // If Google services file doesn't exist...
    if (!file("google-services.json").exists()) {
        // ... copy example file.
        if (!file(System.getenv("BUDDYBUILD_SECURE_FILES") + "/google-services.json").exists()) {
            tasks.copyGoogleServicesExampleFile.execute()
        // ... copy Buddybuild file.
        } else {
            tasks.copyGoogleServicesBuddybuildFile.execute()
        }
    }

    // Print warning message if example Google services file is used.
    if ((new File('WordPress/google-services.json').text) == (new File('WordPress/google-services.json-example').text)) {
        println("WARNING: You're using the example google-services.json file. Google login will fail.")
    }
}

def checkGradlePropertiesFile() {
    def inputFile = file("${rootDir}/gradle.properties")
    if (!inputFile.exists()) {
        // Try the BuddyBuild provided file if it's there
        inputFile = file(System.getenv("BUDDYBUILD_SECURE_FILES") + "/gradle.properties")
        if (!inputFile.exists()) {
            throw new StopActionException("Build configuration file gradle.properties doesn't exist, follow README instructions")
        }
    }
    return inputFile
}

static def loadPropertiesFromFile(inputFile) {
    def properties = new Properties()
    inputFile.withInputStream { stream ->
        properties.load(stream)
    }
    return properties
}

// For app signing
if (["storeFile", "storePassword", "keyAlias", "keyPassword"].count { !project.hasProperty(it) } == 0) {
    android {
        signingConfigs {
            release {
                storeFile = file(project.storeFile.replaceFirst("^~", System.getProperty("user.home")))
                storePassword = project.storePassword
                keyAlias = project.keyAlias
                keyPassword = project.keyPassword
            }
        }
    }
    android.buildTypes.release.signingConfig = android.signingConfigs.release
}

// Keep this at the bottom (https://stackoverflow.com/a/37565535)
apply plugin: 'com.google.gms.google-services'<|MERGE_RESOLUTION|>--- conflicted
+++ resolved
@@ -43,13 +43,8 @@
 
     defaultConfig {
         applicationId "org.wordpress.android"
-<<<<<<< HEAD
-        versionName "11.6-rc-1"
-        versionCode 662
-=======
         versionName "alpha-146"
         versionCode 663
->>>>>>> 22b52678
         minSdkVersion 21
         targetSdkVersion 26
 
