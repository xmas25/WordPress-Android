buildscript {
    repositories {
        jcenter()
        maven { url 'https://maven.fabric.io/public' }
    }
    dependencies {
        classpath 'com.android.tools.build:gradle:2.0.0-rc1'
        classpath 'io.fabric.tools:gradle:1.+'
    }
}

repositories {
    jcenter()
    maven { url 'http://wordpress-mobile.github.io/WordPress-Android' }
    maven { url 'https://maven.fabric.io/public' }
}

apply plugin: 'com.android.application'
apply plugin: 'io.fabric'

android {
    useLibrary 'org.apache.http.legacy'

    dexOptions {
        jumboMode = true
    }

    compileSdkVersion 23
    buildToolsVersion "23.0.3"

    defaultConfig {
        applicationId "org.wordpress.android"
        versionName "alpha-4"
        versionCode 248
        minSdkVersion 14
        targetSdkVersion 23

        vectorDrawables.useSupportLibrary = true
        buildConfigField "boolean", "VISUAL_EDITOR_AVAILABLE", "false"
        buildConfigField "boolean", "IN_APP_BILLING_AVAILABLE", "false"
    }

    productFlavors {
        vanilla {} // used for release and beta

        zalpha { // alpha version - enable experimental features
            buildConfigField "boolean", "VISUAL_EDITOR_AVAILABLE", "true"
            buildConfigField "boolean", "IN_APP_BILLING_AVAILABLE", "true"
            applicationId "org.wordpress.android"
        }

        wasabi { // "hot" version, can be installed along release, alpha or beta versions
            buildConfigField "boolean", "VISUAL_EDITOR_AVAILABLE", "true"
            buildConfigField "boolean", "IN_APP_BILLING_AVAILABLE", "true"
            applicationId "org.wordpress.android.beta"
        }
    }

    buildTypes {
        release {
            // Proguard is only used to fix an issue with some Samsung device
            // https://github.com/wordpress-mobile/WordPress-Android/issues/2151
            minifyEnabled true
            proguardFiles getDefaultProguardFile('proguard-android.txt'), 'proguard.cfg'
        }

        debug {
            buildConfigField "String", "APP_PN_KEY", "\"org.wordpress.android.debug.build\""
            ext.enableCrashlytics = false
        }
    }
}

dependencies {
    compile('com.crashlytics.sdk.android:crashlytics:2.5.5@aar') {
        transitive = true;
    }

    // Provided by maven central
    compile ('org.wordpress:mediapicker:1.2.4') {
        exclude group:'com.android.support'
    }
    compile 'com.google.code.gson:gson:2.2.2'
    compile 'org.ccil.cowan.tagsoup:tagsoup:1.2.1'
<<<<<<< HEAD
    compile 'com.android.support:support-v13:23.2.1'
    compile 'com.android.support:appcompat-v7:23.2.1'
    compile 'com.android.support:cardview-v7:23.2.1'
    compile 'com.android.support:recyclerview-v7:23.2.1'
    compile 'com.android.support:design:23.2.1'
=======
    compile 'com.android.support:support-v13:23.1.1'
    compile 'com.android.support:appcompat-v7:23.1.1'
    compile 'com.android.support:cardview-v7:23.1.1'
    compile 'com.android.support:recyclerview-v7:23.1.1'
    compile 'com.android.support:design:23.1.1'
    compile 'com.android.support:percent:23.1.1'
>>>>>>> 13f9dc62
    compile 'com.google.android.gms:play-services-gcm:8.3.0'
    compile 'com.github.chrisbanes.photoview:library:1.2.4'
    compile 'com.helpshift:android-helpshift-aar:4.4.0'
    compile 'de.greenrobot:eventbus:2.4.0'
    compile 'com.automattic:rest:1.0.3'
    compile 'org.wordpress:graphview:3.4.0'
    compile 'org.wordpress:persistentedittext:1.0.1'

    androidTestCompile 'com.google.dexmaker:dexmaker-mockito:1.0'
    androidTestCompile 'org.objenesis:objenesis:2.1'
    androidTestCompile 'org.mockito:mockito-core:+'
    androidTestCompile 'com.squareup.okhttp:mockwebserver:2.7.5'


    // Provided by the WordPress-Android Repository
    compile 'org.wordpress:drag-sort-listview:0.6.1' // not found in maven central
    compile 'org.wordpress:slidinguppanel:1.0.0' // not found in maven central
    compile 'org.wordpress:passcodelock:1.1.0'
    compile 'org.wordpress:emailchecker:0.3'

    // Simperium
    compile 'com.simperium.android:simperium:0.6.8'

    releaseCompile project(path:':libs:utils:WordPressUtils', configuration: 'release')
    debugCompile project(path:':libs:utils:WordPressUtils', configuration: 'debug')
    releaseCompile project(path:':libs:networking:WordPressNetworking', configuration: 'release')
    debugCompile project(path:':libs:networking:WordPressNetworking', configuration: 'debug')
    releaseCompile project(path:':libs:analytics:WordPressAnalytics', configuration: 'release')
    debugCompile project(path:':libs:analytics:WordPressAnalytics', configuration: 'debug')
    releaseCompile project(path:':libs:editor:WordPressEditor', configuration: 'release')
    debugCompile project(path:':libs:editor:WordPressEditor', configuration: 'debug')
}

configurations.all {
    // Exclude packaged wordpress sub projects, force the use of the source project
    // (eg. use :libs:utils:WordPressUtils instead of 'org.wordpress:utils')
    exclude group: 'org.wordpress', module: 'utils'
    exclude group: 'org.wordpress', module: 'analytics'
}

task generateCrashlyticsConfig(group: "generate", description: "Generate Crashlytics config") {
    def outputFile = new File("${rootDir}/WordPress/crashlytics.properties")
    def inputFile = file("${rootDir}/WordPress/gradle.properties")
    if (!inputFile.exists()) {
        throw new StopActionException("Build configuration file:" + inputFile
                + " doesn't exist, follow README instructions")
    }
    outputs.file outputFile
    inputs.file inputFile
    doLast {
        def properties = new Properties()
        inputFile.withInputStream { stream ->
            properties.load(stream)
        }
        def crashlyticsApiKey = properties.getProperty('crashlytics.apikey', '0')
        def writer = new FileWriter(outputFile)
        writer.write("""// auto-generated file from ${rootDir}/gradle.properties do not modify
apiKey=${crashlyticsApiKey}""")
        writer.close()
    }
}

// Add generateCrashlyticsConfig to all generateBuildConfig tasks (all variants)
android.applicationVariants.all { variant ->
    variant.generateBuildConfig.dependsOn(generateCrashlyticsConfig)
}

// Add properties named "wp.xxx" to our BuildConfig
android.buildTypes.all { buildType ->
    project.properties.any { property ->
        if (property.key.toLowerCase().startsWith("wp.")) {
            buildType.buildConfigField "String", property.key.replace("wp.", "").replace(".", "_").toUpperCase(),
                    "\"${property.value}\""
        }
    }
}

// For app signing
if (["storeFile", "storePassword", "keyAlias", "keyPassword"].count { !project.hasProperty(it) } == 0) {
    android {
        signingConfigs {
            release {
                storeFile = file(project.storeFile)
                storePassword = project.storePassword
                keyAlias = project.keyAlias
                keyPassword = project.keyPassword
            }
        }
    }
    android.buildTypes.release.signingConfig = android.signingConfigs.release
}<|MERGE_RESOLUTION|>--- conflicted
+++ resolved
@@ -82,20 +82,12 @@
     }
     compile 'com.google.code.gson:gson:2.2.2'
     compile 'org.ccil.cowan.tagsoup:tagsoup:1.2.1'
-<<<<<<< HEAD
     compile 'com.android.support:support-v13:23.2.1'
     compile 'com.android.support:appcompat-v7:23.2.1'
     compile 'com.android.support:cardview-v7:23.2.1'
     compile 'com.android.support:recyclerview-v7:23.2.1'
     compile 'com.android.support:design:23.2.1'
-=======
-    compile 'com.android.support:support-v13:23.1.1'
-    compile 'com.android.support:appcompat-v7:23.1.1'
-    compile 'com.android.support:cardview-v7:23.1.1'
-    compile 'com.android.support:recyclerview-v7:23.1.1'
-    compile 'com.android.support:design:23.1.1'
-    compile 'com.android.support:percent:23.1.1'
->>>>>>> 13f9dc62
+	compile 'com.android.support:percent:23.1.1'
     compile 'com.google.android.gms:play-services-gcm:8.3.0'
     compile 'com.github.chrisbanes.photoview:library:1.2.4'
     compile 'com.helpshift:android-helpshift-aar:4.4.0'
