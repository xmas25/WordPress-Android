buildscript {
    repositories {
        jcenter()
        maven { url 'https://maven.fabric.io/repo' }
    }
    dependencies {
        classpath 'com.android.tools.build:gradle:1.3.1'
        classpath 'com.github.nrudenko:gradle-android-cq-plugin:0.1+'
        classpath 'io.fabric.tools:gradle:1.+'
    }
}

repositories {
    jcenter()
    maven { url 'http://wordpress-mobile.github.io/WordPress-Android' }
    maven { url 'https://maven.fabric.io/repo' }
}

apply plugin: 'com.android.application'
apply plugin: 'android-cq'
apply plugin: 'io.fabric'

android {
    useLibrary 'org.apache.http.legacy'

    dexOptions {
        jumboMode = true
    }

    compileSdkVersion 23
    buildToolsVersion "23.0.1"

    defaultConfig {
        applicationId "org.wordpress.android"
<<<<<<< HEAD
        versionName "4.6-rc-1"
        versionCode 208
=======
        versionName "4.5.2"
        versionCode 209
>>>>>>> b6043614
        minSdkVersion 14
        targetSdkVersion 23

        buildConfigField "String", "APP_PN_KEY", "\"org.wordpress.android.playstore\""
    }

    productFlavors {
        vanilla {}

        zbetagroup {
            buildConfigField "String", "APP_PN_KEY", "\"org.wordpress.android.beta.build\""
            applicationId "org.wordpress.android.beta"
        }
    }

    buildTypes {
        release {
            // Proguard is only used to fix an issue with some Samsung device
            // https://github.com/wordpress-mobile/WordPress-Android/issues/2151
            minifyEnabled true
            proguardFiles getDefaultProguardFile('proguard-android.txt'), 'proguard.cfg'
        }

        debug {
            buildConfigField "String", "APP_PN_KEY", "\"org.wordpress.android.debug.build\""
            ext.enableCrashlytics = false
        }
    }
}

dependencies {
    compile 'com.crashlytics.sdk.android:crashlytics:2.2.2'

    // Provided by maven central
    compile ('org.wordpress:mediapicker:1.2.4') {
        exclude group:'com.android.support'
    }
    compile 'com.google.code.gson:gson:2.2.2'
    compile 'org.ccil.cowan.tagsoup:tagsoup:1.2.1'
    compile 'com.android.support:support-v13:23.0.1'
    compile 'com.android.support:appcompat-v7:23.0.1'
    compile 'com.android.support:cardview-v7:23.0.1'
    compile 'com.android.support:recyclerview-v7:23.0.1'
    compile 'com.android.support:design:23.0.1'
    compile 'com.github.chrisbanes.photoview:library:1.2.4'
    compile 'com.helpshift:android-aar:3.8.0'
    compile 'de.greenrobot:eventbus:2.4.0'
    compile 'com.automattic:rest:1.0.2'
    compile 'org.wordpress:graphview:3.4.0'
    compile 'org.wordpress:persistentedittext:1.0.1'

    androidTestCompile 'com.google.dexmaker:dexmaker-mockito:1.0'
    androidTestCompile 'org.objenesis:objenesis:2.1'
    androidTestCompile 'org.mockito:mockito-core:+'

    // Provided by the WordPress-Android Repository
    compile 'org.wordpress:gcm:1.0.0' // not found in maven central
    compile 'org.wordpress:drag-sort-listview:0.6.1' // not found in maven central
    compile 'org.wordpress:slidinguppanel:1.0.0' // not found in maven central
    compile 'org.wordpress:passcodelock:1.0.0'
    compile 'org.wordpress:emailchecker:0.3'

    // Simperium
    compile 'com.simperium.android:simperium:0.6.6'

    releaseCompile project(path:':libs:utils:WordPressUtils', configuration: 'release')
    debugCompile project(path:':libs:utils:WordPressUtils', configuration: 'debug')
    releaseCompile project(path:':libs:networking:WordPressNetworking', configuration: 'release')
    debugCompile project(path:':libs:networking:WordPressNetworking', configuration: 'debug')
    releaseCompile project(path:':libs:analytics:WordPressAnalytics', configuration: 'release')
    debugCompile project(path:':libs:analytics:WordPressAnalytics', configuration: 'debug')
    releaseCompile project(path:':libs:editor:WordPressEditor', configuration: 'release')
    debugCompile project(path:':libs:editor:WordPressEditor', configuration: 'debug')
}

configurations.all {
    // Exclude packaged wordpress sub projects, force the use of the source project
    // (eg. use :libs:utils:WordPressUtils instead of 'org.wordpress:utils')
    exclude group: 'org.wordpress', module: 'utils'
    exclude group: 'org.wordpress', module: 'analytics'
}

task generateCrashlyticsConfig(group: "generate", description: "Generate Crashlytics config") {
    def outputFile = new File("${rootDir}/WordPress/crashlytics.properties")
    def inputFile = file("${rootDir}/WordPress/gradle.properties")
    if (!inputFile.exists()) {
        throw new StopActionException("Build configuration file:" + inputFile
                + " doesn't exist, follow README instructions")
    }
    outputs.file outputFile
    inputs.file inputFile
    doLast {
        def properties = new Properties()
        inputFile.withInputStream { stream ->
            properties.load(stream)
        }
        def crashlyticsApiKey = properties.getProperty('crashlytics.apikey', '0')
        def writer = new FileWriter(outputFile)
        writer.write("""// auto-generated file from ${rootDir}/gradle.properties do not modify
apiKey=${crashlyticsApiKey}""")
        writer.close()
    }
}

// Add generateCrashlyticsConfig to all generateBuildConfig tasks (all variants)
android.applicationVariants.all { variant ->
    variant.generateBuildConfig.dependsOn(generateCrashlyticsConfig)
}

// Add properties named "wp.xxx" to our BuildConfig
android.buildTypes.all { buildType ->
    project.properties.any { property ->
        if (property.key.toLowerCase().startsWith("wp.")) {
            buildType.buildConfigField "String", property.key.replace("wp.", "").replace(".", "_").toUpperCase(),
                    "\"${property.value}\""
        }
    }
}

// For app signing
if (["storeFile", "storePassword", "keyAlias", "keyPassword"].count { !project.hasProperty(it) } == 0) {
    android {
        signingConfigs {
            release {
                storeFile = file(project.storeFile)
                storePassword = project.storePassword
                keyAlias = project.keyAlias
                keyPassword = project.keyPassword
            }
        }
    }
    android.buildTypes.release.signingConfig = android.signingConfigs.release
}<|MERGE_RESOLUTION|>--- conflicted
+++ resolved
@@ -32,13 +32,8 @@
 
     defaultConfig {
         applicationId "org.wordpress.android"
-<<<<<<< HEAD
-        versionName "4.6-rc-1"
-        versionCode 208
-=======
-        versionName "4.5.2"
-        versionCode 209
->>>>>>> b6043614
+        versionName "4.6-rc-2"
+        versionCode 210
         minSdkVersion 14
         targetSdkVersion 23
 
