--- conflicted
+++ resolved
@@ -137,11 +137,7 @@
     apt 'com.google.dagger:dagger-compiler:2.11'
     provided 'org.glassfish:javax.annotation:10.0-b28'
 
-<<<<<<< HEAD
-    compile ('com.github.wordpress-mobile.WordPress-FluxC-Android:fluxc:69a4c2e0defdbb79ae879e6f239c2c717e83d795') {
-=======
     compile ('com.github.wordpress-mobile.WordPress-FluxC-Android:fluxc:c910b2c7dad00bdd4e70b4e2851cc26c039f069c') {
->>>>>>> f3bd99ac
         exclude group: "com.android.volley";
     }
 
