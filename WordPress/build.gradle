buildscript {
    repositories {
        jcenter()
        maven { url 'https://maven.fabric.io/public' }
    }
    dependencies {
        classpath 'com.android.tools.build:gradle:2.3.3'
        classpath 'io.fabric.tools:gradle:1.+'
        classpath 'com.neenbedankt.gradle.plugins:android-apt:1.8'
    }
}

repositories {
    jcenter()
    maven { url 'http://wordpress-mobile.github.io/WordPress-Android' }
    maven { url 'https://maven.fabric.io/public' }
    maven { url "https://jitpack.io" }

}

apply plugin: 'com.android.application'
apply plugin: 'io.fabric'
apply plugin: 'com.neenbedankt.android-apt'

android {
    useLibrary 'org.apache.http.legacy'

    dexOptions {
        jumboMode = true
        javaMaxHeapSize = "6g"
        dexInProcess = true
    }

    compileSdkVersion 25
    buildToolsVersion "25.0.3"

    defaultConfig {
        applicationId "org.wordpress.android"
<<<<<<< HEAD
        versionName "alpha-60"
        versionCode 418
=======
        versionName "7.6"
        versionCode 419
>>>>>>> ec758ebf
        minSdkVersion 16
        targetSdkVersion 25

        multiDexEnabled true
        vectorDrawables.useSupportLibrary = true

        buildConfigField "boolean", "AZTEC_EDITOR_AVAILABLE", "true"
    }

    productFlavors {
        vanilla { // used for release and beta
            buildConfigField "boolean", "AZTEC_EDITOR_AVAILABLE", "false"
        }

        zalpha { // alpha version - enable experimental features
            applicationId "org.wordpress.android"
        }

        wasabi { // "hot" version, can be installed along release, alpha or beta versions
            applicationId "org.wordpress.android.beta"
            minSdkVersion 21 // to take advantage of "fast" multi dex (pre-dex each module)
        }
    }

    buildTypes {
        release {
            // Proguard is used to shrink our apk, and reduce the number of methods in our final apk,
            // but we don't obfuscate the bytecode.
            minifyEnabled true
            proguardFiles getDefaultProguardFile('proguard-android.txt'), 'proguard.cfg'
        }

        debug {
            minifyEnabled false
            buildConfigField "String", "APP_PN_KEY", "\"org.wordpress.android.debug.build\""
            ext.enableCrashlytics = false
        }
    }
}

dependencies {
    compile('com.crashlytics.sdk.android:crashlytics:2.5.5@aar') {
        transitive = true;
    }

    // Provided by maven central
    compile 'com.google.code.gson:gson:2.6.+'
    compile 'org.ccil.cowan.tagsoup:tagsoup:1.2.1'

    compile 'com.android.support:support-compat:25.3.1'
    compile 'com.android.support:support-core-ui:25.3.1'
    compile 'com.android.support:support-fragment:25.3.1'

    compile 'com.android.support:multidex:1.0.1'
    compile 'com.android.support:appcompat-v7:25.3.1'
    compile 'com.android.support:cardview-v7:25.3.1'
    compile 'com.android.support:recyclerview-v7:25.3.1'
    compile 'com.android.support:design:25.3.1'
    compile 'com.android.support:percent:25.3.1'
    compile 'com.android.support:preference-v7:25.3.1'

    compile 'com.google.android.gms:play-services-gcm:9.0.2'
    compile 'com.google.android.gms:play-services-auth:9.0.2'
    compile 'com.github.chrisbanes.photoview:library:1.2.4'
    compile 'com.helpshift:android-helpshift-aar:4.9.1'
    compile 'de.greenrobot:eventbus:2.4.0'
    compile 'com.automattic:rest:1.0.7'
    compile 'org.wordpress:graphview:3.4.0'
    compile 'org.wordpress:persistentedittext:1.0.2'
    compile 'org.wordpress:emailchecker2:1.1.0'
    compile 'com.squareup.okio:okio:1.9.0'

    compile ('com.yalantis:ucrop:2.2.0') {
        exclude group: 'com.squareup.okhttp3'
    }
    compile 'com.github.xizzhu:simple-tool-tip:0.5.0'

    testCompile 'junit:junit:4.12'
    testCompile 'org.robolectric:robolectric:3.3.2'
    testCompile 'org.robolectric:shadows-multidex:3.3.2'

    androidTestCompile 'com.google.dexmaker:dexmaker-mockito:1.0'
    androidTestCompile 'org.objenesis:objenesis:2.1'
    androidTestCompile 'org.mockito:mockito-core:1.10.19'
    androidTestCompile 'com.squareup.okhttp:mockwebserver:2.7.5'
    androidTestCompile 'com.squareup.okio:okio:1.9.0' // explicitly compile okio to match the version needed by ucrop

    // Provided by the WordPress-Android Repository
    compile 'org.wordpress:drag-sort-listview:0.6.1' // not found in maven central
    compile 'org.wordpress:slidinguppanel:1.0.0' // not found in maven central
    compile 'org.wordpress:passcodelock:1.5.1'

    // Dagger
    compile 'com.google.dagger:dagger:2.0.2'
    apt 'com.google.dagger:dagger-compiler:2.0.2'
    provided 'org.glassfish:javax.annotation:10.0-b28'

    compile ('com.github.wordpress-mobile.WordPress-FluxC-Android:fluxc:8680c825896d7c457f55c86bbb19357260996d0d') {
        exclude group: "com.android.volley";
    }

    releaseCompile project(path:':libs:utils:WordPressUtils', configuration: 'release')
    debugCompile project(path:':libs:utils:WordPressUtils', configuration: 'debug')
    releaseCompile project(path:':libs:networking:WordPressNetworking', configuration: 'release')
    debugCompile project(path:':libs:networking:WordPressNetworking', configuration: 'debug')
    releaseCompile project(path:':libs:analytics:WordPressAnalytics', configuration: 'release')
    debugCompile project(path:':libs:analytics:WordPressAnalytics', configuration: 'debug')
    releaseCompile project(path:':libs:editor:WordPressEditor', configuration: 'release')
    debugCompile project(path:':libs:editor:WordPressEditor', configuration: 'debug')

    // Debug
    debugCompile 'com.facebook.stetho:stetho:1.4.2'
}

configurations.all {
    // Exclude packaged wordpress sub projects, force the use of the source project
    // (eg. use :libs:utils:WordPressUtils instead of 'org.wordpress:utils')
    exclude group: 'org.wordpress', module: 'utils'
    exclude group: 'org.wordpress', module: 'analytics'
}

task generateCrashlyticsConfig(group: "generate", description: "Generate Crashlytics config") {
    def outputFile = new File("${rootDir}/WordPress/crashlytics.properties")
    def inputFile = file("${rootDir}/gradle.properties")
    if (!inputFile.exists()) {
        throw new StopActionException("Build configuration file:" + inputFile
                + " doesn't exist, follow README instructions")
    }
    outputs.file outputFile
    inputs.file inputFile
    doLast {
        def properties = new Properties()
        inputFile.withInputStream { stream ->
            properties.load(stream)
        }
        def crashlyticsApiKey = properties.getProperty('wp.crashlytics.apikey', '0')
        def writer = new FileWriter(outputFile)
        writer.write("""// auto-generated file from ${rootDir}/gradle.properties do not modify
apiKey=${crashlyticsApiKey}""")
        writer.close()
    }
}

// Add generateCrashlyticsConfig to all generateBuildConfig tasks (all variants)
android.applicationVariants.all { variant ->
    variant.generateBuildConfig.dependsOn(generateCrashlyticsConfig)
}

// Add properties named "wp.xxx" to our BuildConfig
android.buildTypes.all { buildType ->
    project.properties.any { property ->
        if (property.key.toLowerCase().startsWith("wp.")) {
            buildType.buildConfigField "String", property.key.replace("wp.", "").replace(".", "_").toUpperCase(),
                    "\"${property.value}\""
        }
    }
}

// For app signing
if (["storeFile", "storePassword", "keyAlias", "keyPassword"].count { !project.hasProperty(it) } == 0) {
    android {
        signingConfigs {
            release {
                storeFile = file(project.storeFile)
                storePassword = project.storePassword
                keyAlias = project.keyAlias
                keyPassword = project.keyPassword
            }
        }
    }
    android.buildTypes.release.signingConfig = android.signingConfigs.release
}<|MERGE_RESOLUTION|>--- conflicted
+++ resolved
@@ -36,13 +36,8 @@
 
     defaultConfig {
         applicationId "org.wordpress.android"
-<<<<<<< HEAD
-        versionName "alpha-60"
-        versionCode 418
-=======
         versionName "7.6"
         versionCode 419
->>>>>>> ec758ebf
         minSdkVersion 16
         targetSdkVersion 25
 
