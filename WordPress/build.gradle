--- conflicted
+++ resolved
@@ -132,11 +132,7 @@
     apt 'com.google.dagger:dagger-compiler:2.0.2'
     provided 'org.glassfish:javax.annotation:10.0-b28'
 
-<<<<<<< HEAD
-    compile ('com.github.wordpress-mobile.WordPress-FluxC-Android:fluxc:a26f1cf1ce153f29c6ef5e467bded0003d014953') {
-=======
     compile ('com.github.wordpress-mobile.WordPress-FluxC-Android:fluxc:37205a24a937b606e39f1a1e6f5d5b0c9b570cb9') {
->>>>>>> fda8c30d
         exclude group: "com.android.volley";
     }
 
