buildscript {
    repositories {
        jcenter()
        maven { url 'https://maven.fabric.io/public' }
    }
    dependencies {
        classpath 'com.android.tools.build:gradle:2.1.0'
        classpath 'io.fabric.tools:gradle:1.+'
    }
}

repositories {
    jcenter()
    maven { url 'http://wordpress-mobile.github.io/WordPress-Android' }
    maven { url 'https://maven.fabric.io/public' }
    maven { url 'http://dl.bintray.com/optimizely/optimizely' }
    maven { url "https://jitpack.io" }
}

apply plugin: 'com.android.application'
apply plugin: 'io.fabric'

android {
    useLibrary 'org.apache.http.legacy'

    dexOptions {
        jumboMode = true
    }

    compileSdkVersion 23
    buildToolsVersion "23.0.3"

    defaultConfig {
        applicationId "org.wordpress.android"
<<<<<<< HEAD
        versionName "alpha-10"
        versionCode 267
=======
        versionName "5.5-rc-2"
        versionCode 269
>>>>>>> aae35261
        minSdkVersion 16
        targetSdkVersion 23

        vectorDrawables.useSupportLibrary = true
        buildConfigField "boolean", "VISUAL_EDITOR_AVAILABLE", "false"
        buildConfigField "boolean", "IN_APP_BILLING_AVAILABLE", "false"
    }

    productFlavors {
        vanilla {} // used for release and beta

        zalpha { // alpha version - enable experimental features
            buildConfigField "boolean", "VISUAL_EDITOR_AVAILABLE", "true"
            buildConfigField "boolean", "IN_APP_BILLING_AVAILABLE", "true"
            applicationId "org.wordpress.android"
        }

        wasabi { // "hot" version, can be installed along release, alpha or beta versions
            buildConfigField "boolean", "VISUAL_EDITOR_AVAILABLE", "true"
            buildConfigField "boolean", "IN_APP_BILLING_AVAILABLE", "true"
            applicationId "org.wordpress.android.beta"
        }
    }

    buildTypes {
        release {
            // Proguard is only used to fix an issue with some Samsung device
            // https://github.com/wordpress-mobile/WordPress-Android/issues/2151
            minifyEnabled true
            proguardFiles getDefaultProguardFile('proguard-android.txt'), 'proguard.cfg'
        }

        debug {
            buildConfigField "String", "APP_PN_KEY", "\"org.wordpress.android.debug.build\""
            ext.enableCrashlytics = false
        }
    }
}

dependencies {
    compile('com.crashlytics.sdk.android:crashlytics:2.5.5@aar') {
        transitive = true;
    }

    compile('com.optimizely:optimizely:+@aar') {
        transitive = true
    }

    // Provided by maven central
    compile ('org.wordpress:mediapicker:1.2.4') {
        exclude group:'com.android.support'
    }
    compile 'com.google.code.gson:gson:2.6.+'
    compile 'org.ccil.cowan.tagsoup:tagsoup:1.2.1'
    compile 'com.android.support:support-v13:23.4.0'
    compile 'com.android.support:appcompat-v7:23.4.0'
    compile 'com.android.support:cardview-v7:23.4.0'
    compile 'com.android.support:recyclerview-v7:23.4.0'
    compile 'com.android.support:design:23.4.0'
	compile 'com.android.support:percent:23.4.0'
    compile 'com.google.android.gms:play-services-gcm:8.4.0'
    compile 'com.google.android.gms:play-services-auth:8.4.0'
    compile 'com.github.chrisbanes.photoview:library:1.2.4'
    compile 'com.helpshift:android-helpshift-aar:4.4.0'
    compile 'de.greenrobot:eventbus:2.4.0'
    compile 'com.automattic:rest:1.0.5'
    compile 'org.wordpress:graphview:3.4.0'
    compile 'org.wordpress:persistentedittext:1.0.1'

    compile 'com.yalantis:ucrop:1.2.4'
    compile 'com.github.xizzhu:simple-tool-tip:0.5.0'

    androidTestCompile 'com.google.dexmaker:dexmaker-mockito:1.0'
    androidTestCompile 'org.objenesis:objenesis:2.1'
    androidTestCompile 'org.mockito:mockito-core:+'
    androidTestCompile 'com.squareup.okhttp:mockwebserver:2.7.5'


    // Provided by the WordPress-Android Repository
    compile 'org.wordpress:drag-sort-listview:0.6.1' // not found in maven central
    compile 'org.wordpress:slidinguppanel:1.0.0' // not found in maven central
    compile 'org.wordpress:passcodelock:1.2.0'
    compile 'org.wordpress:emailchecker:0.3'

    // Simperium
    compile 'com.simperium.android:simperium:0.6.8'

    releaseCompile project(path:':libs:utils:WordPressUtils', configuration: 'release')
    debugCompile project(path:':libs:utils:WordPressUtils', configuration: 'debug')
    releaseCompile project(path:':libs:networking:WordPressNetworking', configuration: 'release')
    debugCompile project(path:':libs:networking:WordPressNetworking', configuration: 'debug')
    releaseCompile project(path:':libs:analytics:WordPressAnalytics', configuration: 'release')
    debugCompile project(path:':libs:analytics:WordPressAnalytics', configuration: 'debug')
    releaseCompile project(path:':libs:editor:WordPressEditor', configuration: 'release')
    debugCompile project(path:':libs:editor:WordPressEditor', configuration: 'debug')
}

configurations.all {
    // Exclude packaged wordpress sub projects, force the use of the source project
    // (eg. use :libs:utils:WordPressUtils instead of 'org.wordpress:utils')
    exclude group: 'org.wordpress', module: 'utils'
    exclude group: 'org.wordpress', module: 'analytics'
}

task generateCrashlyticsConfig(group: "generate", description: "Generate Crashlytics config") {
    def outputFile = new File("${rootDir}/WordPress/crashlytics.properties")
    def inputFile = file("${rootDir}/WordPress/gradle.properties")
    if (!inputFile.exists()) {
        throw new StopActionException("Build configuration file:" + inputFile
                + " doesn't exist, follow README instructions")
    }
    outputs.file outputFile
    inputs.file inputFile
    doLast {
        def properties = new Properties()
        inputFile.withInputStream { stream ->
            properties.load(stream)
        }
        def crashlyticsApiKey = properties.getProperty('wp.crashlytics.apikey', '0')
        def writer = new FileWriter(outputFile)
        writer.write("""// auto-generated file from ${rootDir}/gradle.properties do not modify
apiKey=${crashlyticsApiKey}""")
        writer.close()
    }
}

// Add generateCrashlyticsConfig to all generateBuildConfig tasks (all variants)
android.applicationVariants.all { variant ->
    variant.generateBuildConfig.dependsOn(generateCrashlyticsConfig)
}

// Add properties named "wp.xxx" to our BuildConfig
android.buildTypes.all { buildType ->
    project.properties.any { property ->
        if (property.key.toLowerCase().startsWith("wp.")) {
            buildType.buildConfigField "String", property.key.replace("wp.", "").replace(".", "_").toUpperCase(),
                    "\"${property.value}\""
        }
    }
}

// For app signing
if (["storeFile", "storePassword", "keyAlias", "keyPassword"].count { !project.hasProperty(it) } == 0) {
    android {
        signingConfigs {
            release {
                storeFile = file(project.storeFile)
                storePassword = project.storePassword
                keyAlias = project.keyAlias
                keyPassword = project.keyPassword
            }
        }
    }
    android.buildTypes.release.signingConfig = android.signingConfigs.release
}<|MERGE_RESOLUTION|>--- conflicted
+++ resolved
@@ -32,13 +32,8 @@
 
     defaultConfig {
         applicationId "org.wordpress.android"
-<<<<<<< HEAD
-        versionName "alpha-10"
-        versionCode 267
-=======
-        versionName "5.5-rc-2"
-        versionCode 269
->>>>>>> aae35261
+        versionName "alpha-11"
+        versionCode 270
         minSdkVersion 16
         targetSdkVersion 23
 
