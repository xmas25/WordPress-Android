buildscript {
    repositories {
        jcenter()
        maven { url 'https://maven.fabric.io/public' }
    }
    dependencies {
        classpath 'com.android.tools.build:gradle:2.3.3'
        classpath 'io.fabric.tools:gradle:1.+'
        classpath 'com.neenbedankt.gradle.plugins:android-apt:1.8'
    }
}

repositories {
    jcenter()
    maven { url 'http://wordpress-mobile.github.io/WordPress-Android' }
    maven { url 'https://maven.fabric.io/public' }
    maven { url "https://jitpack.io" }

}

apply plugin: 'com.android.application'
apply plugin: 'io.fabric'
apply plugin: 'com.neenbedankt.android-apt'

android {
    useLibrary 'org.apache.http.legacy'

    dexOptions {
        jumboMode = true
        javaMaxHeapSize = "6g"
        dexInProcess = true
    }

    compileSdkVersion 25
    buildToolsVersion "25.0.3"

    defaultConfig {
        applicationId "org.wordpress.android"
        versionName "alpha-62"
        versionCode 426
        minSdkVersion 16
        targetSdkVersion 25

        multiDexEnabled true
        vectorDrawables.useSupportLibrary = true

        buildConfigField "boolean", "AZTEC_EDITOR_AVAILABLE", "true"
        buildConfigField "boolean", "SHARING_FEATURE_AVAILABLE", "false"
        buildConfigField "boolean", "VIDEO_OPTIMIZATION_AVAILABLE", "false"
    }

    productFlavors {
        vanilla { // used for release and beta
            buildConfigField "boolean", "AZTEC_EDITOR_AVAILABLE", "false"
        }

        zalpha { // alpha version - enable experimental features
            applicationId "org.wordpress.android"
            buildConfigField "boolean", "SHARING_FEATURE_AVAILABLE", "true"
            buildConfigField "boolean", "VIDEO_OPTIMIZATION_AVAILABLE", "true"
        }

        wasabi { // "hot" version, can be installed along release, alpha or beta versions
            applicationId "org.wordpress.android.beta"
            minSdkVersion 21 // to take advantage of "fast" multi dex (pre-dex each module)
            buildConfigField "boolean", "SHARING_FEATURE_AVAILABLE", "true"
        }
    }

    buildTypes {
        release {
            // Proguard is used to shrink our apk, and reduce the number of methods in our final apk,
            // but we don't obfuscate the bytecode.
            minifyEnabled true
            proguardFiles getDefaultProguardFile('proguard-android.txt'), 'proguard.cfg'
        }

        debug {
            minifyEnabled false
            buildConfigField "String", "APP_PN_KEY", "\"org.wordpress.android.debug.build\""
            buildConfigField "boolean", "VIDEO_OPTIMIZATION_AVAILABLE", "true"
            ext.enableCrashlytics = false
        }
    }
}

dependencies {
    compile('com.crashlytics.sdk.android:crashlytics:2.5.5@aar') {
        transitive = true;
    }

    // Provided by maven central
    compile 'com.google.code.gson:gson:2.6.+'
    compile 'org.ccil.cowan.tagsoup:tagsoup:1.2.1'

    compile 'com.android.support:support-compat:25.3.1'
    compile 'com.android.support:support-core-ui:25.3.1'
    compile 'com.android.support:support-fragment:25.3.1'

    compile 'com.android.support:multidex:1.0.1'
    compile 'com.android.support:appcompat-v7:25.3.1'
    compile 'com.android.support:cardview-v7:25.3.1'
    compile 'com.android.support:recyclerview-v7:25.3.1'
    compile 'com.android.support:design:25.3.1'
    compile 'com.android.support:percent:25.3.1'
    compile 'com.android.support:preference-v7:25.3.1'

    compile 'com.google.android.gms:play-services-gcm:9.0.2'
    compile 'com.google.android.gms:play-services-auth:9.0.2'
    compile 'com.github.chrisbanes.photoview:library:1.2.4'
    compile 'com.helpshift:android-helpshift-aar:4.9.1'
    compile 'de.greenrobot:eventbus:2.4.0'
    compile 'com.automattic:rest:1.0.7'
    compile 'org.wordpress:graphview:3.4.0'
    compile 'org.wordpress:persistentedittext:1.0.2'
    compile 'org.wordpress:emailchecker2:1.1.0'
    compile 'com.squareup.okio:okio:1.13.0'

    compile ('com.yalantis:ucrop:2.2.0') {
        exclude group: 'com.squareup.okhttp3'
    }
    compile 'com.github.xizzhu:simple-tool-tip:0.5.0'

    testCompile 'junit:junit:4.12'
    testCompile 'org.robolectric:robolectric:3.3.2'
    testCompile 'org.robolectric:shadows-multidex:3.3.2'

    androidTestCompile 'com.google.dexmaker:dexmaker-mockito:1.0'
    androidTestCompile 'org.objenesis:objenesis:2.1'
    androidTestCompile 'org.mockito:mockito-core:1.10.19'
    androidTestCompile 'com.squareup.okhttp:mockwebserver:2.7.5'
    androidTestCompile 'com.squareup.okio:okio:1.13.0'

    // Provided by the WordPress-Android Repository
    compile 'org.wordpress:drag-sort-listview:0.6.1' // not found in maven central
    compile 'org.wordpress:slidinguppanel:1.0.0' // not found in maven central
    compile 'org.wordpress:passcodelock:1.5.1'

    // Dagger
    compile 'com.google.dagger:dagger:2.0.2'
    apt 'com.google.dagger:dagger-compiler:2.0.2'
    provided 'org.glassfish:javax.annotation:10.0-b28'

<<<<<<< HEAD
    compile ('com.github.wordpress-mobile.WordPress-FluxC-Android:fluxc:7d3dc773d1b42562d6556dfa6a7eaa7b3b7b5ba5') {
=======
    compile ('com.github.wordpress-mobile.WordPress-FluxC-Android:fluxc:4748c6e1ee39ae9c8c9c1fc1a4f503bff7ede7a6') {
>>>>>>> 338d32ea
        exclude group: "com.android.volley";
    }

    compile ('com.github.indexos.media-for-mobile:android:43a9026f0973a2f0a74fa813132f6a16f7499c3a')

    releaseCompile project(path:':libs:utils:WordPressUtils', configuration: 'release')
    debugCompile project(path:':libs:utils:WordPressUtils', configuration: 'debug')
    releaseCompile project(path:':libs:networking:WordPressNetworking', configuration: 'release')
    debugCompile project(path:':libs:networking:WordPressNetworking', configuration: 'debug')
    releaseCompile project(path:':libs:analytics:WordPressAnalytics', configuration: 'release')
    debugCompile project(path:':libs:analytics:WordPressAnalytics', configuration: 'debug')
    releaseCompile project(path:':libs:editor:WordPressEditor', configuration: 'release')
    debugCompile project(path:':libs:editor:WordPressEditor', configuration: 'debug')

    // Debug
    debugCompile 'com.facebook.stetho:stetho:1.4.2'
}

configurations.all {
    // Exclude packaged wordpress sub projects, force the use of the source project
    // (eg. use :libs:utils:WordPressUtils instead of 'org.wordpress:utils')
    exclude group: 'org.wordpress', module: 'utils'
    exclude group: 'org.wordpress', module: 'analytics'
}

task generateCrashlyticsConfig(group: "generate", description: "Generate Crashlytics config") {
    def outputFile = new File("${rootDir}/WordPress/crashlytics.properties")
    def inputFile = file("${rootDir}/gradle.properties")
    if (!inputFile.exists()) {
        throw new StopActionException("Build configuration file:" + inputFile
                + " doesn't exist, follow README instructions")
    }
    outputs.file outputFile
    inputs.file inputFile
    doLast {
        def properties = new Properties()
        inputFile.withInputStream { stream ->
            properties.load(stream)
        }
        def crashlyticsApiKey = properties.getProperty('wp.crashlytics.apikey', '0')
        def writer = new FileWriter(outputFile)
        writer.write("""// auto-generated file from ${rootDir}/gradle.properties do not modify
apiKey=${crashlyticsApiKey}""")
        writer.close()
    }
}

// Add generateCrashlyticsConfig to all generateBuildConfig tasks (all variants)
android.applicationVariants.all { variant ->
    variant.generateBuildConfig.dependsOn(generateCrashlyticsConfig)
}

// Add properties named "wp.xxx" to our BuildConfig
android.buildTypes.all { buildType ->
    project.properties.any { property ->
        if (property.key.toLowerCase().startsWith("wp.")) {
            buildType.buildConfigField "String", property.key.replace("wp.", "").replace(".", "_").toUpperCase(),
                    "\"${property.value}\""
        }
    }
}

// For app signing
if (["storeFile", "storePassword", "keyAlias", "keyPassword"].count { !project.hasProperty(it) } == 0) {
    android {
        signingConfigs {
            release {
                storeFile = file(project.storeFile)
                storePassword = project.storePassword
                keyAlias = project.keyAlias
                keyPassword = project.keyPassword
            }
        }
    }
    android.buildTypes.release.signingConfig = android.signingConfigs.release
}<|MERGE_RESOLUTION|>--- conflicted
+++ resolved
@@ -141,11 +141,7 @@
     apt 'com.google.dagger:dagger-compiler:2.0.2'
     provided 'org.glassfish:javax.annotation:10.0-b28'
 
-<<<<<<< HEAD
-    compile ('com.github.wordpress-mobile.WordPress-FluxC-Android:fluxc:7d3dc773d1b42562d6556dfa6a7eaa7b3b7b5ba5') {
-=======
     compile ('com.github.wordpress-mobile.WordPress-FluxC-Android:fluxc:4748c6e1ee39ae9c8c9c1fc1a4f503bff7ede7a6') {
->>>>>>> 338d32ea
         exclude group: "com.android.volley";
     }
 
