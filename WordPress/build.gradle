--- conflicted
+++ resolved
@@ -4,11 +4,7 @@
         maven { url 'https://maven.fabric.io/public' }
     }
     dependencies {
-<<<<<<< HEAD
-        classpath 'com.android.tools.build:gradle:2.0.0-rc3'
-=======
         classpath 'com.android.tools.build:gradle:2.0.0'
->>>>>>> 3b9d54b7
         classpath 'io.fabric.tools:gradle:1.+'
     }
 }
