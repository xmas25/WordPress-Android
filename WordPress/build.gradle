buildscript {
    repositories {
        jcenter()
        maven { url 'https://plugins.gradle.org/m2/' }
    }
    dependencies {
        classpath "org.jetbrains.kotlin:kotlin-gradle-plugin:$kotlinVersion"
        classpath 'com.google.gms:google-services:3.2.0'
        classpath 'se.bjurr.violations:violation-comments-to-github-gradle-plugin:1.51'
        classpath 'io.sentry:sentry-android-gradle-plugin:1.7.28'
    }
}

repositories {
    google()
    jcenter()
    maven { url 'https://zendesk.jfrog.io/zendesk/repo' }
    maven { url "https://www.jitpack.io" }
    maven { url "http://dl.bintray.com/terl/lazysodium-maven" }
}

apply plugin: 'com.android.application'
apply plugin: 'kotlin-android'
apply plugin: 'kotlin-android-extensions'
apply plugin: 'se.bjurr.violations.violation-comments-to-github-gradle-plugin'
apply plugin: 'kotlin-allopen'
apply plugin: 'kotlin-kapt'

allOpen {
    // allows mocking for classes w/o directly opening them for release builds
    annotation 'org.wordpress.android.testing.OpenClassAnnotation'
}

android.defaultConfig.javaCompileOptions.annotationProcessorOptions.includeCompileClasspath = true

android {
    useLibrary 'android.test.runner'

    useLibrary 'android.test.base'
    useLibrary 'android.test.mock'

    dexOptions {
        jumboMode = true
        dexInProcess = true
    }

    compileSdkVersion rootProject.compileSdkVersion

    defaultConfig {
        applicationId "org.wordpress.android"
        archivesBaseName = "$applicationId"

        // Allow versionName to be overridden with property. e.g. -PversionName=1234
        if (project.hasProperty("versionName")) {
            versionName project.property("versionName")
        } else {
            versionName "alpha-252"
        }
<<<<<<< HEAD
        versionCode 942
=======
        versionCode 943
>>>>>>> 22c691bd
        minSdkVersion rootProject.minSdkVersion
        targetSdkVersion rootProject.targetSdkVersion

        multiDexEnabled true

        vectorDrawables.useSupportLibrary = true
        testInstrumentationRunner 'org.wordpress.android.WordPressTestRunner'

        buildConfigField "boolean", "OFFER_GUTENBERG", "true"
        buildConfigField "boolean", "TENOR_AVAILABLE", "true"
        buildConfigField "long", "REMOTE_CONFIG_FETCH_INTERVAL", "10"
        buildConfigField "boolean", "FEATURE_ANNOUNCEMENT_AVAILABLE", "false"
        buildConfigField "boolean", "GUTENBERG_MENTIONS", "true"
        buildConfigField "boolean", "MODAL_LAYOUT_PICKER", "false"
        buildConfigField "boolean", "UNIFIED_LOGIN_AVAILABLE", "true"
        buildConfigField "boolean", "WP_STORIES_AVAILABLE", "true"
        buildConfigField "boolean", "ANY_FILE_UPLOAD", "true"
        buildConfigField "boolean", "CONSOLIDATED_MEDIA_PICKER", "false"
        buildConfigField "boolean", "ENABLE_FEATURE_CONFIGURATION", "true"
    }

    // Gutenberg's dependency - react-native-video is using
    // Java API 1.8
    compileOptions {
        sourceCompatibility JavaVersion.VERSION_1_8
        targetCompatibility JavaVersion.VERSION_1_8
    }

    flavorDimensions "buildType"

    productFlavors {
        vanilla { // used for release and beta
            dimension "buildType"
            // Only set the release version if one isn't provided
            if (!project.hasProperty("versionName")) {
<<<<<<< HEAD
                versionName "16.0-rc-3"
            }
            versionCode 941
=======
                versionName "15.9.2"
            }
            versionCode 943
>>>>>>> 22c691bd
            buildConfigField "boolean", "ME_ACTIVITY_AVAILABLE", "false"
            buildConfigField "boolean", "TENOR_AVAILABLE", "false"
            buildConfigField "long", "REMOTE_CONFIG_FETCH_INTERVAL", "3600"
            buildConfigField "boolean", "GUTENBERG_MENTIONS", "true"
            buildConfigField "boolean", "MODAL_LAYOUT_PICKER", "false"
            buildConfigField "boolean", "WP_STORIES_AVAILABLE", "false"
            buildConfigField "boolean", "ANY_FILE_UPLOAD", "false"
            buildConfigField "boolean", "ENABLE_FEATURE_CONFIGURATION", "false"
        }

        zalpha { // alpha version - enable experimental features
            applicationId "org.wordpress.android"
            dimension "buildType"
            buildConfigField "boolean", "VIDEO_OPTIMIZATION_AVAILABLE", "true"
            buildConfigField "boolean", "ENABLE_FEATURE_CONFIGURATION", "false"
        }

        wasabi { // "hot" version, can be installed along release, alpha or beta versions
            applicationId "org.wordpress.android.beta"
            dimension "buildType"
            buildConfigField "boolean", "MODAL_LAYOUT_PICKER", "true"
            // Enable this for testing consolidated media picker
            // buildConfigField "boolean", "CONSOLIDATED_MEDIA_PICKER", "true"
        }

        jalapeno { // Pre-Alpha version, used for PR builds, can be installed along release, alpha, beta, dev versions
            applicationId "org.wordpress.android.prealpha"
            dimension "buildType"
            buildConfigField "boolean", "MODAL_LAYOUT_PICKER", "true"
        }
    }

    buildTypes {
        release {
            // Proguard is used to shrink our apk, and reduce the number of methods in our final apk,
            // but we don't obfuscate the bytecode.
            minifyEnabled true
            proguardFiles getDefaultProguardFile('proguard-android.txt'), 'proguard.cfg'
        }

        debug {
            minifyEnabled false
            buildConfigField "String", "APP_PN_KEY", "\"org.wordpress.android.debug.build\""
        }
    }

    testOptions {
        animationsDisabled = true
        unitTests {
            includeAndroidResources = true
            returnDefaultValues = true
        }
    }

    lintOptions{
        checkDependencies = true
        lintConfig file('lint.xml')
        baseline file("lint-baseline.xml")
    }

    packagingOptions {
        // MPAndroidChart uses androidX - remove this line when we migrate everything to androidX
        exclude 'META-INF/proguard/androidx-annotations.pro'

        // Exclude React Native's JSC and Hermes debug binaries
        exclude '**/libjscexecutor.so'
        exclude '**/libhermes-inspector.so'
        exclude '**/libhermes-executor-debug.so'

        pickFirst 'META-INF/-no-jdk.kotlin_module'

    }

    bundle {
        language {
            // Don't split language resources for App Bundles.
            // This is required to switch language in app.
            enableSplit = false
        }
    }
}

// allows us to use cool things like @Parcelize annotations
androidExtensions {
    experimental = true
}

dependencies {
    implementation project(path:':libs:stories-android:stories')
    implementation project(path:':libs:image-editor::ImageEditor')
    implementation "org.jetbrains.kotlin:kotlin-stdlib-jdk7:$kotlinVersion"

    // Provided by maven central
    implementation 'com.google.code.gson:gson:2.6.2'
    implementation 'org.ccil.cowan.tagsoup:tagsoup:1.2.1'

    implementation "androidx.core:core:$coreVersion"
    implementation 'androidx.legacy:legacy-support-core-ui:1.0.0'
    implementation 'androidx.fragment:fragment:1.2.4'

    implementation 'androidx.multidex:multidex:2.0.1'
    implementation 'androidx.legacy:legacy-support-v4:1.0.0'
    implementation 'androidx.exifinterface:exifinterface:1.0.0'
    implementation 'androidx.media:media:1.0.1'
    implementation 'androidx.appcompat:appcompat:1.1.0'
    implementation 'androidx.cardview:cardview:1.0.0'
    implementation 'androidx.recyclerview:recyclerview:1.0.0'
    implementation 'com.google.android.material:material:1.1.0'
    implementation 'androidx.percentlayout:percentlayout:1.0.0'
    implementation "androidx.preference:preference:$materialVersion"
    implementation "androidx.work:work-runtime:$androidxWorkVersion"
    implementation "androidx.work:work-runtime-ktx:$androidxWorkVersion"

    implementation "androidx.constraintlayout:constraintlayout:$constraintLayoutVersion"

    // ViewModel and LiveData
    implementation "androidx.lifecycle:lifecycle-viewmodel-ktx:$lifecycleVersion"
    // LiveData
    implementation "androidx.lifecycle:lifecycle-livedata-ktx:$lifecycleVersion"

    testImplementation("androidx.arch.core:core-testing:$androidxArchCoreVersion", {
        exclude group: 'com.android.support', module: 'support-compat'
        exclude group: 'com.android.support', module: 'support-annotations'
        exclude group: 'com.android.support', module: 'support-core-utils'
    })

    implementation 'com.android.volley:volley:1.1.1'
    implementation 'com.google.firebase:firebase-messaging:20.1.5'
    implementation 'com.google.android.gms:play-services-auth:18.1.0'
    implementation 'com.google.android.gms:play-services-places:17.0.0'
    implementation 'com.android.installreferrer:installreferrer:1.0'
    implementation 'com.github.chrisbanes.photoview:library:1.2.4'
    implementation 'org.greenrobot:eventbus:3.1.1'
    implementation ('com.automattic:rest:1.0.8') {
        exclude group: 'com.mcxiaoke.volley'
    }
    implementation 'org.wordpress:graphview:3.4.0'
    implementation 'org.wordpress:persistentedittext:1.0.2'
    implementation 'org.wordpress:emailchecker2:1.1.0'
    implementation 'com.squareup.okio:okio:2.8.0'
    implementation 'org.apache.commons:commons-text:1.1'
    implementation 'com.airbnb.android:lottie:3.0.7'
    implementation 'com.facebook.shimmer:shimmer:0.4.0'

    implementation ("com.github.yalantis:ucrop:$uCropVersion") {
        exclude group: 'com.squareup.okhttp3'
        exclude group: 'androidx.core', module: 'core'
        exclude group: 'androidx.constraintlayout', module: 'constraintlayout'
        exclude group: 'androidx.appcompat', module: 'appcompat'
    }

    implementation 'com.github.bumptech.glide:glide:4.10.0'
    kapt 'com.github.bumptech.glide:compiler:4.10.0'
    implementation 'com.github.bumptech.glide:volley-integration:4.6.1@aar'

    testImplementation "junit:junit:$jUnitVersion"

    testImplementation 'org.robolectric:robolectric:4.4'
    testImplementation 'org.robolectric:shadows-multidex:4.4'

    testImplementation "org.mockito:mockito-core:$mockitoCoreVersion"
    testImplementation "com.nhaarman.mockitokotlin2:mockito-kotlin:$nhaarmanMockitoVersion"
    testImplementation "org.assertj:assertj-core:$assertJVersion"
    testImplementation "org.jetbrains.kotlinx:kotlinx-coroutines-test:$coroutinesVersion"
    testImplementation 'androidx.test:core:1.2.0'

    androidTestImplementation 'org.mockito:mockito-android:3.3.3'
    androidTestImplementation "com.nhaarman.mockitokotlin2:mockito-kotlin:$nhaarmanMockitoVersion"
    androidTestImplementation 'com.squareup.okhttp:mockwebserver:2.7.5'
    testImplementation('org.bouncycastle:bcprov-jdk15on:1.64') { force = true }

    androidTestImplementation 'com.squareup.okio:okio:2.8.0'
    androidTestImplementation "androidx.test.espresso:espresso-core:$espressoVersion", {
        exclude group: 'com.android.support', module: 'support-annotations'
    }
    androidTestImplementation 'androidx.test.uiautomator:uiautomator:2.2.0'
    androidTestImplementation("androidx.test.espresso:espresso-contrib:$espressoVersion") {
        exclude group: 'com.android.support', module: 'appcompat'
        exclude group: 'com.android.support', module: 'support-v4'
        exclude module: 'recyclerview-v7'
    }
    androidTestImplementation('com.github.tomakehurst:wiremock:2.26.3') {
        exclude group: 'org.apache.httpcomponents', module: 'httpclient'
        exclude group: 'org.apache.commons', module: 'commons-lang3'
        exclude group: 'asm', module: 'asm'
        exclude group: 'org.json', module: 'json'
    }
    androidTestImplementation 'org.apache.httpcomponents:httpclient-android:4.3.5.1'

    androidTestImplementation project(path:':WordPressMocks')

    androidTestImplementation "androidx.test:runner:$androidxTestVersion"
    androidTestImplementation "androidx.test:rules:$androidxTestVersion"
    androidTestImplementation "androidx.test.ext:junit:$androidxTestVersion"
    androidTestImplementation 'tools.fastlane:screengrab:2.0.0',  {
        exclude group: 'com.android.support.test.uiautomator', module: 'uiautomator-v18'
    }
    androidTestCompile (name:'cloudtestingscreenshotter_lib', ext:'aar') // Screenshots on Firebase Cloud Testing
    androidTestImplementation "androidx.work:work-testing:$androidxWorkVersion"

    kaptAndroidTest "com.google.dagger:dagger-compiler:$daggerVersion"

    // Dagger
    implementation "com.google.dagger:dagger:$daggerVersion"
    kapt "com.google.dagger:dagger-compiler:$daggerVersion"
    compileOnly 'org.glassfish:javax.annotation:10.0-b28'
    implementation "com.google.dagger:dagger-android-support:$daggerVersion"
    kapt "com.google.dagger:dagger-android-processor:$daggerVersion"

    implementation("$gradle.ext.fluxCBinaryPath:fluxc:$fluxCVersion") {
        exclude group: "com.android.volley"
    }

    implementation ('com.github.indexos.media-for-mobile:android:43a9026f0973a2f0a74fa813132f6a16f7499c3a')

    implementation project(path:':libs:utils:WordPressUtils')
    testImplementation project(path:':libs:utils:WordPressUtils')
    debugImplementation project(path:':libs:utils:WordPressUtils')
    implementation (project(path:':libs:networking:WordPressNetworking')) {
        exclude group: "com.android.volley"
    }
    implementation project(path:':libs:analytics:WordPressAnalytics')
    implementation project(path:':libs:editor:WordPressEditor')
    implementation (project(path:':libs:login:WordPressLoginFlow')) {
        exclude group: "com.github.wordpress-mobile.WordPress-FluxC-Android", module: "fluxc"
        exclude group: 'com.github.bumptech.glide'
    }

    implementation (group: 'com.zendesk', name: 'support', version: '5.0.1') {
        exclude group: 'com.google.dagger'
    }

    implementation 'com.github.Tenor-Inc:tenor-android-core:0.5.1'

    lintChecks 'org.wordpress:lint:1.0.1'

    // Sentry
    implementation 'io.sentry:sentry-android:2.1.3'
    implementation 'org.slf4j:slf4j-nop:1.7.25'

    // Firebase
    implementation 'com.google.firebase:firebase-config:19.1.3'

    compileOnly project(path:':libs:WordPressAnnotations')
    kapt project(':libs:WordPressProcessors')

    // Encrypted Logging
    implementation "com.goterl.lazycode:lazysodium-android:4.1.0@aar"
    implementation "net.java.dev.jna:jna:4.5.1@aar"

    // Debug
    debugImplementation 'com.facebook.stetho:stetho:1.5.1'
    debugImplementation 'com.facebook.stetho:stetho-okhttp3:1.5.1'

    implementation "org.jetbrains.kotlinx:kotlinx-coroutines-android:$coroutinesVersion"

    implementation 'com.github.PhilJay:MPAndroidChart:v3.1.0'

    implementation "org.jsoup:jsoup:1.10.3"
    implementation 'androidx.emoji:emoji:1.0.0'
}

configurations.all {
    // Exclude packaged wordpress sub projects, force the use of the source project
    // (eg. use :libs:utils:WordPressUtils instead of 'org.wordpress:utils')
    exclude group: 'org.wordpress', module: 'utils'
    exclude group: 'org.wordpress', module: 'analytics'
}

android.buildTypes.all { buildType ->
    // Add properties named "wp.xxx" to our BuildConfig
    def inputFile = checkGradlePropertiesFile()
    def properties = loadPropertiesFromFile(inputFile)
    properties.any { property ->
        if (property.key.toLowerCase().startsWith("wp.")) {
            buildType.buildConfigField "String", property.key.replace("wp.", "").replace(".", "_").toUpperCase(),
                    "\"${property.value}\""
        }
        if (property.key.toLowerCase().startsWith("wp.res.")) {
            buildType.resValue "string", property.key.replace("wp.res.", "").replace(".", "_").toLowerCase(),
                    "${property.value}"
        }
    }

    // If Google services file doesn't exist...
    if (!file("google-services.json").exists()) {
        // ... copy example file.
        copy {
            from(".")
            into(".")
            include("google-services.json-example")
            rename('google-services.json-example', 'google-services.json')
        }
    }

    // Print warning message if example Google services file is used.
    if ((new File('WordPress/google-services.json').text) == (new File('WordPress/google-services.json-example').text)) {
        println("WARNING: You're using the example google-services.json file. Google login will fail.")
    }
}

task violationCommentsToGitHub(type: se.bjurr.violations.comments.github.plugin.gradle.ViolationCommentsToGitHubTask) {
    repositoryOwner = "wordpress-mobile";
    repositoryName = "WordPress-Android"
    pullRequestId = System.properties['GITHUB_PULLREQUESTID']
    username = System.properties['GITHUB_USERNAME']
    password = System.properties['GITHUB_PASSWORD']
    oAuth2Token = System.properties['GITHUB_OAUTH2TOKEN']
    gitHubUrl = "https://api.github.com/"
    createCommentWithAllSingleFileComments = false
    createSingleFileComments = true
    commentOnlyChangedContent = true
    minSeverity = se.bjurr.violations.lib.model.SEVERITY.INFO //ERROR, INFO, WARN
    commentTemplate = """
**Reporter**: {{violation.reporter}}{{#violation.rule}}\n
**Rule**: {{violation.rule}}{{/violation.rule}}
**Severity**: {{violation.severity}}
**File**: {{violation.file}} L{{violation.startLine}}{{#violation.source}}
**Source**: {{violation.source}}{{/violation.source}}
{{violation.message}}
"""
    violations = [
            ["CHECKSTYLE", ".", ".*/build/.*\\.xml\$", "Checkstyle"]
    ]
}

task printVersionName {
    doLast {
        println android.productFlavors.vanilla.versionName
    }
}

def checkGradlePropertiesFile() {
    def inputFile = file("${rootDir}/gradle.properties")
    if (!inputFile.exists()) {
        throw new StopActionException("Build configuration file gradle.properties doesn't exist, follow README instructions")
    }
    return inputFile
}

static def loadPropertiesFromFile(inputFile) {
    def properties = new Properties()
    inputFile.withInputStream { stream ->
        properties.load(stream)
    }
    return properties
}

// For app signing
if (["uploadStoreFile", "uploadStorePassword", "uploadKeyAlias", "uploadKeyPassword"].count { !project.hasProperty(it) } == 0) {
    android {
        signingConfigs {
            release {
                storeFile = rootProject.file(project.uploadStoreFile)
                storePassword = project.uploadStorePassword
                keyAlias = project.uploadKeyAlias
                keyPassword = project.uploadKeyPassword
            }
        }
    }
    android.buildTypes.release.signingConfig = android.signingConfigs.release
}

if (project.hasProperty("debugStoreFile")) {
    def sharedDebugStore = file(project.debugStoreFile.replaceFirst("^~", System.getProperty("user.home")))
    if (sharedDebugStore.exists()) {
        android {
            signingConfigs {
                debug {
                    storeFile sharedDebugStore
                }
            }
        }
    }
}

def legacyGBBundleFile = 'src/main/assets/index.android.bundle'
assert !(file(legacyGBBundleFile).exists()) : "Error: Legacy Gutenberg JS bundle file detected. Please delete it: " + file(legacyGBBundleFile).getAbsolutePath()

// Keep this at the bottom (https://stackoverflow.com/a/37565535)
apply plugin: 'com.google.gms.google-services'
apply plugin: 'io.sentry.android.gradle'
<|MERGE_RESOLUTION|>--- conflicted
+++ resolved
@@ -56,11 +56,7 @@
         } else {
             versionName "alpha-252"
         }
-<<<<<<< HEAD
-        versionCode 942
-=======
-        versionCode 943
->>>>>>> 22c691bd
+        versionCode 944
         minSdkVersion rootProject.minSdkVersion
         targetSdkVersion rootProject.targetSdkVersion
 
@@ -96,15 +92,9 @@
             dimension "buildType"
             // Only set the release version if one isn't provided
             if (!project.hasProperty("versionName")) {
-<<<<<<< HEAD
                 versionName "16.0-rc-3"
             }
-            versionCode 941
-=======
-                versionName "15.9.2"
-            }
-            versionCode 943
->>>>>>> 22c691bd
+            versionCode 944
             buildConfigField "boolean", "ME_ACTIVITY_AVAILABLE", "false"
             buildConfigField "boolean", "TENOR_AVAILABLE", "false"
             buildConfigField "long", "REMOTE_CONFIG_FETCH_INTERVAL", "3600"
