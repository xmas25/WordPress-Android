buildscript {
    repositories {
        jcenter()
        maven { url 'https://maven.fabric.io/public' }
    }
    dependencies {
        classpath 'com.android.tools.build:gradle:2.3.3'
        classpath 'io.fabric.tools:gradle:1.+'
        classpath 'com.neenbedankt.gradle.plugins:android-apt:1.8'
    }
}

repositories {
    jcenter()
    maven { url 'http://wordpress-mobile.github.io/WordPress-Android' }
    maven { url 'https://maven.fabric.io/public' }
    maven { url "https://jitpack.io" }
}

apply plugin: 'com.android.application'
apply plugin: 'io.fabric'
apply plugin: 'com.neenbedankt.android-apt'

android {
    useLibrary 'org.apache.http.legacy'

    dexOptions {
        jumboMode = true
        javaMaxHeapSize = "6g"
        dexInProcess = true
    }

    compileSdkVersion 25
    buildToolsVersion "25.0.3"

    defaultConfig {
        applicationId "org.wordpress.android"
        versionName "alpha-75"
        versionCode 460
        minSdkVersion 16
        targetSdkVersion 25

        multiDexEnabled true
        vectorDrawables.useSupportLibrary = true

        buildConfigField "boolean", "LOGIN_WIZARD_STYLE_ACTIVE", "true"
    }

    productFlavors {
        vanilla { // used for release and beta
        }

        zalpha { // alpha version - enable experimental features
            applicationId "org.wordpress.android"
        }

        wasabi { // "hot" version, can be installed along release, alpha or beta versions
            applicationId "org.wordpress.android.beta"
            minSdkVersion 21 // to take advantage of "fast" multi dex (pre-dex each module)
        }
    }

    buildTypes {
        release {
            // Proguard is used to shrink our apk, and reduce the number of methods in our final apk,
            // but we don't obfuscate the bytecode.
            minifyEnabled true
            proguardFiles getDefaultProguardFile('proguard-android.txt'), 'proguard.cfg'
        }

        debug {
            minifyEnabled false
            buildConfigField "String", "APP_PN_KEY", "\"org.wordpress.android.debug.build\""
            ext.enableCrashlytics = false
        }
    }
}

dependencies {
    compile('com.crashlytics.sdk.android:crashlytics:2.5.5@aar') {
        transitive = true;
    }

    // Provided by maven central
    compile 'com.google.code.gson:gson:2.6.+'
    compile 'org.ccil.cowan.tagsoup:tagsoup:1.2.1'

    compile 'com.android.support:support-compat:25.3.1'
    compile 'com.android.support:support-core-ui:25.3.1'
    compile 'com.android.support:support-fragment:25.3.1'

    compile 'com.android.support:multidex:1.0.1'
    compile 'com.android.support:appcompat-v7:25.3.1'
    compile 'com.android.support:cardview-v7:25.3.1'
    compile 'com.android.support:recyclerview-v7:25.3.1'
    compile 'com.android.support:design:25.3.1'
    compile 'com.android.support:percent:25.3.1'
    compile 'com.android.support:preference-v7:25.3.1'

    compile 'com.google.android.gms:play-services-gcm:10.0.1'
    compile 'com.google.android.gms:play-services-auth:10.0.1'
    compile 'com.google.android.gms:play-services-places:10.0.1'
    compile 'com.github.chrisbanes.photoview:library:1.2.4'
    compile 'com.helpshift:android-helpshift-aar:4.9.1'
    compile 'de.greenrobot:eventbus:2.4.0'
    compile 'com.automattic:rest:1.0.7'
    compile 'org.wordpress:graphview:3.4.0'
    compile 'org.wordpress:persistentedittext:1.0.2'
    compile 'org.wordpress:emailchecker2:1.1.0'
    compile 'com.squareup.okio:okio:1.13.0'
    compile 'org.apache.commons:commons-text:1.1'
    compile 'com.airbnb.android:lottie:2.0.0-rc2'

    compile ('com.yalantis:ucrop:2.2.0') {
        exclude group: 'com.squareup.okhttp3'
    }
    compile 'com.github.xizzhu:simple-tool-tip:0.5.0'

    testCompile 'junit:junit:4.12'
    testCompile 'org.robolectric:robolectric:3.3.2'
    testCompile 'org.robolectric:shadows-multidex:3.3.2'

    androidTestCompile 'com.google.dexmaker:dexmaker-mockito:1.0'
    androidTestCompile 'org.objenesis:objenesis:2.1'
    androidTestCompile 'org.mockito:mockito-core:1.10.19'
    androidTestCompile 'com.squareup.okhttp:mockwebserver:2.7.5'
    androidTestCompile 'com.squareup.okio:okio:1.13.0'

    // Provided by the WordPress-Android Repository
    compile 'org.wordpress:passcodelock:1.5.1'

    // Dagger
    compile 'com.google.dagger:dagger:2.0.2'
    apt 'com.google.dagger:dagger-compiler:2.0.2'
    provided 'org.glassfish:javax.annotation:10.0-b28'

<<<<<<< HEAD
    compile ('com.github.wordpress-mobile.WordPress-FluxC-Android:fluxc:add-upload-store-SNAPSHOT') {
=======
    compile ('com.github.wordpress-mobile.WordPress-FluxC-Android:fluxc:77e383f3e65ce1cee3f9ebad2eac522f29b4e3b8') {
>>>>>>> 1350a2fb
        exclude group: "com.android.volley";
    }

    compile ('com.github.indexos.media-for-mobile:android:43a9026f0973a2f0a74fa813132f6a16f7499c3a')

    releaseCompile project(path:':libs:utils:WordPressUtils', configuration: 'release')
    debugCompile project(path:':libs:utils:WordPressUtils', configuration: 'debug')
    releaseCompile project(path:':libs:networking:WordPressNetworking', configuration: 'release')
    debugCompile project(path:':libs:networking:WordPressNetworking', configuration: 'debug')
    releaseCompile project(path:':libs:analytics:WordPressAnalytics', configuration: 'release')
    debugCompile project(path:':libs:analytics:WordPressAnalytics', configuration: 'debug')
    releaseCompile project(path:':libs:editor:WordPressEditor', configuration: 'release')
    debugCompile project(path:':libs:editor:WordPressEditor', configuration: 'debug')

    // Debug
    debugCompile 'com.facebook.stetho:stetho:1.4.2'
}

configurations.all {
    // Exclude packaged wordpress sub projects, force the use of the source project
    // (eg. use :libs:utils:WordPressUtils instead of 'org.wordpress:utils')
    exclude group: 'org.wordpress', module: 'utils'
    exclude group: 'org.wordpress', module: 'analytics'
}

task generateCrashlyticsConfig(group: "generate", description: "Generate Crashlytics config") {
    def outputFile = new File("${rootDir}/WordPress/crashlytics.properties")
    def inputFile = checkGradlePropertiesFile()
    outputs.file outputFile
    inputs.file inputFile
    doLast {
        def properties = loadPropertiesFromFile(inputFile)
        def crashlyticsApiKey = properties.getProperty('wp.crashlytics.apikey', '0')
        def writer = new FileWriter(outputFile)
        writer.write("""// auto-generated file from ${rootDir}/gradle.properties do not modify
apiKey=${crashlyticsApiKey}""")
        writer.close()
    }
}

// Add generateCrashlyticsConfig to all generateBuildConfig tasks (all variants)
android.applicationVariants.all { variant ->
    variant.generateBuildConfig.dependsOn(generateCrashlyticsConfig)
}

// Add properties named "wp.xxx" to our BuildConfig
android.buildTypes.all { buildType ->
    def inputFile = checkGradlePropertiesFile()
    def properties = loadPropertiesFromFile(inputFile)
    properties.any { property ->
        if (property.key.toLowerCase().startsWith("wp.")) {
            buildType.buildConfigField "String", property.key.replace("wp.", "").replace(".", "_").toUpperCase(),
                    "\"${property.value}\""
        }
        if (property.key.toLowerCase().startsWith("wp.res.")) {
            buildType.resValue "string", property.key.replace("wp.res.", "").replace(".", "_").toLowerCase(),
                    "${property.value}"
        }
    }
}

def checkGradlePropertiesFile() {
    def inputFile = file("${rootDir}/gradle.properties")
    if (!inputFile.exists()) {
        // Try the BuddyBuild provided file if it's there
        inputFile = file(System.getenv("BUDDYBUILD_SECURE_FILES") + "/gradle.properties")
        if (!inputFile.exists()) {
            throw new StopActionException("Build configuration file gradle.properties doesn't exist, follow README instructions")
        }
    }
    return inputFile
}

static def loadPropertiesFromFile(inputFile) {
    def properties = new Properties()
    inputFile.withInputStream { stream ->
        properties.load(stream)
    }
    return properties
}

// For app signing
if (["storeFile", "storePassword", "keyAlias", "keyPassword"].count { !project.hasProperty(it) } == 0) {
    android {
        signingConfigs {
            release {
                storeFile = file(project.storeFile)
                storePassword = project.storePassword
                keyAlias = project.keyAlias
                keyPassword = project.keyPassword
            }
        }
    }
    android.buildTypes.release.signingConfig = android.signingConfigs.release
}<|MERGE_RESOLUTION|>--- conflicted
+++ resolved
@@ -134,11 +134,7 @@
     apt 'com.google.dagger:dagger-compiler:2.0.2'
     provided 'org.glassfish:javax.annotation:10.0-b28'
 
-<<<<<<< HEAD
     compile ('com.github.wordpress-mobile.WordPress-FluxC-Android:fluxc:add-upload-store-SNAPSHOT') {
-=======
-    compile ('com.github.wordpress-mobile.WordPress-FluxC-Android:fluxc:77e383f3e65ce1cee3f9ebad2eac522f29b4e3b8') {
->>>>>>> 1350a2fb
         exclude group: "com.android.volley";
     }
 
