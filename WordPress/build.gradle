--- conflicted
+++ resolved
@@ -139,11 +139,7 @@
     compile 'com.google.dagger:dagger-android-support:2.11'
     apt 'com.google.dagger:dagger-android-processor:2.11'
 
-<<<<<<< HEAD
-    compile ('com.github.wordpress-mobile.WordPress-FluxC-Android:fluxc:3c598e8f305b0346a4fb84e94e0c097f7fe28df5') {
-=======
     compile ('com.github.wordpress-mobile.WordPress-FluxC-Android:fluxc:2d5ba6a8475b749ae8cb2248422610e849871caf') {
->>>>>>> f68e6779
         exclude group: "com.android.volley";
     }
 
