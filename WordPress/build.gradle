buildscript {
    repositories {
        jcenter()
        maven { url 'https://maven.fabric.io/public' }
    }
    dependencies {
        classpath 'io.fabric.tools:gradle:1.+'
        classpath 'com.google.gms:google-services:3.1.0'
    }
}

repositories {
    google()
    jcenter()
    maven { url 'http://wordpress-mobile.github.io/WordPress-Android' }
    maven { url 'https://maven.fabric.io/public' }
    maven { url "https://jitpack.io" }
}

apply plugin: 'com.android.application'
apply plugin: 'io.fabric'

android {
    useLibrary 'org.apache.http.legacy'

    dexOptions {
        jumboMode = true
        javaMaxHeapSize = "6g"
        dexInProcess = true
    }

    compileSdkVersion 26
    buildToolsVersion '26.0.2'

    defaultConfig {
        applicationId "org.wordpress.android"
        versionName "alpha-97"
        versionCode 528
        minSdkVersion 16
        targetSdkVersion 25

        multiDexEnabled true
        vectorDrawables.useSupportLibrary = true

        buildConfigField "boolean", "LOGIN_WIZARD_STYLE_ACTIVE", "true"
    }

    flavorDimensions "buildType"

    productFlavors {
        vanilla { // used for release and beta
            dimension "buildType"
        }

        zalpha { // alpha version - enable experimental features
            applicationId "org.wordpress.android"
            dimension "buildType"
            buildConfigField "boolean", "VIDEO_OPTIMIZATION_AVAILABLE", "true"
        }

        wasabi { // "hot" version, can be installed along release, alpha or beta versions
            applicationId "org.wordpress.android.beta"
<<<<<<< HEAD
=======
            dimension "buildType"
            minSdkVersion 21 // to take advantage of "fast" multi dex (pre-dex each module)
>>>>>>> 97dd4ad4
        }
    }

    buildTypes {
        release {
            // Proguard is used to shrink our apk, and reduce the number of methods in our final apk,
            // but we don't obfuscate the bytecode.
            minifyEnabled true
            proguardFiles getDefaultProguardFile('proguard-android.txt'), 'proguard.cfg'
        }

        debug {
            minifyEnabled false
            buildConfigField "String", "APP_PN_KEY", "\"org.wordpress.android.debug.build\""
            ext.enableCrashlytics = false
        }
    }

    testOptions {
        unitTests {
            includeAndroidResources = true
        }
    }
}

dependencies {
    implementation('com.crashlytics.sdk.android:crashlytics:2.5.5@aar') {
        transitive = true;
    }

    // Provided by maven central
    implementation 'com.google.code.gson:gson:2.6.+'
    implementation 'org.ccil.cowan.tagsoup:tagsoup:1.2.1'

    implementation 'com.android.support:support-compat:26.1.0'
    implementation 'com.android.support:support-core-ui:26.1.0'
    implementation 'com.android.support:support-fragment:26.1.0'

    implementation 'com.android.support:multidex:1.0.2'
    implementation 'com.android.support:appcompat-v7:26.1.0'
    implementation 'com.android.support:support-v13:26.1.0'
    implementation 'com.android.support:cardview-v7:26.1.0'
    implementation 'com.android.support:recyclerview-v7:26.1.0'
    implementation 'com.android.support:design:26.1.0'
    implementation 'com.android.support:percent:26.1.0'
    implementation 'com.android.support:preference-v7:26.1.0'

    implementation 'com.google.android.gms:play-services-gcm:10.0.1'
    implementation 'com.google.android.gms:play-services-auth:10.0.1'
    implementation 'com.google.android.gms:play-services-places:10.0.1'
    implementation 'com.github.chrisbanes.photoview:library:1.2.4'
    implementation 'com.helpshift:android-helpshift-aar:6.4.1'
    implementation 'de.greenrobot:eventbus:2.4.0'
    implementation 'com.automattic:rest:1.0.7'
    implementation 'org.wordpress:graphview:3.4.0'
    implementation 'org.wordpress:persistentedittext:1.0.2'
    implementation 'org.wordpress:emailchecker2:1.1.0'
    implementation 'com.squareup.okio:okio:1.13.0'
    implementation 'org.apache.commons:commons-text:1.1'
    implementation 'com.airbnb.android:lottie:2.0.0-rc2'

    implementation ('com.yalantis:ucrop:2.2.0') {
        exclude group: 'com.squareup.okhttp3'
    }

    implementation 'com.github.bumptech.glide:glide:4.1.1'
    annotationProcessor 'com.github.bumptech.glide:compiler:4.1.1'
    implementation 'com.github.bumptech.glide:volley-integration:4.1.1@aar'

    testImplementation 'junit:junit:4.12'
    testImplementation 'org.robolectric:robolectric:3.6.1'
    testImplementation 'org.robolectric:shadows-multidex:3.6.1'

    androidTestImplementation 'com.google.dexmaker:dexmaker-mockito:1.0'
    androidTestImplementation 'org.objenesis:objenesis:2.1'
    androidTestImplementation 'org.mockito:mockito-core:1.10.19'
    androidTestImplementation 'com.squareup.okhttp:mockwebserver:2.7.5'
    androidTestImplementation 'com.squareup.okio:okio:1.13.0'

    // Provided by the WordPress-Android Repository
    implementation 'org.wordpress:passcodelock:1.5.1'

    // Dagger
    implementation 'com.google.dagger:dagger:2.11'
    annotationProcessor 'com.google.dagger:dagger-compiler:2.11'
    compileOnly 'org.glassfish:javax.annotation:10.0-b28'
    implementation 'com.google.dagger:dagger-android-support:2.11'
    annotationProcessor 'com.google.dagger:dagger-android-processor:2.11'

    implementation ("com.github.wordpress-mobile.WordPress-FluxC-Android:fluxc:$fluxCVersion") {
        exclude group: "com.android.volley"
    }

    implementation ('com.github.indexos.media-for-mobile:android:43a9026f0973a2f0a74fa813132f6a16f7499c3a')

    implementation project(path:':libs:utils:WordPressUtils')
    implementation project(path:':libs:networking:WordPressNetworking')
    implementation project(path:':libs:analytics:WordPressAnalytics')
    implementation project(path:':libs:editor:WordPressEditor')
    implementation (project(path:':libs:login:WordPressLoginFlow')) {
        exclude group: "com.github.wordpress-mobile.WordPress-FluxC-Android", module: "fluxc"
        exclude group: 'com.github.bumptech.glide'
    }

    // Debug
    debugImplementation 'com.facebook.stetho:stetho:1.4.2'
}

configurations.all {
    // Exclude packaged wordpress sub projects, force the use of the source project
    // (eg. use :libs:utils:WordPressUtils instead of 'org.wordpress:utils')
    exclude group: 'org.wordpress', module: 'utils'
    exclude group: 'org.wordpress', module: 'analytics'
}

task copyGoogleServicesExampleFile(type: Copy) {
    from('.')
    into('.')
    include('google-services.json-example')
    rename('google-services.json-example', 'google-services.json')
}

task copyGoogleServicesBuddybuildFile(type: Copy) {
    from(file(System.getenv("BUDDYBUILD_SECURE_FILES") + "/google-services.json"))
    into('.')
}

task generateCrashlyticsConfig(group: "generate", description: "Generate Crashlytics config") {
    def outputFile = new File("${rootDir}/WordPress/crashlytics.properties")
    def inputFile = checkGradlePropertiesFile()
    outputs.file outputFile
    inputs.file inputFile
    doLast {
        def properties = loadPropertiesFromFile(inputFile)
        def crashlyticsApiKey = properties.getProperty('wp.crashlytics.apikey', '0')
        def writer = new FileWriter(outputFile)
        writer.write("""// auto-generated file from ${rootDir}/gradle.properties do not modify
apiKey=${crashlyticsApiKey}""")
        writer.close()
    }
}

// Add generateCrashlyticsConfig to all generateBuildConfig tasks (all variants)
android.applicationVariants.all { variant ->
    variant.generateBuildConfig.dependsOn(generateCrashlyticsConfig)
}

android.buildTypes.all { buildType ->
    // Add properties named "wp.xxx" to our BuildConfig
    def inputFile = checkGradlePropertiesFile()
    def properties = loadPropertiesFromFile(inputFile)
    properties.any { property ->
        if (property.key.toLowerCase().startsWith("wp.")) {
            buildType.buildConfigField "String", property.key.replace("wp.", "").replace(".", "_").toUpperCase(),
                    "\"${property.value}\""
        }
        if (property.key.toLowerCase().startsWith("wp.res.")) {
            buildType.resValue "string", property.key.replace("wp.res.", "").replace(".", "_").toLowerCase(),
                    "${property.value}"
        }
    }

    // If Google services file doesn't exist...
    if (!file("google-services.json").exists()) {
        // ... copy example file.
        if (!file(System.getenv("BUDDYBUILD_SECURE_FILES") + "/google-services.json").exists()) {
            tasks.copyGoogleServicesExampleFile.execute()
        // ... copy Buddybuild file.
        } else {
            tasks.copyGoogleServicesBuddybuildFile.execute()
        }
    }

    // Print warning message if example Google services file is used.
    if ((new File('WordPress/google-services.json').text) == (new File('WordPress/google-services.json-example').text)) {
        println("WARNING: You're using the example google-services.json file. Google login will fail.")
    }
}

def checkGradlePropertiesFile() {
    def inputFile = file("${rootDir}/gradle.properties")
    if (!inputFile.exists()) {
        // Try the BuddyBuild provided file if it's there
        inputFile = file(System.getenv("BUDDYBUILD_SECURE_FILES") + "/gradle.properties")
        if (!inputFile.exists()) {
            throw new StopActionException("Build configuration file gradle.properties doesn't exist, follow README instructions")
        }
    }
    return inputFile
}

static def loadPropertiesFromFile(inputFile) {
    def properties = new Properties()
    inputFile.withInputStream { stream ->
        properties.load(stream)
    }
    return properties
}

// For app signing
if (["storeFile", "storePassword", "keyAlias", "keyPassword"].count { !project.hasProperty(it) } == 0) {
    android {
        signingConfigs {
            release {
                storeFile = file(project.storeFile)
                storePassword = project.storePassword
                keyAlias = project.keyAlias
                keyPassword = project.keyPassword
            }
        }
    }
    android.buildTypes.release.signingConfig = android.signingConfigs.release
}

// Keep this at the bottom (https://stackoverflow.com/a/37565535)
apply plugin: 'com.google.gms.google-services'<|MERGE_RESOLUTION|>--- conflicted
+++ resolved
@@ -60,11 +60,7 @@
 
         wasabi { // "hot" version, can be installed along release, alpha or beta versions
             applicationId "org.wordpress.android.beta"
-<<<<<<< HEAD
-=======
             dimension "buildType"
-            minSdkVersion 21 // to take advantage of "fast" multi dex (pre-dex each module)
->>>>>>> 97dd4ad4
         }
     }
 
