--- conflicted
+++ resolved
@@ -36,13 +36,8 @@
 
     defaultConfig {
         applicationId "org.wordpress.android"
-<<<<<<< HEAD
         versionName "alpha-85"
         versionCode 489
-=======
-        versionName "8.8-rc-2"
-        versionCode 488
->>>>>>> d62e5f90
         minSdkVersion 16
         targetSdkVersion 25
 
@@ -141,11 +136,7 @@
     apt 'com.google.dagger:dagger-compiler:2.11'
     provided 'org.glassfish:javax.annotation:10.0-b28'
 
-<<<<<<< HEAD
-    compile ('com.github.wordpress-mobile.WordPress-FluxC-Android:fluxc:6693ea428726c5dc10268b7ca33de255fdaaa87c') {
-=======
     compile ('com.github.wordpress-mobile.WordPress-FluxC-Android:fluxc:2d5ba6a8475b749ae8cb2248422610e849871caf') {
->>>>>>> d62e5f90
         exclude group: "com.android.volley";
     }
 
