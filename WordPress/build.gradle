--- conflicted
+++ resolved
@@ -35,13 +35,8 @@
 
     defaultConfig {
         applicationId "org.wordpress.android"
-<<<<<<< HEAD
-        versionName "alpha-66"
-        versionCode 436
-=======
-        versionName "7.9-rc-3"
-        versionCode 437
->>>>>>> ef84c496
+        versionName "alpha-67"
+        versionCode 438
         minSdkVersion 16
         targetSdkVersion 25
 
