buildscript {
    repositories {
        jcenter()
        maven { url 'https://maven.fabric.io/public' }
    }
    dependencies {
        classpath 'com.android.tools.build:gradle:2.3.3'
        classpath 'io.fabric.tools:gradle:1.+'
        classpath 'com.neenbedankt.gradle.plugins:android-apt:1.8'
    }
}

repositories {
    jcenter()
    maven { url 'http://wordpress-mobile.github.io/WordPress-Android' }
    maven { url 'https://maven.fabric.io/public' }
    maven { url "https://jitpack.io" }
}

apply plugin: 'com.android.application'
apply plugin: 'io.fabric'
apply plugin: 'com.neenbedankt.android-apt'

android {
    useLibrary 'org.apache.http.legacy'

    dexOptions {
        jumboMode = true
        javaMaxHeapSize = "6g"
        dexInProcess = true
    }

    compileSdkVersion 25
    buildToolsVersion "25.0.3"

    defaultConfig {
        applicationId "org.wordpress.android"
<<<<<<< HEAD
        versionName "8.5-rc-1"
        versionCode 477
=======
        versionName "8.4"
        versionCode 479
>>>>>>> 709255da
        minSdkVersion 16
        targetSdkVersion 25

        multiDexEnabled true
        vectorDrawables.useSupportLibrary = true

        buildConfigField "boolean", "LOGIN_WIZARD_STYLE_ACTIVE", "true"
    }

    productFlavors {
        vanilla { // used for release and beta
        }

        zalpha { // alpha version - enable experimental features
            applicationId "org.wordpress.android"
        }

        wasabi { // "hot" version, can be installed along release, alpha or beta versions
            applicationId "org.wordpress.android.beta"
            minSdkVersion 21 // to take advantage of "fast" multi dex (pre-dex each module)
        }
    }

    buildTypes {
        release {
            // Proguard is used to shrink our apk, and reduce the number of methods in our final apk,
            // but we don't obfuscate the bytecode.
            minifyEnabled true
            proguardFiles getDefaultProguardFile('proguard-android.txt'), 'proguard.cfg'
        }

        debug {
            minifyEnabled false
            buildConfigField "String", "APP_PN_KEY", "\"org.wordpress.android.debug.build\""
            ext.enableCrashlytics = false
        }
    }
}

dependencies {
    compile('com.crashlytics.sdk.android:crashlytics:2.5.5@aar') {
        transitive = true;
    }

    // Provided by maven central
    compile 'com.google.code.gson:gson:2.6.+'
    compile 'org.ccil.cowan.tagsoup:tagsoup:1.2.1'

    compile 'com.android.support:support-compat:25.3.1'
    compile 'com.android.support:support-core-ui:25.3.1'
    compile 'com.android.support:support-fragment:25.3.1'

    compile 'com.android.support:multidex:1.0.1'
    compile 'com.android.support:appcompat-v7:25.3.1'
    compile 'com.android.support:cardview-v7:25.3.1'
    compile 'com.android.support:recyclerview-v7:25.3.1'
    compile 'com.android.support:design:25.3.1'
    compile 'com.android.support:percent:25.3.1'
    compile 'com.android.support:preference-v7:25.3.1'

    compile 'com.google.android.gms:play-services-gcm:10.0.1'
    compile 'com.google.android.gms:play-services-auth:10.0.1'
    compile 'com.google.android.gms:play-services-places:10.0.1'
    compile 'com.github.chrisbanes.photoview:library:1.2.4'
    compile 'com.helpshift:android-helpshift-aar:4.9.1'
    compile 'de.greenrobot:eventbus:2.4.0'
    compile 'com.automattic:rest:1.0.7'
    compile 'org.wordpress:graphview:3.4.0'
    compile 'org.wordpress:persistentedittext:1.0.2'
    compile 'org.wordpress:emailchecker2:1.1.0'
    compile 'com.squareup.okio:okio:1.13.0'
    compile 'org.apache.commons:commons-text:1.1'
    compile 'com.airbnb.android:lottie:2.0.0-rc2'

    compile ('com.yalantis:ucrop:2.2.0') {
        exclude group: 'com.squareup.okhttp3'
    }
    compile 'com.github.xizzhu:simple-tool-tip:0.5.0'

    testCompile 'junit:junit:4.12'
    testCompile 'org.robolectric:robolectric:3.3.2'
    testCompile 'org.robolectric:shadows-multidex:3.3.2'

    androidTestCompile 'com.google.dexmaker:dexmaker-mockito:1.0'
    androidTestCompile 'org.objenesis:objenesis:2.1'
    androidTestCompile 'org.mockito:mockito-core:1.10.19'
    androidTestCompile 'com.squareup.okhttp:mockwebserver:2.7.5'
    androidTestCompile 'com.squareup.okio:okio:1.13.0'

    // Provided by the WordPress-Android Repository
    compile 'org.wordpress:passcodelock:1.5.1'

    // Dagger
    compile 'com.google.dagger:dagger:2.0.2'
    apt 'com.google.dagger:dagger-compiler:2.0.2'
    provided 'org.glassfish:javax.annotation:10.0-b28'

    compile ('com.github.wordpress-mobile.WordPress-FluxC-Android:fluxc:6422c5020f442bbe42003cb1ae887b8f898e1d2d') {
        exclude group: "com.android.volley";
    }

    compile ('com.github.indexos.media-for-mobile:android:43a9026f0973a2f0a74fa813132f6a16f7499c3a')

    releaseCompile project(path:':libs:utils:WordPressUtils', configuration: 'release')
    debugCompile project(path:':libs:utils:WordPressUtils', configuration: 'debug')
    releaseCompile project(path:':libs:networking:WordPressNetworking', configuration: 'release')
    debugCompile project(path:':libs:networking:WordPressNetworking', configuration: 'debug')
    releaseCompile project(path:':libs:analytics:WordPressAnalytics', configuration: 'release')
    debugCompile project(path:':libs:analytics:WordPressAnalytics', configuration: 'debug')
    releaseCompile project(path:':libs:editor:WordPressEditor', configuration: 'release')
    debugCompile project(path:':libs:editor:WordPressEditor', configuration: 'debug')

    // Debug
    debugCompile 'com.facebook.stetho:stetho:1.4.2'
}

configurations.all {
    // Exclude packaged wordpress sub projects, force the use of the source project
    // (eg. use :libs:utils:WordPressUtils instead of 'org.wordpress:utils')
    exclude group: 'org.wordpress', module: 'utils'
    exclude group: 'org.wordpress', module: 'analytics'
}

task generateCrashlyticsConfig(group: "generate", description: "Generate Crashlytics config") {
    def outputFile = new File("${rootDir}/WordPress/crashlytics.properties")
    def inputFile = checkGradlePropertiesFile()
    outputs.file outputFile
    inputs.file inputFile
    doLast {
        def properties = loadPropertiesFromFile(inputFile)
        def crashlyticsApiKey = properties.getProperty('wp.crashlytics.apikey', '0')
        def writer = new FileWriter(outputFile)
        writer.write("""// auto-generated file from ${rootDir}/gradle.properties do not modify
apiKey=${crashlyticsApiKey}""")
        writer.close()
    }
}

// Add generateCrashlyticsConfig to all generateBuildConfig tasks (all variants)
android.applicationVariants.all { variant ->
    variant.generateBuildConfig.dependsOn(generateCrashlyticsConfig)
}

// Add properties named "wp.xxx" to our BuildConfig
android.buildTypes.all { buildType ->
    def inputFile = checkGradlePropertiesFile()
    def properties = loadPropertiesFromFile(inputFile)
    properties.any { property ->
        if (property.key.toLowerCase().startsWith("wp.")) {
            buildType.buildConfigField "String", property.key.replace("wp.", "").replace(".", "_").toUpperCase(),
                    "\"${property.value}\""
        }
        if (property.key.toLowerCase().startsWith("wp.res.")) {
            buildType.resValue "string", property.key.replace("wp.res.", "").replace(".", "_").toLowerCase(),
                    "${property.value}"
        }
    }
}

def checkGradlePropertiesFile() {
    def inputFile = file("${rootDir}/gradle.properties")
    if (!inputFile.exists()) {
        // Try the BuddyBuild provided file if it's there
        inputFile = file(System.getenv("BUDDYBUILD_SECURE_FILES") + "/gradle.properties")
        if (!inputFile.exists()) {
            throw new StopActionException("Build configuration file gradle.properties doesn't exist, follow README instructions")
        }
    }
    return inputFile
}

static def loadPropertiesFromFile(inputFile) {
    def properties = new Properties()
    inputFile.withInputStream { stream ->
        properties.load(stream)
    }
    return properties
}

// For app signing
if (["storeFile", "storePassword", "keyAlias", "keyPassword"].count { !project.hasProperty(it) } == 0) {
    android {
        signingConfigs {
            release {
                storeFile = file(project.storeFile)
                storePassword = project.storePassword
                keyAlias = project.keyAlias
                keyPassword = project.keyPassword
            }
        }
    }
    android.buildTypes.release.signingConfig = android.signingConfigs.release
}<|MERGE_RESOLUTION|>--- conflicted
+++ resolved
@@ -35,13 +35,8 @@
 
     defaultConfig {
         applicationId "org.wordpress.android"
-<<<<<<< HEAD
-        versionName "8.5-rc-1"
-        versionCode 477
-=======
-        versionName "8.4"
-        versionCode 479
->>>>>>> 709255da
+        versionName "8.5-rc-2"
+        versionCode 480
         minSdkVersion 16
         targetSdkVersion 25
 
