--- conflicted
+++ resolved
@@ -139,11 +139,7 @@
     apt 'com.google.dagger:dagger-compiler:2.11'
     provided 'org.glassfish:javax.annotation:10.0-b28'
 
-<<<<<<< HEAD
-    compile ('com.github.wordpress-mobile.WordPress-FluxC-Android:fluxc:b2e3070f4a97189eb147d454e52a32e5aaaac2c6') {
-=======
     compile ('com.github.wordpress-mobile.WordPress-FluxC-Android:fluxc:6693ea428726c5dc10268b7ca33de255fdaaa87c') {
->>>>>>> 53a2ef45
         exclude group: "com.android.volley";
     }
 
