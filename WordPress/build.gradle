buildscript {
    repositories {
        mavenCentral()
        maven { url 'http://download.crashlytics.com/maven' }
    }
    dependencies {
        classpath 'com.android.tools.build:gradle:1.0.0'
        classpath 'com.github.nrudenko:gradle-android-cq-plugin:0.1+'
        classpath 'com.crashlytics.tools.gradle:crashlytics-gradle:+'
    }
}

repositories {
    mavenCentral()
    maven { url 'http://wordpress-mobile.github.io/WordPress-Android' }
    maven { url 'http://download.crashlytics.com/maven' }
}

apply plugin: 'com.android.application'
apply plugin: 'android-cq'
apply plugin: 'crashlytics'

android {
    packagingOptions {
        exclude "META-INF/LICENSE.txt"
        exclude "META-INF/NOTICE.txt"
    }

    compileSdkVersion 21
    buildToolsVersion "21.1.1"

    defaultConfig {
        applicationId "org.wordpress.android"
        versionName "3.5"
        versionCode 158
        minSdkVersion 14
        targetSdkVersion 21

        buildConfigField "String", "APP_PN_KEY", "\"org.wordpress.android.playstore\""
    }

    productFlavors {
        vanilla {}

        zbetagroup {
            buildConfigField "String", "APP_PN_KEY", "\"org.wordpress.android.beta.build\""
            applicationId "org.wordpress.android.beta"
        }
    }

    buildTypes {
        release {
            // Proguard is only used to fix an issue with some Samsung device
            // https://github.com/wordpress-mobile/WordPress-Android/issues/2151
            minifyEnabled true
            proguardFile 'proguard.cfg'
        }

        debug {
            buildConfigField "String", "APP_PN_KEY", "\"org.wordpress.android.debug.build\""
        }
    }
}

dependencies {
    compile 'com.crashlytics.android:crashlytics:+'

    // Provided by maven central
    compile 'com.google.code.gson:gson:2.2.2'
    compile 'org.ccil.cowan.tagsoup:tagsoup:1.2.1'
    compile 'com.android.support:support-v13:21.0.+'
    compile 'com.android.support:appcompat-v7:21.0.+'
    compile 'com.android.support:cardview-v7:21.0.+'
    compile 'com.android.support:recyclerview-v7:21.0.+'
    compile 'com.github.chrisbanes.photoview:library:1.2.3'
    compile 'com.helpshift:android-aar:3.5.0'
    compile 'commons-lang:commons-lang:2.6'
    compile 'com.cocosw:undobar:1.6@aar'

<<<<<<< HEAD
=======
    compile('org.apache.httpcomponents:httpmime:4.1.+') {
        exclude module: 'httpcore'
        exclude module: 'httpclient'
        exclude group: 'commons-logging', module: 'commons-logging'
    }

>>>>>>> df9ed93b
    compile 'com.mixpanel.android:mixpanel-android:4.3.0@aar'
    compile 'com.mcxiaoke.volley:library:1.0.+'

    androidTestCompile 'com.google.dexmaker:dexmaker-mockito:1.0'
    androidTestCompile 'org.objenesis:objenesis:2.1'
    androidTestCompile 'org.mockito:mockito-core:+'

    // Provided by the WordPress-Android Repository
    compile 'org.wordpress:gcm:1.0.0' // not found in maven central
    compile 'org.wordpress:drag-sort-listview:0.6.1' // not found in maven central
    compile 'org.wordpress:slidinguppanel:1.0.0' // not found in maven central
    compile 'org.wordpress:android-passcodelock:0.0.6'
    compile 'org.wordpress:emailchecker:0.3'

    // Simperium
    compile 'com.simperium.android:simperium:0.6.2'

    releaseCompile project(path:':libs:utils:WordPressUtils', configuration: 'release')
    debugCompile project(path:':libs:utils:WordPressUtils', configuration: 'debug')
    releaseCompile project(path:':libs:networking:WordPressNetworking', configuration: 'release')
    debugCompile project(path:':libs:networking:WordPressNetworking', configuration: 'debug')
    releaseCompile project(path:':libs:wpcomrest:WordPressComRest', configuration: 'release')
    debugCompile project(path:':libs:wpcomrest:WordPressComRest', configuration: 'debug')
    releaseCompile project(path:':libs:graphview:WordPressGraphView', configuration: 'release')
    debugCompile project(path:':libs:graphview:WordPressGraphView', configuration: 'debug')
    releaseCompile project(path:':libs:persistentedittext:PersistentEditText', configuration: 'release')
    debugCompile project(path:':libs:persistentedittext:PersistentEditText', configuration: 'debug')
}


task generateCrashlyticsConfig(group: "generate", description: "Generate Crashlytics config") {
    def outputFile = new File("${rootDir}/WordPress/crashlytics.properties")
    def inputFile = file("${rootDir}/WordPress/gradle.properties")
    if (!inputFile.exists()) {
        throw new StopActionException("Build configuration file:" + inputFile
                + " doesn't exist, follow README instructions")
    }
    outputs.file outputFile
    inputs.file inputFile
    doLast {
        def properties = new Properties()
        inputFile.withInputStream { stream ->
            properties.load(stream)
        }
        def crashlyticsApiKey = properties.getProperty('crashlytics.apikey', '0')
        def writer = new FileWriter(outputFile)
        writer.write("""// auto-generated file from ${rootDir}/gradle.properties do not modify
apiKey=${crashlyticsApiKey}""")
        writer.close()
    }
}

// Add generateCrashlyticsConfig to all generateBuildConfig tasks (all variants)
android.applicationVariants.all { variant ->
    variant.generateBuildConfig.dependsOn(generateCrashlyticsConfig)
}

// Add properties named "wp.xxx" to our BuildConfig
android.buildTypes.all { buildType ->
    project.properties.any { property ->
        if (property.key.toLowerCase().startsWith("wp.")) {
            buildType.buildConfigField "String", property.key.replace("wp.", "").replace(".", "_").toUpperCase(),
                    "\"${property.value}\""
        }
    }
}

// For app signing
if (["storeFile", "storePassword", "keyAlias", "keyPassword"].count { !project.hasProperty(it) } == 0) {
    android {
        signingConfigs {
            release {
                storeFile = file(project.storeFile)
                storePassword = project.storePassword
                keyAlias = project.keyAlias
                keyPassword = project.keyPassword
            }
        }
    }
    android.buildTypes.release.signingConfig = android.signingConfigs.release
}<|MERGE_RESOLUTION|>--- conflicted
+++ resolved
@@ -77,15 +77,6 @@
     compile 'commons-lang:commons-lang:2.6'
     compile 'com.cocosw:undobar:1.6@aar'
 
-<<<<<<< HEAD
-=======
-    compile('org.apache.httpcomponents:httpmime:4.1.+') {
-        exclude module: 'httpcore'
-        exclude module: 'httpclient'
-        exclude group: 'commons-logging', module: 'commons-logging'
-    }
-
->>>>>>> df9ed93b
     compile 'com.mixpanel.android:mixpanel-android:4.3.0@aar'
     compile 'com.mcxiaoke.volley:library:1.0.+'
 
