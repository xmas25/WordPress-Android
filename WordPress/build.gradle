buildscript {
    repositories {
        jcenter()
        maven { url 'https://maven.fabric.io/public' }
        maven { url 'https://plugins.gradle.org/m2/' }
    }
    dependencies {
        classpath "org.jetbrains.kotlin:kotlin-gradle-plugin:$kotlin_version"
        classpath 'io.fabric.tools:gradle:1.27.0'
        classpath 'com.google.gms:google-services:3.2.0'
        classpath 'se.bjurr.violations:violation-comments-to-github-gradle-plugin:1.51'
    }
}

repositories {
    google()
    jcenter()
    maven { url 'https://maven.fabric.io/public' }
    maven { url 'https://zendesk.jfrog.io/zendesk/repo' }
    maven { url "https://giphy.bintray.com/giphy-sdk" }
    maven { url "https://jitpack.io" }
}

apply plugin: 'com.android.application'
apply plugin: 'kotlin-android'
apply plugin: 'kotlin-android-extensions'
apply plugin: 'kotlin-kapt'
apply plugin: 'io.fabric'
apply plugin: 'se.bjurr.violations.violation-comments-to-github-gradle-plugin'

android.defaultConfig.javaCompileOptions.annotationProcessorOptions.includeCompileClasspath = true

android {
    useLibrary 'org.apache.http.legacy'
    useLibrary 'android.test.runner'

    useLibrary 'android.test.base'
    useLibrary 'android.test.mock'

    dexOptions {
        jumboMode = true
        dexInProcess = true
    }

    compileSdkVersion 28
    buildToolsVersion '28.0.3'

    defaultConfig {
        applicationId "org.wordpress.android"
<<<<<<< HEAD
        versionName "12.2-rc-2"
        versionCode 709
=======
        versionName "alpha-163"
        versionCode 710
>>>>>>> 19c2eb0e
        minSdkVersion 21
        targetSdkVersion 26

        multiDexEnabled true

        ndk {
            abiFilters 'armeabi-v7a', 'x86'
        }

        vectorDrawables.useSupportLibrary = true
        testInstrumentationRunner 'android.support.test.runner.AndroidJUnitRunner'

        buildConfigField "boolean", "NEW_SITE_CREATION_ENABLED", "true"
        buildConfigField "boolean", "OFFER_GUTENBERG", "true"
        buildConfigField "boolean", "DOMAIN_REGISTRATION_ENABLED", "false"
    }

    flavorDimensions "buildType"

    productFlavors {
        vanilla { // used for release and beta
            dimension "buildType"
        }

        zalpha { // alpha version - enable experimental features
            applicationId "org.wordpress.android"
            dimension "buildType"
            buildConfigField "boolean", "VIDEO_OPTIMIZATION_AVAILABLE", "true"
        }

        wasabi { // "hot" version, can be installed along release, alpha or beta versions
            applicationId "org.wordpress.android.beta"
            dimension "buildType"
            buildConfigField "boolean", "DOMAIN_REGISTRATION_ENABLED", "true"
        }
    }

    buildTypes {
        release {
            // Proguard is used to shrink our apk, and reduce the number of methods in our final apk,
            // but we don't obfuscate the bytecode.
            minifyEnabled true
            proguardFiles getDefaultProguardFile('proguard-android.txt'), 'proguard.cfg'
        }

        debug {
            minifyEnabled false
            buildConfigField "String", "APP_PN_KEY", "\"org.wordpress.android.debug.build\""
            ext.enableCrashlytics = false
        }
    }

    testOptions {
        unitTests {
            includeAndroidResources = true
        }
    }

    lintOptions{
        checkDependencies = true
        lintConfig file('lint.xml')
        baseline file("lint-baseline.xml")
    }

    packagingOptions {
        // MPAndroidChart uses androidX - remove this line when we migrate everything to androidX
        exclude 'META-INF/proguard/androidx-annotations.pro'
    }
}

// allows us to use cool things like @Parcelize annotations
androidExtensions {
    experimental = true
}

dependencies {
    implementation('com.crashlytics.sdk.android:crashlytics:2.5.5@aar') {
        transitive = true;
    }

    implementation "org.jetbrains.kotlin:kotlin-stdlib-jdk7:$kotlin_version"

    // Provided by maven central
    implementation 'com.google.code.gson:gson:2.6.2'
    implementation 'org.ccil.cowan.tagsoup:tagsoup:1.2.1'

    implementation 'com.android.support:support-compat:28.0.0'
    implementation 'com.android.support:support-core-ui:28.0.0'
    implementation 'com.android.support:support-fragment:28.0.0'

    implementation 'com.android.support:multidex:1.0.2'
    implementation 'com.android.support:support-v4:28.0.0'
    implementation 'com.android.support:exifinterface:28.0.0'
    implementation'com.android.support:support-media-compat:28.0.0'
    implementation 'com.android.support:appcompat-v7:28.0.0'
    implementation 'com.android.support:cardview-v7:28.0.0'
    implementation 'com.android.support:recyclerview-v7:28.0.0'
    implementation 'com.android.support:design:28.0.0'
    implementation 'com.android.support:percent:28.0.0'
    implementation 'com.android.support:preference-v7:28.0.0'

    implementation 'com.android.support.constraint:constraint-layout:1.1.2'

    // ViewModel and LiveData
    implementation "android.arch.lifecycle:extensions:$arch_components_version"

    testImplementation("android.arch.core:core-testing:$arch_components_version", {
        exclude group: 'com.android.support', module: 'support-compat'
        exclude group: 'com.android.support', module: 'support-annotations'
        exclude group: 'com.android.support', module: 'support-core-utils'
    })

    implementation 'com.google.firebase:firebase-messaging:17.0.0'
    implementation 'com.google.android.gms:play-services-auth:15.0.1'
    implementation 'com.google.android.gms:play-services-places:15.0.1'
    implementation 'com.android.installreferrer:installreferrer:1.0'
    implementation 'com.github.chrisbanes.photoview:library:1.2.4'
    implementation 'de.greenrobot:eventbus:2.4.0'
    implementation 'com.automattic:rest:1.0.7'
    implementation 'org.wordpress:graphview:3.4.0'
    implementation 'org.wordpress:persistentedittext:1.0.2'
    implementation 'org.wordpress:emailchecker2:1.1.0'
    implementation 'com.squareup.okio:okio:1.14.0'
    implementation 'org.apache.commons:commons-text:1.1'
    implementation 'com.airbnb.android:lottie:2.0.0-rc2'
    implementation 'com.facebook.shimmer:shimmer:0.4.0'

    implementation ('com.yalantis:ucrop:2.2.0') {
        exclude group: 'com.squareup.okhttp3'
    }

    implementation 'com.github.bumptech.glide:glide:4.6.1'
    kapt 'com.github.bumptech.glide:compiler:4.6.1'
    implementation 'com.github.bumptech.glide:volley-integration:4.6.1@aar'

    testImplementation 'junit:junit:4.12'
    testImplementation 'org.robolectric:robolectric:3.6.1'
    testImplementation 'org.robolectric:shadows-multidex:3.6.1'
    testImplementation 'org.mockito:mockito-core:2.23.0'
    testImplementation 'com.nhaarman.mockitokotlin2:mockito-kotlin:2.1.0'
    testImplementation 'org.assertj:assertj-core:3.11.1'

    androidTestImplementation 'com.google.dexmaker:dexmaker-mockito:1.0'
    androidTestImplementation 'org.objenesis:objenesis:2.1'
    androidTestImplementation 'org.mockito:mockito-core:1.10.19'
    androidTestImplementation 'com.squareup.okhttp:mockwebserver:2.7.5'
    androidTestImplementation 'com.squareup.okio:okio:1.14.0'
    androidTestImplementation 'com.android.support.test.espresso:espresso-core:3.0.2', {
        exclude group: 'com.android.support', module: 'support-annotations'
    }
    androidTestImplementation('com.android.support.test.espresso:espresso-contrib:2.0') {
        exclude group: 'com.android.support', module: 'appcompat'
        exclude group: 'com.android.support', module: 'support-v4'
        exclude module: 'recyclerview-v7'
    }

    androidTestImplementation 'com.android.support.test:runner:1.0.2'
    androidTestImplementation 'com.android.support.test:rules:1.0.2'
    androidTestImplementation 'tools.fastlane:screengrab:1.2.0',  {
        exclude group: 'com.android.support.test.uiautomator', module: 'uiautomator-v18'
    }

    // Dagger
    implementation 'com.google.dagger:dagger:2.11'
    kapt 'com.google.dagger:dagger-compiler:2.11'
    compileOnly 'org.glassfish:javax.annotation:10.0-b28'
    implementation 'com.google.dagger:dagger-android-support:2.11'
    kapt 'com.google.dagger:dagger-android-processor:2.11'

    implementation ("com.github.wordpress-mobile.WordPress-FluxC-Android:fluxc:$fluxCVersion") {
        exclude group: "com.android.volley"
    }

    implementation ('com.github.indexos.media-for-mobile:android:43a9026f0973a2f0a74fa813132f6a16f7499c3a')

    implementation project(path:':libs:utils:WordPressUtils')
    implementation project(path:':libs:networking:WordPressNetworking')
    implementation project(path:':libs:analytics:WordPressAnalytics')
    implementation project(path:':libs:editor:WordPressEditor')
    implementation (project(path:':libs:login:WordPressLoginFlow')) {
        exclude group: "com.github.wordpress-mobile.WordPress-FluxC-Android", module: "fluxc"
        exclude group: 'com.github.bumptech.glide'
    }

    implementation (group: 'com.zendesk', name: 'support', version: '2.0.0') {
        exclude group: 'com.google.dagger'
    }

    implementation('com.giphy.sdk:core:1.0.2@aar') {
        transitive = true
    }

    lintChecks 'org.wordpress:lint:1.0.1'

    // Debug
    debugImplementation 'com.facebook.stetho:stetho:1.5.0'
    debugImplementation 'com.facebook.stetho:stetho-okhttp3:1.5.0'

    implementation "org.jetbrains.kotlinx:kotlinx-coroutines-core:$kotlin_coroutines_version"
    implementation "org.jetbrains.kotlinx:kotlinx-coroutines-android:$kotlin_coroutines_version"

    implementation 'com.github.PhilJay:MPAndroidChart:v3.1.0-alpha'
}

configurations.all {
    // Exclude packaged wordpress sub projects, force the use of the source project
    // (eg. use :libs:utils:WordPressUtils instead of 'org.wordpress:utils')
    exclude group: 'org.wordpress', module: 'utils'
    exclude group: 'org.wordpress', module: 'analytics'
}

task generateCrashlyticsConfig(group: "generate", description: "Generate Crashlytics config") {
    def outputFile = new File("${rootDir}/WordPress/crashlytics.properties")
    def inputFile = checkGradlePropertiesFile()
    outputs.file outputFile
    inputs.file inputFile
    doLast {
        def properties = loadPropertiesFromFile(inputFile)
        def crashlyticsApiKey = properties.getProperty('wp.crashlytics.apikey', '0')
        def writer = new FileWriter(outputFile)
        writer.write("""// auto-generated file from ${rootDir}/gradle.properties do not modify
apiKey=${crashlyticsApiKey}""")
        writer.close()
    }
}

// Add generateCrashlyticsConfig to all generateBuildConfig tasks (all variants)
android.applicationVariants.all { variant ->
    variant.generateBuildConfig.dependsOn(generateCrashlyticsConfig)
}

android.buildTypes.all { buildType ->
    // Add properties named "wp.xxx" to our BuildConfig
    def inputFile = checkGradlePropertiesFile()
    def properties = loadPropertiesFromFile(inputFile)
    properties.any { property ->
        if (property.key.toLowerCase().startsWith("wp.")) {
            buildType.buildConfigField "String", property.key.replace("wp.", "").replace(".", "_").toUpperCase(),
                    "\"${property.value}\""
        }
        if (property.key.toLowerCase().startsWith("wp.res.")) {
            buildType.resValue "string", property.key.replace("wp.res.", "").replace(".", "_").toLowerCase(),
                    "${property.value}"
        }
    }

    // If Google services file doesn't exist...
    if (!file("google-services.json").exists()) {
        // ... copy example file.
        copy {
            from(".")
            into(".")
            include("google-services.json-example")
            rename('google-services.json-example', 'google-services.json')
        }
    }

    // Print warning message if example Google services file is used.
    if ((new File('WordPress/google-services.json').text) == (new File('WordPress/google-services.json-example').text)) {
        println("WARNING: You're using the example google-services.json file. Google login will fail.")
    }
}

task violationCommentsToGitHub(type: se.bjurr.violations.comments.github.plugin.gradle.ViolationCommentsToGitHubTask) {
   repositoryOwner = "wordpress-mobile";
   repositoryName = "WordPress-Android"
   pullRequestId = System.properties['GITHUB_PULLREQUESTID']
   username = System.properties['GITHUB_USERNAME']
   password = System.properties['GITHUB_PASSWORD']
   oAuth2Token = System.properties['GITHUB_OAUTH2TOKEN']
   gitHubUrl = "https://api.github.com/"
   createCommentWithAllSingleFileComments = false
   createSingleFileComments = true
   commentOnlyChangedContent = true
   minSeverity = se.bjurr.violations.lib.model.SEVERITY.INFO //ERROR, INFO, WARN
   commentTemplate = """
**Reporter**: {{violation.reporter}}{{#violation.rule}}\n
**Rule**: {{violation.rule}}{{/violation.rule}}
**Severity**: {{violation.severity}}
**File**: {{violation.file}} L{{violation.startLine}}{{#violation.source}}
**Source**: {{violation.source}}{{/violation.source}}
{{violation.message}}
"""
   violations = [
    ["CHECKSTYLE", ".", ".*/build/.*\\.xml\$", "Checkstyle"]
   ]
}

def checkGradlePropertiesFile() {
    def inputFile = file("${rootDir}/gradle.properties")
    if (!inputFile.exists()) {
        throw new StopActionException("Build configuration file gradle.properties doesn't exist, follow README instructions")
    }
    return inputFile
}

static def loadPropertiesFromFile(inputFile) {
    def properties = new Properties()
    inputFile.withInputStream { stream ->
        properties.load(stream)
    }
    return properties
}

// For app signing
if (["storeFile", "storePassword", "keyAlias", "keyPassword"].count { !project.hasProperty(it) } == 0) {
    android {
        signingConfigs {
            release {
                storeFile = file(project.storeFile.replaceFirst("^~", System.getProperty("user.home")))
                storePassword = project.storePassword
                keyAlias = project.keyAlias
                keyPassword = project.keyPassword
            }
        }
    }
    android.buildTypes.release.signingConfig = android.signingConfigs.release
}

def legacyGBBundleFile = 'src/main/assets/index.android.bundle'
assert !(file(legacyGBBundleFile).exists()) : "Error: Legacy Gutenberg JS bundle file detected. Please delete it: " + file(legacyGBBundleFile).getAbsolutePath()

// Keep this at the bottom (https://stackoverflow.com/a/37565535)
apply plugin: 'com.google.gms.google-services'<|MERGE_RESOLUTION|>--- conflicted
+++ resolved
@@ -47,13 +47,8 @@
 
     defaultConfig {
         applicationId "org.wordpress.android"
-<<<<<<< HEAD
-        versionName "12.2-rc-2"
-        versionCode 709
-=======
         versionName "alpha-163"
         versionCode 710
->>>>>>> 19c2eb0e
         minSdkVersion 21
         targetSdkVersion 26
 
