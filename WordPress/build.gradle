buildscript {
    repositories {
        jcenter()
        maven { url 'https://maven.fabric.io/repo' }
    }
    dependencies {
        classpath 'com.android.tools.build:gradle:1.3.1'
        classpath 'com.github.nrudenko:gradle-android-cq-plugin:0.1+'
        classpath 'io.fabric.tools:gradle:1.+'
    }
}

repositories {
    jcenter()
    maven { url 'http://wordpress-mobile.github.io/WordPress-Android' }
    maven { url 'https://maven.fabric.io/repo' }
}

apply plugin: 'com.android.application'
apply plugin: 'android-cq'
apply plugin: 'io.fabric'

android {
    useLibrary 'org.apache.http.legacy'

    dexOptions {
        jumboMode = true
    }

    compileSdkVersion 23
    buildToolsVersion "23.0.1"

    defaultConfig {
        applicationId "org.wordpress.android"
<<<<<<< HEAD
        versionName "4.7-rc-2"
        versionCode 215
=======
        versionName "4.6.1"
        versionCode 216
>>>>>>> 79cd4433
        minSdkVersion 14
        targetSdkVersion 23

        buildConfigField "String", "APP_PN_KEY", "\"org.wordpress.android.playstore\""
    }

    productFlavors {
        vanilla {}

        zbetagroup {
            buildConfigField "String", "APP_PN_KEY", "\"org.wordpress.android.beta.build\""
            applicationId "org.wordpress.android.beta"
        }
    }

    buildTypes {
        release {
            // Proguard is only used to fix an issue with some Samsung device
            // https://github.com/wordpress-mobile/WordPress-Android/issues/2151
            minifyEnabled true
            proguardFiles getDefaultProguardFile('proguard-android.txt'), 'proguard.cfg'
        }

        debug {
            buildConfigField "String", "APP_PN_KEY", "\"org.wordpress.android.debug.build\""
            ext.enableCrashlytics = false
        }
    }
}

dependencies {
    compile 'com.crashlytics.sdk.android:crashlytics:2.2.2'

    // Provided by maven central
    compile ('org.wordpress:mediapicker:1.2.4') {
        exclude group:'com.android.support'
    }
    compile 'com.google.code.gson:gson:2.2.2'
    compile 'org.ccil.cowan.tagsoup:tagsoup:1.2.1'
    compile 'com.android.support:support-v13:23.1.0'
    compile 'com.android.support:appcompat-v7:23.1.0'
    compile 'com.android.support:cardview-v7:23.1.0'
    compile 'com.android.support:recyclerview-v7:23.1.0'
    compile 'com.android.support:design:23.1.0'
    compile 'com.github.chrisbanes.photoview:library:1.2.4'
    compile 'com.helpshift:android-aar:3.12.0'
    compile 'de.greenrobot:eventbus:2.4.0'
    compile 'com.automattic:rest:1.0.2'
    compile 'org.wordpress:graphview:3.4.0'
    compile 'org.wordpress:persistentedittext:1.0.1'

    androidTestCompile 'com.google.dexmaker:dexmaker-mockito:1.0'
    androidTestCompile 'org.objenesis:objenesis:2.1'
    androidTestCompile 'org.mockito:mockito-core:+'

    // Provided by the WordPress-Android Repository
    compile 'org.wordpress:gcm:1.0.0' // not found in maven central
    compile 'org.wordpress:drag-sort-listview:0.6.1' // not found in maven central
    compile 'org.wordpress:slidinguppanel:1.0.0' // not found in maven central
    compile 'org.wordpress:passcodelock:1.0.0'
    compile 'org.wordpress:emailchecker:0.3'

    // Simperium
    compile 'com.simperium.android:simperium:0.6.6'

    releaseCompile project(path:':libs:utils:WordPressUtils', configuration: 'release')
    debugCompile project(path:':libs:utils:WordPressUtils', configuration: 'debug')
    releaseCompile project(path:':libs:networking:WordPressNetworking', configuration: 'release')
    debugCompile project(path:':libs:networking:WordPressNetworking', configuration: 'debug')
    releaseCompile project(path:':libs:analytics:WordPressAnalytics', configuration: 'release')
    debugCompile project(path:':libs:analytics:WordPressAnalytics', configuration: 'debug')
    releaseCompile project(path:':libs:editor:WordPressEditor', configuration: 'release')
    debugCompile project(path:':libs:editor:WordPressEditor', configuration: 'debug')
}

configurations.all {
    // Exclude packaged wordpress sub projects, force the use of the source project
    // (eg. use :libs:utils:WordPressUtils instead of 'org.wordpress:utils')
    exclude group: 'org.wordpress', module: 'utils'
    exclude group: 'org.wordpress', module: 'analytics'
}

task generateCrashlyticsConfig(group: "generate", description: "Generate Crashlytics config") {
    def outputFile = new File("${rootDir}/WordPress/crashlytics.properties")
    def inputFile = file("${rootDir}/WordPress/gradle.properties")
    if (!inputFile.exists()) {
        throw new StopActionException("Build configuration file:" + inputFile
                + " doesn't exist, follow README instructions")
    }
    outputs.file outputFile
    inputs.file inputFile
    doLast {
        def properties = new Properties()
        inputFile.withInputStream { stream ->
            properties.load(stream)
        }
        def crashlyticsApiKey = properties.getProperty('crashlytics.apikey', '0')
        def writer = new FileWriter(outputFile)
        writer.write("""// auto-generated file from ${rootDir}/gradle.properties do not modify
apiKey=${crashlyticsApiKey}""")
        writer.close()
    }
}

// Add generateCrashlyticsConfig to all generateBuildConfig tasks (all variants)
android.applicationVariants.all { variant ->
    variant.generateBuildConfig.dependsOn(generateCrashlyticsConfig)
}

// Add properties named "wp.xxx" to our BuildConfig
android.buildTypes.all { buildType ->
    project.properties.any { property ->
        if (property.key.toLowerCase().startsWith("wp.")) {
            buildType.buildConfigField "String", property.key.replace("wp.", "").replace(".", "_").toUpperCase(),
                    "\"${property.value}\""
        }
    }
}

// For app signing
if (["storeFile", "storePassword", "keyAlias", "keyPassword"].count { !project.hasProperty(it) } == 0) {
    android {
        signingConfigs {
            release {
                storeFile = file(project.storeFile)
                storePassword = project.storePassword
                keyAlias = project.keyAlias
                keyPassword = project.keyPassword
            }
        }
    }
    android.buildTypes.release.signingConfig = android.signingConfigs.release
}<|MERGE_RESOLUTION|>--- conflicted
+++ resolved
@@ -32,13 +32,8 @@
 
     defaultConfig {
         applicationId "org.wordpress.android"
-<<<<<<< HEAD
-        versionName "4.7-rc-2"
-        versionCode 215
-=======
         versionName "4.6.1"
         versionCode 216
->>>>>>> 79cd4433
         minSdkVersion 14
         targetSdkVersion 23
 
