--- conflicted
+++ resolved
@@ -41,13 +41,8 @@
 
     defaultConfig {
         applicationId "org.wordpress.android"
-<<<<<<< HEAD
-        versionName "11.3-rc-1"
-        versionCode 641
-=======
         versionName "alpha-137"
         versionCode 642
->>>>>>> bc235797
         minSdkVersion 21
         targetSdkVersion 26
 
