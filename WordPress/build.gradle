--- conflicted
+++ resolved
@@ -126,10 +126,7 @@
     apt 'com.google.dagger:dagger-compiler:2.0.2'
     provided 'org.glassfish:javax.annotation:10.0-b28'
 
-<<<<<<< HEAD
-
-=======
->>>>>>> 4b158939
+
     compile ('com.github.wordpress-mobile.WordPress-FluxC-Android:fluxc:develop-SNAPSHOT') {
         exclude group: "com.android.volley";
     }
