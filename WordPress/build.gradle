--- conflicted
+++ resolved
@@ -37,13 +37,8 @@
 
     defaultConfig {
         applicationId "org.wordpress.android"
-<<<<<<< HEAD
-        versionName "alpha-37"
-        versionCode 355
-=======
         versionName "6.9"
         versionCode 357
->>>>>>> fa582e79
         minSdkVersion 16
         targetSdkVersion 25
 
