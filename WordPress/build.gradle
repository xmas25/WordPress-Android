buildscript {
    repositories {
        jcenter()
        maven { url 'https://plugins.gradle.org/m2/' }
    }
    dependencies {
        classpath "org.jetbrains.kotlin:kotlin-gradle-plugin:$kotlin_version"
        classpath 'com.google.gms:google-services:3.2.0'
        classpath 'se.bjurr.violations:violation-comments-to-github-gradle-plugin:1.51'
        classpath 'io.sentry:sentry-android-gradle-plugin:1.7.16'
    }
}

repositories {
    google()
    jcenter()
    maven { url 'https://zendesk.jfrog.io/zendesk/repo' }
    maven { url "https://giphy.bintray.com/giphy-sdk" }
    maven { url "https://www.jitpack.io" }
}

apply plugin: 'com.android.application'
apply plugin: 'kotlin-android'
apply plugin: 'kotlin-android-extensions'
apply plugin: 'kotlin-kapt'
apply plugin: 'se.bjurr.violations.violation-comments-to-github-gradle-plugin'
apply plugin: 'kotlin-allopen'

allOpen {
    // allows mocking for classes w/o directly opening them for release builds
    annotation 'org.wordpress.android.testing.OpenClassAnnotation'
}

android.defaultConfig.javaCompileOptions.annotationProcessorOptions.includeCompileClasspath = true

android {
    useLibrary 'android.test.runner'

    useLibrary 'android.test.base'
    useLibrary 'android.test.mock'

    dexOptions {
        jumboMode = true
        dexInProcess = true
    }

    compileSdkVersion 28
    buildToolsVersion '28.0.3'

    defaultConfig {
        applicationId "org.wordpress.android"
        archivesBaseName = "$applicationId"

        // Allow versionName to be overridden with property. e.g. -PversionName=1234
        if (project.hasProperty("versionName")) {
            versionName project.property("versionName")
        } else {
            versionName "alpha-194"
        }
        versionCode 791
        minSdkVersion 21
        targetSdkVersion 28

        multiDexEnabled true

        vectorDrawables.useSupportLibrary = true
        testInstrumentationRunner 'org.wordpress.android.WordPressTestRunner'

        buildConfigField "boolean", "OFFER_GUTENBERG", "true"
    }

    // Gutenberg's dependency - react-native-video is using
    // Java API 1.8
    compileOptions {
        sourceCompatibility JavaVersion.VERSION_1_8
        targetCompatibility JavaVersion.VERSION_1_8
    }

    flavorDimensions "buildType"

    productFlavors {
        vanilla { // used for release and beta
            dimension "buildType"
            // Only set the release version if one isn't provided
            if (!project.hasProperty("versionName")) {
                versionName "13.6-rc-1"
            }
<<<<<<< HEAD
            versionCode 789
            buildConfigField "boolean", "INFORMATION_ARCHITECTURE_AVAILABLE", "false"
=======
            versionCode 790
            buildConfigField "boolean", "ME_ACTIVITY_AVAILABLE", "false"
>>>>>>> 96240f72
        }

        zalpha { // alpha version - enable experimental features
            applicationId "org.wordpress.android"
            dimension "buildType"
            buildConfigField "boolean", "VIDEO_OPTIMIZATION_AVAILABLE", "true"
            buildConfigField "boolean", "INFORMATION_ARCHITECTURE_AVAILABLE", "true"
        }

        wasabi { // "hot" version, can be installed along release, alpha or beta versions
            applicationId "org.wordpress.android.beta"
            dimension "buildType"
            buildConfigField "boolean", "INFORMATION_ARCHITECTURE_AVAILABLE", "false"
        }
    }

    buildTypes {
        release {
            // Proguard is used to shrink our apk, and reduce the number of methods in our final apk,
            // but we don't obfuscate the bytecode.
            minifyEnabled true
            proguardFiles getDefaultProguardFile('proguard-android.txt'), 'proguard.cfg'
        }

        debug {
            minifyEnabled false
            buildConfigField "String", "APP_PN_KEY", "\"org.wordpress.android.debug.build\""
        }
    }

    testOptions {
        unitTests {
            includeAndroidResources = true
        }
    }

    lintOptions{
        checkDependencies = true
        lintConfig file('lint.xml')
        baseline file("lint-baseline.xml")
    }

    packagingOptions {
        // MPAndroidChart uses androidX - remove this line when we migrate everything to androidX
        exclude 'META-INF/proguard/androidx-annotations.pro'
    }

    bundle {
        language {
            // Don't split language resources for App Bundles.
            // This is required to switch language in app.
            enableSplit = false
        }
    }
}

// allows us to use cool things like @Parcelize annotations
androidExtensions {
    experimental = true
}

dependencies {

    implementation "org.jetbrains.kotlin:kotlin-stdlib-jdk7:$kotlin_version"

    // Provided by maven central
    implementation 'com.google.code.gson:gson:2.6.2'
    implementation 'org.ccil.cowan.tagsoup:tagsoup:1.2.1'

    implementation 'androidx.core:core:1.0.2'
    implementation 'androidx.legacy:legacy-support-core-ui:1.0.0'
    implementation 'androidx.fragment:fragment:1.0.0'

    implementation 'androidx.multidex:multidex:2.0.1'
    implementation 'androidx.legacy:legacy-support-v4:1.0.0'
    implementation 'androidx.exifinterface:exifinterface:1.0.0'
    implementation 'androidx.media:media:1.0.1'
    implementation 'androidx.appcompat:appcompat:1.0.2'
    implementation 'androidx.cardview:cardview:1.0.0'
    implementation 'androidx.recyclerview:recyclerview:1.0.0'
    implementation 'com.google.android.material:material:1.0.0'
    implementation 'androidx.percentlayout:percentlayout:1.0.0'
    implementation 'androidx.preference:preference:1.0.0'
    implementation "androidx.work:work-runtime:$androidx_work_version"
    implementation "androidx.work:work-runtime-ktx:$androidx_work_version"

    implementation 'androidx.constraintlayout:constraintlayout:1.1.3'

    // ViewModel and LiveData
    implementation 'androidx.lifecycle:lifecycle-extensions:2.0.0'

    testImplementation('androidx.arch.core:core-testing:2.0.0', {
        exclude group: 'com.android.support', module: 'support-compat'
        exclude group: 'com.android.support', module: 'support-annotations'
        exclude group: 'com.android.support', module: 'support-core-utils'
    })

    implementation 'com.android.volley:volley:1.1.1'
    implementation 'com.google.firebase:firebase-messaging:17.0.0'
    implementation 'com.google.android.gms:play-services-auth:15.0.1'
    implementation 'com.google.android.gms:play-services-places:15.0.1'
    implementation 'com.android.installreferrer:installreferrer:1.0'
    implementation 'com.github.chrisbanes.photoview:library:1.2.4'
    implementation 'org.greenrobot:eventbus:3.1.1'
    implementation ('com.automattic:rest:1.0.7') {
        exclude group: 'com.mcxiaoke.volley'
    }
    implementation 'org.wordpress:graphview:3.4.0'
    implementation 'org.wordpress:persistentedittext:1.0.2'
    implementation 'org.wordpress:emailchecker2:1.1.0'
    implementation 'com.squareup.okio:okio:1.14.0'
    implementation 'org.apache.commons:commons-text:1.1'
    implementation 'com.airbnb.android:lottie:3.0.7'
    implementation 'com.facebook.shimmer:shimmer:0.4.0'

    implementation ('com.yalantis:ucrop:2.2.0') {
        exclude group: 'com.squareup.okhttp3'
    }

    implementation 'com.github.bumptech.glide:glide:4.9.0'
    kapt 'com.github.bumptech.glide:compiler:4.9.0'
    implementation 'com.github.bumptech.glide:volley-integration:4.6.1@aar'

    testImplementation 'junit:junit:4.12'
    testImplementation 'org.robolectric:robolectric:4.3'
    testImplementation 'org.robolectric:shadows-multidex:4.3'
    testImplementation 'org.mockito:mockito-core:2.23.0'
    testImplementation 'com.nhaarman.mockitokotlin2:mockito-kotlin:2.1.0'
    testImplementation 'org.assertj:assertj-core:3.11.1'

    androidTestImplementation 'org.mockito:mockito-android:2.27.0'
    androidTestImplementation 'com.nhaarman.mockitokotlin2:mockito-kotlin:2.1.0'
    androidTestImplementation 'com.squareup.okhttp:mockwebserver:2.7.5'
    androidTestImplementation 'com.squareup.okio:okio:1.14.0'
    androidTestImplementation 'androidx.test.espresso:espresso-core:3.1.0', {
        exclude group: 'com.android.support', module: 'support-annotations'
    }
    androidTestImplementation 'androidx.test.uiautomator:uiautomator:2.2.0'
    androidTestImplementation('androidx.test.espresso:espresso-contrib:3.1.0') {
        exclude group: 'com.android.support', module: 'appcompat'
        exclude group: 'com.android.support', module: 'support-v4'
        exclude module: 'recyclerview-v7'
    }
    androidTestImplementation('com.github.tomakehurst:wiremock:2.23.2') {
        exclude group: 'com.fasterxml.jackson.core', module: 'jackson-core'
        exclude group: 'org.apache.httpcomponents', module: 'httpclient'
        exclude group: 'org.apache.commons', module: 'commons-lang3'
        exclude group: 'asm', module: 'asm'
        exclude group: 'org.json', module: 'json'
    }
    androidTestImplementation 'org.apache.httpcomponents:httpclient-android:4.3.5.1'

    androidTestImplementation project(path:':WordPressMocks')

    androidTestImplementation 'androidx.test:runner:1.1.0'
    androidTestImplementation 'androidx.test:rules:1.1.0'
    androidTestImplementation 'androidx.test.ext:junit:1.1.0'
    androidTestImplementation 'tools.fastlane:screengrab:1.2.0',  {
        exclude group: 'com.android.support.test.uiautomator', module: 'uiautomator-v18'
    }
    androidTestImplementation "androidx.work:work-testing:$androidx_work_version"

    kaptAndroidTest "com.google.dagger:dagger-compiler:$daggerVersion"

    // Dagger
    implementation "com.google.dagger:dagger:$daggerVersion"
    kapt "com.google.dagger:dagger-compiler:$daggerVersion"
    compileOnly 'org.glassfish:javax.annotation:10.0-b28'
    implementation "com.google.dagger:dagger-android-support:$daggerVersion"
    kapt "com.google.dagger:dagger-android-processor:$daggerVersion"

    implementation ("com.github.wordpress-mobile.WordPress-FluxC-Android:fluxc:$fluxCVersion") {
        exclude group: "com.android.volley"
    }

    implementation ('com.github.indexos.media-for-mobile:android:43a9026f0973a2f0a74fa813132f6a16f7499c3a')

    implementation project(path:':libs:utils:WordPressUtils')
    implementation (project(path:':libs:networking:WordPressNetworking')) {
        exclude group: "com.android.volley"
    }
    implementation project(path:':libs:analytics:WordPressAnalytics')
    implementation project(path:':libs:editor:WordPressEditor')
    implementation (project(path:':libs:login:WordPressLoginFlow')) {
        exclude group: "com.github.wordpress-mobile.WordPress-FluxC-Android", module: "fluxc"
        exclude group: 'com.github.bumptech.glide'
    }

    implementation (group: 'com.zendesk', name: 'support', version: '2.0.0') {
        exclude group: 'com.google.dagger'
    }

    implementation('com.giphy.sdk:core:1.0.2@aar') {
        transitive = true
    }

    lintChecks 'org.wordpress:lint:1.0.1'

    // Sentry
    implementation 'io.sentry:sentry-android:1.7.16'
    implementation 'org.slf4j:slf4j-nop:1.7.25'

    // Debug
    debugImplementation 'com.facebook.stetho:stetho:1.5.0'
    debugImplementation 'com.facebook.stetho:stetho-okhttp3:1.5.0'

    implementation "org.jetbrains.kotlinx:kotlinx-coroutines-core:$kotlin_coroutines_version"
    implementation "org.jetbrains.kotlinx:kotlinx-coroutines-android:$kotlin_coroutines_version"

    implementation 'com.github.PhilJay:MPAndroidChart:v3.1.0-alpha'
}

configurations.all {
    // Exclude packaged wordpress sub projects, force the use of the source project
    // (eg. use :libs:utils:WordPressUtils instead of 'org.wordpress:utils')
    exclude group: 'org.wordpress', module: 'utils'
    exclude group: 'org.wordpress', module: 'analytics'
}

android.buildTypes.all { buildType ->
    // Add properties named "wp.xxx" to our BuildConfig
    def inputFile = checkGradlePropertiesFile()
    def properties = loadPropertiesFromFile(inputFile)
    properties.any { property ->
        if (property.key.toLowerCase().startsWith("wp.")) {
            buildType.buildConfigField "String", property.key.replace("wp.", "").replace(".", "_").toUpperCase(),
                    "\"${property.value}\""
        }
        if (property.key.toLowerCase().startsWith("wp.res.")) {
            buildType.resValue "string", property.key.replace("wp.res.", "").replace(".", "_").toLowerCase(),
                    "${property.value}"
        }
    }

    // If Google services file doesn't exist...
    if (!file("google-services.json").exists()) {
        // ... copy example file.
        copy {
            from(".")
            into(".")
            include("google-services.json-example")
            rename('google-services.json-example', 'google-services.json')
        }
    }

    // Print warning message if example Google services file is used.
    if ((new File('WordPress/google-services.json').text) == (new File('WordPress/google-services.json-example').text)) {
        println("WARNING: You're using the example google-services.json file. Google login will fail.")
    }
}

task violationCommentsToGitHub(type: se.bjurr.violations.comments.github.plugin.gradle.ViolationCommentsToGitHubTask) {
   repositoryOwner = "wordpress-mobile";
   repositoryName = "WordPress-Android"
   pullRequestId = System.properties['GITHUB_PULLREQUESTID']
   username = System.properties['GITHUB_USERNAME']
   password = System.properties['GITHUB_PASSWORD']
   oAuth2Token = System.properties['GITHUB_OAUTH2TOKEN']
   gitHubUrl = "https://api.github.com/"
   createCommentWithAllSingleFileComments = false
   createSingleFileComments = true
   commentOnlyChangedContent = true
   minSeverity = se.bjurr.violations.lib.model.SEVERITY.INFO //ERROR, INFO, WARN
   commentTemplate = """
**Reporter**: {{violation.reporter}}{{#violation.rule}}\n
**Rule**: {{violation.rule}}{{/violation.rule}}
**Severity**: {{violation.severity}}
**File**: {{violation.file}} L{{violation.startLine}}{{#violation.source}}
**Source**: {{violation.source}}{{/violation.source}}
{{violation.message}}
"""
   violations = [
    ["CHECKSTYLE", ".", ".*/build/.*\\.xml\$", "Checkstyle"]
   ]
}

def checkGradlePropertiesFile() {
    def inputFile = file("${rootDir}/gradle.properties")
    if (!inputFile.exists()) {
        throw new StopActionException("Build configuration file gradle.properties doesn't exist, follow README instructions")
    }
    return inputFile
}

static def loadPropertiesFromFile(inputFile) {
    def properties = new Properties()
    inputFile.withInputStream { stream ->
        properties.load(stream)
    }
    return properties
}

// For app signing
if (["storeFile", "storePassword", "keyAlias", "keyPassword"].count { !project.hasProperty(it) } == 0) {
    android {
        signingConfigs {
            release {
                storeFile = rootProject.file(project.storeFile)
                storePassword = project.storePassword
                keyAlias = project.keyAlias
                keyPassword = project.keyPassword
            }
        }
    }
    android.buildTypes.release.signingConfig = android.signingConfigs.release
}

def legacyGBBundleFile = 'src/main/assets/index.android.bundle'
assert !(file(legacyGBBundleFile).exists()) : "Error: Legacy Gutenberg JS bundle file detected. Please delete it: " + file(legacyGBBundleFile).getAbsolutePath()

// Keep this at the bottom (https://stackoverflow.com/a/37565535)
apply plugin: 'com.google.gms.google-services'
apply plugin: 'io.sentry.android.gradle'
<|MERGE_RESOLUTION|>--- conflicted
+++ resolved
@@ -85,13 +85,8 @@
             if (!project.hasProperty("versionName")) {
                 versionName "13.6-rc-1"
             }
-<<<<<<< HEAD
-            versionCode 789
+            versionCode 790
             buildConfigField "boolean", "INFORMATION_ARCHITECTURE_AVAILABLE", "false"
-=======
-            versionCode 790
-            buildConfigField "boolean", "ME_ACTIVITY_AVAILABLE", "false"
->>>>>>> 96240f72
         }
 
         zalpha { // alpha version - enable experimental features
