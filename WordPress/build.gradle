buildscript {
    repositories {
        jcenter()
        maven { url 'https://plugins.gradle.org/m2/' }
    }
    dependencies {
        classpath "org.jetbrains.kotlin:kotlin-gradle-plugin:$kotlin_version"
        classpath 'com.google.gms:google-services:3.2.0'
        classpath 'se.bjurr.violations:violation-comments-to-github-gradle-plugin:1.51'
        classpath 'io.sentry:sentry-android-gradle-plugin:1.7.16'
    }
}

repositories {
    google()
    jcenter()
    maven { url 'https://zendesk.jfrog.io/zendesk/repo' }
    maven { url "https://giphy.bintray.com/giphy-sdk" }
    maven { url "https://jitpack.io" }
}

apply plugin: 'com.android.application'
apply plugin: 'kotlin-android'
apply plugin: 'kotlin-android-extensions'
apply plugin: 'kotlin-kapt'
apply plugin: 'se.bjurr.violations.violation-comments-to-github-gradle-plugin'

android.defaultConfig.javaCompileOptions.annotationProcessorOptions.includeCompileClasspath = true

android {
    useLibrary 'org.apache.http.legacy'
    useLibrary 'android.test.runner'

    useLibrary 'android.test.base'
    useLibrary 'android.test.mock'

    dexOptions {
        jumboMode = true
        dexInProcess = true
    }

    compileSdkVersion 28
    buildToolsVersion '28.0.3'

    defaultConfig {
        applicationId "org.wordpress.android"
<<<<<<< HEAD
        versionName "alpha-176"
        versionCode 743
=======
        versionName "12.7"
        versionCode 744
>>>>>>> 3cd97a28
        minSdkVersion 21
        targetSdkVersion 26

        multiDexEnabled true

        ndk {
            abiFilters 'armeabi-v7a', 'x86'
        }

        vectorDrawables.useSupportLibrary = true
        testInstrumentationRunner 'org.wordpress.android.WordPressTestRunner'

        buildConfigField "boolean", "OFFER_GUTENBERG", "true"
        buildConfigField "boolean", "DOMAIN_REGISTRATION_ENABLED", "false"
    }

    // Gutenberg's dependency - react-native-video is using
    // Java API 1.8 so we need this when building from source
    if (rootProject.ext.buildGutenbergFromSource) {
        compileOptions {
            sourceCompatibility JavaVersion.VERSION_1_8
            targetCompatibility JavaVersion.VERSION_1_8
        }
    }

    flavorDimensions "buildType"

    productFlavors {
        vanilla { // used for release and beta
            dimension "buildType"
            versionName "12.7-rc-2"
            versionCode 740
        }

        zalpha { // alpha version - enable experimental features
            applicationId "org.wordpress.android"
            dimension "buildType"
            buildConfigField "boolean", "VIDEO_OPTIMIZATION_AVAILABLE", "true"
        }

        wasabi { // "hot" version, can be installed along release, alpha or beta versions
            applicationId "org.wordpress.android.beta"
            dimension "buildType"
            buildConfigField "boolean", "DOMAIN_REGISTRATION_ENABLED", "true"
        }
    }

    buildTypes {
        release {
            // Proguard is used to shrink our apk, and reduce the number of methods in our final apk,
            // but we don't obfuscate the bytecode.
            minifyEnabled true
            proguardFiles getDefaultProguardFile('proguard-android.txt'), 'proguard.cfg'
        }

        debug {
            minifyEnabled false
            buildConfigField "String", "APP_PN_KEY", "\"org.wordpress.android.debug.build\""
        }
    }

    testOptions {
        unitTests {
            includeAndroidResources = true
        }
    }

    lintOptions{
        checkDependencies = true
        lintConfig file('lint.xml')
        baseline file("lint-baseline.xml")
    }

    packagingOptions {
        // MPAndroidChart uses androidX - remove this line when we migrate everything to androidX
        exclude 'META-INF/proguard/androidx-annotations.pro'
    }

    bundle {
        language {
            // Don't split language resources for App Bundles.
            // This is required to switch language in app.
            enableSplit = false
        }
    }
}

// allows us to use cool things like @Parcelize annotations
androidExtensions {
    experimental = true
}

dependencies {

    implementation "org.jetbrains.kotlin:kotlin-stdlib-jdk7:$kotlin_version"

    // Provided by maven central
    implementation 'com.google.code.gson:gson:2.6.2'
    implementation 'org.ccil.cowan.tagsoup:tagsoup:1.2.1'

    implementation 'androidx.core:core:1.0.2'
    implementation 'androidx.legacy:legacy-support-core-ui:1.0.0'
    implementation 'androidx.fragment:fragment:1.0.0'

    implementation 'androidx.multidex:multidex:2.0.1'
    implementation 'androidx.legacy:legacy-support-v4:1.0.0'
    implementation 'androidx.exifinterface:exifinterface:1.0.0'
    implementation 'androidx.media:media:1.0.1'
    implementation 'androidx.appcompat:appcompat:1.0.2'
    implementation 'androidx.cardview:cardview:1.0.0'
    implementation 'androidx.recyclerview:recyclerview:1.0.0'
    implementation 'com.google.android.material:material:1.0.0'
    implementation 'androidx.percentlayout:percentlayout:1.0.0'
    implementation 'androidx.preference:preference:1.0.0'
    implementation "androidx.work:work-runtime:$androidx_work_version"
    implementation "androidx.work:work-runtime-ktx:$androidx_work_version"

    implementation 'androidx.constraintlayout:constraintlayout:1.1.3'

    // ViewModel and LiveData
    implementation 'androidx.lifecycle:lifecycle-extensions:2.0.0'

    testImplementation('androidx.arch.core:core-testing:2.0.0', {
        exclude group: 'com.android.support', module: 'support-compat'
        exclude group: 'com.android.support', module: 'support-annotations'
        exclude group: 'com.android.support', module: 'support-core-utils'
    })

    implementation 'com.google.firebase:firebase-messaging:17.0.0'
    implementation 'com.google.android.gms:play-services-auth:15.0.1'
    implementation 'com.google.android.gms:play-services-places:15.0.1'
    implementation 'com.android.installreferrer:installreferrer:1.0'
    implementation 'com.github.chrisbanes.photoview:library:1.2.4'
    implementation 'org.greenrobot:eventbus:3.1.1'
    implementation 'com.automattic:rest:1.0.7'
    implementation 'org.wordpress:graphview:3.4.0'
    implementation 'org.wordpress:persistentedittext:1.0.2'
    implementation 'org.wordpress:emailchecker2:1.1.0'
    implementation 'com.squareup.okio:okio:1.14.0'
    implementation 'org.apache.commons:commons-text:1.1'
    implementation 'com.airbnb.android:lottie:2.0.0-rc2'
    implementation 'com.facebook.shimmer:shimmer:0.4.0'

    implementation ('com.yalantis:ucrop:2.2.0') {
        exclude group: 'com.squareup.okhttp3'
    }

    implementation 'com.github.bumptech.glide:glide:4.9.0'
    kapt 'com.github.bumptech.glide:compiler:4.9.0'
    implementation 'com.github.bumptech.glide:volley-integration:4.6.1@aar'

    testImplementation 'junit:junit:4.12'
    testImplementation 'org.robolectric:robolectric:3.6.1'
    testImplementation 'org.robolectric:shadows-multidex:3.6.1'
    testImplementation 'org.mockito:mockito-core:2.23.0'
    testImplementation 'com.nhaarman.mockitokotlin2:mockito-kotlin:2.1.0'
    testImplementation 'org.assertj:assertj-core:3.11.1'

    androidTestImplementation 'org.mockito:mockito-android:2.27.0'
    androidTestImplementation 'com.nhaarman.mockitokotlin2:mockito-kotlin:2.1.0'
    androidTestImplementation 'com.squareup.okhttp:mockwebserver:2.7.5'
    androidTestImplementation 'com.squareup.okio:okio:1.14.0'
    androidTestImplementation 'androidx.test.espresso:espresso-core:3.1.0', {
        exclude group: 'com.android.support', module: 'support-annotations'
    }
    androidTestImplementation 'androidx.test.uiautomator:uiautomator:2.2.0'
    androidTestImplementation('androidx.test.espresso:espresso-contrib:3.1.0') {
        exclude group: 'com.android.support', module: 'appcompat'
        exclude group: 'com.android.support', module: 'support-v4'
        exclude module: 'recyclerview-v7'
    }
    androidTestImplementation('com.github.tomakehurst:wiremock:2.23.2') {
        exclude group: 'com.fasterxml.jackson.core', module: 'jackson-core'
        exclude group: 'org.apache.httpcomponents', module: 'httpclient'
        exclude group: 'org.apache.commons', module: 'commons-lang3'
        exclude group: 'asm', module: 'asm'
        exclude group: 'org.json', module: 'json'
    }
    androidTestImplementation 'org.apache.httpcomponents:httpclient-android:4.3.5.1'

    androidTestImplementation project(path:':libs:mocks:WordPressMocks')

    androidTestImplementation 'androidx.test:runner:1.1.0'
    androidTestImplementation 'androidx.test:rules:1.1.0'
    androidTestImplementation 'androidx.test.ext:junit:1.1.0'
    androidTestImplementation 'tools.fastlane:screengrab:1.2.0',  {
        exclude group: 'com.android.support.test.uiautomator', module: 'uiautomator-v18'
    }
    androidTestImplementation "androidx.work:work-testing:$androidx_work_version"

    kaptAndroidTest "com.google.dagger:dagger-compiler:$daggerVersion"

    // Dagger
    implementation "com.google.dagger:dagger:$daggerVersion"
    kapt "com.google.dagger:dagger-compiler:$daggerVersion"
    compileOnly 'org.glassfish:javax.annotation:10.0-b28'
    implementation "com.google.dagger:dagger-android-support:$daggerVersion"
    kapt "com.google.dagger:dagger-android-processor:$daggerVersion"

    implementation ("com.github.wordpress-mobile.WordPress-FluxC-Android:fluxc:$fluxCVersion") {
        exclude group: "com.android.volley"
    }

    implementation ('com.github.indexos.media-for-mobile:android:43a9026f0973a2f0a74fa813132f6a16f7499c3a')

    implementation project(path:':libs:utils:WordPressUtils')
    implementation project(path:':libs:networking:WordPressNetworking')
    implementation project(path:':libs:analytics:WordPressAnalytics')
    implementation project(path:':libs:editor:WordPressEditor')
    implementation (project(path:':libs:login:WordPressLoginFlow')) {
        exclude group: "com.github.wordpress-mobile.WordPress-FluxC-Android", module: "fluxc"
        exclude group: 'com.github.bumptech.glide'
    }

    implementation (group: 'com.zendesk', name: 'support', version: '2.0.0') {
        exclude group: 'com.google.dagger'
    }

    implementation('com.giphy.sdk:core:1.0.2@aar') {
        transitive = true
    }

    lintChecks 'org.wordpress:lint:1.0.1'

    // Sentry
    implementation 'io.sentry:sentry-android:1.7.16'
    implementation 'org.slf4j:slf4j-nop:1.7.25'

    // Debug
    debugImplementation 'com.facebook.stetho:stetho:1.5.0'
    debugImplementation 'com.facebook.stetho:stetho-okhttp3:1.5.0'

    implementation "org.jetbrains.kotlinx:kotlinx-coroutines-core:$kotlin_coroutines_version"
    implementation "org.jetbrains.kotlinx:kotlinx-coroutines-android:$kotlin_coroutines_version"

    implementation 'com.github.PhilJay:MPAndroidChart:v3.1.0-alpha'
}

configurations.all {
    // Exclude packaged wordpress sub projects, force the use of the source project
    // (eg. use :libs:utils:WordPressUtils instead of 'org.wordpress:utils')
    exclude group: 'org.wordpress', module: 'utils'
    exclude group: 'org.wordpress', module: 'analytics'
}

android.buildTypes.all { buildType ->
    // Add properties named "wp.xxx" to our BuildConfig
    def inputFile = checkGradlePropertiesFile()
    def properties = loadPropertiesFromFile(inputFile)
    properties.any { property ->
        if (property.key.toLowerCase().startsWith("wp.")) {
            buildType.buildConfigField "String", property.key.replace("wp.", "").replace(".", "_").toUpperCase(),
                    "\"${property.value}\""
        }
        if (property.key.toLowerCase().startsWith("wp.res.")) {
            buildType.resValue "string", property.key.replace("wp.res.", "").replace(".", "_").toLowerCase(),
                    "${property.value}"
        }
    }

    // If Google services file doesn't exist...
    if (!file("google-services.json").exists()) {
        // ... copy example file.
        copy {
            from(".")
            into(".")
            include("google-services.json-example")
            rename('google-services.json-example', 'google-services.json')
        }
    }

    // Print warning message if example Google services file is used.
    if ((new File('WordPress/google-services.json').text) == (new File('WordPress/google-services.json-example').text)) {
        println("WARNING: You're using the example google-services.json file. Google login will fail.")
    }
}

task violationCommentsToGitHub(type: se.bjurr.violations.comments.github.plugin.gradle.ViolationCommentsToGitHubTask) {
   repositoryOwner = "wordpress-mobile";
   repositoryName = "WordPress-Android"
   pullRequestId = System.properties['GITHUB_PULLREQUESTID']
   username = System.properties['GITHUB_USERNAME']
   password = System.properties['GITHUB_PASSWORD']
   oAuth2Token = System.properties['GITHUB_OAUTH2TOKEN']
   gitHubUrl = "https://api.github.com/"
   createCommentWithAllSingleFileComments = false
   createSingleFileComments = true
   commentOnlyChangedContent = true
   minSeverity = se.bjurr.violations.lib.model.SEVERITY.INFO //ERROR, INFO, WARN
   commentTemplate = """
**Reporter**: {{violation.reporter}}{{#violation.rule}}\n
**Rule**: {{violation.rule}}{{/violation.rule}}
**Severity**: {{violation.severity}}
**File**: {{violation.file}} L{{violation.startLine}}{{#violation.source}}
**Source**: {{violation.source}}{{/violation.source}}
{{violation.message}}
"""
   violations = [
    ["CHECKSTYLE", ".", ".*/build/.*\\.xml\$", "Checkstyle"]
   ]
}

def checkGradlePropertiesFile() {
    def inputFile = file("${rootDir}/gradle.properties")
    if (!inputFile.exists()) {
        throw new StopActionException("Build configuration file gradle.properties doesn't exist, follow README instructions")
    }
    return inputFile
}

static def loadPropertiesFromFile(inputFile) {
    def properties = new Properties()
    inputFile.withInputStream { stream ->
        properties.load(stream)
    }
    return properties
}

// For app signing
if (["storeFile", "storePassword", "keyAlias", "keyPassword"].count { !project.hasProperty(it) } == 0) {
    android {
        signingConfigs {
            release {
                storeFile = file(project.storeFile.replaceFirst("^~", System.getProperty("user.home")))
                storePassword = project.storePassword
                keyAlias = project.keyAlias
                keyPassword = project.keyPassword
            }
        }
    }
    android.buildTypes.release.signingConfig = android.signingConfigs.release
}

def legacyGBBundleFile = 'src/main/assets/index.android.bundle'
assert !(file(legacyGBBundleFile).exists()) : "Error: Legacy Gutenberg JS bundle file detected. Please delete it: " + file(legacyGBBundleFile).getAbsolutePath()

// Keep this at the bottom (https://stackoverflow.com/a/37565535)
apply plugin: 'com.google.gms.google-services'
apply plugin: 'io.sentry.android.gradle'
<|MERGE_RESOLUTION|>--- conflicted
+++ resolved
@@ -44,13 +44,8 @@
 
     defaultConfig {
         applicationId "org.wordpress.android"
-<<<<<<< HEAD
-        versionName "alpha-176"
-        versionCode 743
-=======
         versionName "12.7"
         versionCode 744
->>>>>>> 3cd97a28
         minSdkVersion 21
         targetSdkVersion 26
 
