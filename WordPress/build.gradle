buildscript {
    repositories {
        jcenter()
        maven { url 'https://maven.fabric.io/public' }

    }
    dependencies {
        classpath 'com.android.tools.build:gradle:2.1.2'
        classpath 'io.fabric.tools:gradle:1.+'
    }
}

repositories {
    jcenter()
    maven { url 'http://wordpress-mobile.github.io/WordPress-Android' }
    maven { url 'https://maven.fabric.io/public' }
    maven { url 'http://dl.bintray.com/optimizely/optimizely' }
    maven { url "https://jitpack.io" }
}

apply plugin: 'com.android.application'
apply plugin: 'io.fabric'

android {
    useLibrary 'org.apache.http.legacy'

    dexOptions {
        jumboMode = true
        javaMaxHeapSize = "4g"
    }

    compileSdkVersion 24
    buildToolsVersion "24.0.0"

    defaultConfig {
        applicationId "org.wordpress.android"
<<<<<<< HEAD
        versionName "5.6-rc-1"
        versionCode 284
=======
        versionName "5.5"
        versionCode 283
>>>>>>> 53221571
        minSdkVersion 16
        targetSdkVersion 24

        multiDexEnabled true
        vectorDrawables.useSupportLibrary = true
        buildConfigField "boolean", "IN_APP_BILLING_AVAILABLE", "false"
    }

    productFlavors {
        vanilla {} // used for release and beta

        zalpha { // alpha version - enable experimental features
            buildConfigField "boolean", "IN_APP_BILLING_AVAILABLE", "true"
            applicationId "org.wordpress.android"
        }

        wasabi { // "hot" version, can be installed along release, alpha or beta versions
            buildConfigField "boolean", "IN_APP_BILLING_AVAILABLE", "true"
            applicationId "org.wordpress.android.beta"
            minSdkVersion 21 // to take advantage of "fast" multi dex (pre-dex each module)
        }
    }

    buildTypes {
        release {
            // Proguard is used to shrink our apk, and reduce the number of methods in our final apk,
            // but we don't obfuscate the bytecode.
            minifyEnabled true
            proguardFiles getDefaultProguardFile('proguard-android.txt'), 'proguard.cfg'
        }

        debug {
            minifyEnabled false
            buildConfigField "String", "APP_PN_KEY", "\"org.wordpress.android.debug.build\""
            ext.enableCrashlytics = false
        }
    }
}

dependencies {
    compile('com.crashlytics.sdk.android:crashlytics:2.5.5@aar') {
        transitive = true;
    }

    compile('com.optimizely:optimizely:+@aar') {
        transitive = true
    }

    // Provided by maven central
    compile ('org.wordpress:mediapicker:1.2.4') {
        exclude group:'com.android.support'
    }
    compile 'com.google.code.gson:gson:2.6.+'
    compile 'org.ccil.cowan.tagsoup:tagsoup:1.2.1'
    compile 'com.android.support:multidex:1.0.1'
    compile 'com.android.support:support-v13:24.0.0'
    compile 'com.android.support:appcompat-v7:24.0.0'
    compile 'com.android.support:cardview-v7:24.0.0'
    compile 'com.android.support:recyclerview-v7:24.0.0'
    compile 'com.android.support:design:24.0.0'
    compile 'com.android.support:percent:24.0.0'
    compile 'com.google.android.gms:play-services-gcm:9.0.2'
    compile 'com.google.android.gms:play-services-auth:9.0.2'
    compile 'com.github.chrisbanes.photoview:library:1.2.4'
    compile 'com.helpshift:android-helpshift-aar:4.4.0'
    compile 'de.greenrobot:eventbus:2.4.0'
    compile 'com.automattic:rest:1.0.7'
    compile 'org.wordpress:graphview:3.4.0'
    compile 'org.wordpress:persistentedittext:1.0.1'
    compile 'org.wordpress:emailchecker2:1.1.0'

    compile 'com.yalantis:ucrop:1.5.0'
    compile 'com.github.xizzhu:simple-tool-tip:0.5.0'

    androidTestCompile 'com.google.dexmaker:dexmaker-mockito:1.0'
    androidTestCompile 'org.objenesis:objenesis:2.1'
    androidTestCompile 'org.mockito:mockito-core:+'
    androidTestCompile 'com.squareup.okhttp:mockwebserver:2.7.5'

    // Provided by the WordPress-Android Repository
    compile 'org.wordpress:drag-sort-listview:0.6.1' // not found in maven central
    compile 'org.wordpress:slidinguppanel:1.0.0' // not found in maven central
    compile 'org.wordpress:passcodelock:1.2.0'

    // Simperium
    compile 'com.simperium.android:simperium:0.6.8'

    releaseCompile project(path:':libs:utils:WordPressUtils', configuration: 'release')
    debugCompile project(path:':libs:utils:WordPressUtils', configuration: 'debug')
    releaseCompile project(path:':libs:networking:WordPressNetworking', configuration: 'release')
    debugCompile project(path:':libs:networking:WordPressNetworking', configuration: 'debug')
    releaseCompile project(path:':libs:analytics:WordPressAnalytics', configuration: 'release')
    debugCompile project(path:':libs:analytics:WordPressAnalytics', configuration: 'debug')
    releaseCompile project(path:':libs:editor:WordPressEditor', configuration: 'release')
    debugCompile project(path:':libs:editor:WordPressEditor', configuration: 'debug')
}

configurations.all {
    // Exclude packaged wordpress sub projects, force the use of the source project
    // (eg. use :libs:utils:WordPressUtils instead of 'org.wordpress:utils')
    exclude group: 'org.wordpress', module: 'utils'
    exclude group: 'org.wordpress', module: 'analytics'
}

task generateCrashlyticsConfig(group: "generate", description: "Generate Crashlytics config") {
    def outputFile = new File("${rootDir}/WordPress/crashlytics.properties")
    def inputFile = file("${rootDir}/WordPress/gradle.properties")
    if (!inputFile.exists()) {
        throw new StopActionException("Build configuration file:" + inputFile
                + " doesn't exist, follow README instructions")
    }
    outputs.file outputFile
    inputs.file inputFile
    doLast {
        def properties = new Properties()
        inputFile.withInputStream { stream ->
            properties.load(stream)
        }
        def crashlyticsApiKey = properties.getProperty('wp.crashlytics.apikey', '0')
        def writer = new FileWriter(outputFile)
        writer.write("""// auto-generated file from ${rootDir}/gradle.properties do not modify
apiKey=${crashlyticsApiKey}""")
        writer.close()
    }
}

// Add generateCrashlyticsConfig to all generateBuildConfig tasks (all variants)
android.applicationVariants.all { variant ->
    variant.generateBuildConfig.dependsOn(generateCrashlyticsConfig)
}

// Add properties named "wp.xxx" to our BuildConfig
android.buildTypes.all { buildType ->
    project.properties.any { property ->
        if (property.key.toLowerCase().startsWith("wp.")) {
            buildType.buildConfigField "String", property.key.replace("wp.", "").replace(".", "_").toUpperCase(),
                    "\"${property.value}\""
        }
    }
}

// For app signing
if (["storeFile", "storePassword", "keyAlias", "keyPassword"].count { !project.hasProperty(it) } == 0) {
    android {
        signingConfigs {
            release {
                storeFile = file(project.storeFile)
                storePassword = project.storePassword
                keyAlias = project.keyAlias
                keyPassword = project.keyPassword
            }
        }
    }
    android.buildTypes.release.signingConfig = android.signingConfigs.release
}<|MERGE_RESOLUTION|>--- conflicted
+++ resolved
@@ -34,13 +34,8 @@
 
     defaultConfig {
         applicationId "org.wordpress.android"
-<<<<<<< HEAD
-        versionName "5.6-rc-1"
-        versionCode 284
-=======
-        versionName "5.5"
-        versionCode 283
->>>>>>> 53221571
+        versionName "5.6-rc-2"
+        versionCode 287
         minSdkVersion 16
         targetSdkVersion 24
 
