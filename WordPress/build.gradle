--- conflicted
+++ resolved
@@ -136,11 +136,7 @@
     apt 'com.google.dagger:dagger-compiler:2.11'
     provided 'org.glassfish:javax.annotation:10.0-b28'
 
-<<<<<<< HEAD
-    compile ('com.github.wordpress-mobile.WordPress-FluxC-Android:fluxc:837f89b0caf62739b01969e340c4653e9af84709') {
-=======
     compile ('com.github.wordpress-mobile.WordPress-FluxC-Android:fluxc:b949ec21abd5930405efbb05967a20a8c2650f2c') {
->>>>>>> 8d3e9e63
         exclude group: "com.android.volley"
     }
 
