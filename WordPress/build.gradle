--- conflicted
+++ resolved
@@ -261,13 +261,9 @@
     androidTestImplementation 'org.mockito:mockito-android:3.3.3'
     androidTestImplementation "com.nhaarman.mockitokotlin2:mockito-kotlin:$nhaarmanMockitoVersion"
     androidTestImplementation 'com.squareup.okhttp:mockwebserver:2.7.5'
-<<<<<<< HEAD
+    testImplementation('org.bouncycastle:bcprov-jdk15on:1.64') { force = true }
+
     androidTestImplementation 'com.squareup.okio:okio:2.8.0'
-=======
-    testImplementation('org.bouncycastle:bcprov-jdk15on:1.64') { force = true }
-
-    androidTestImplementation 'com.squareup.okio:okio:1.14.0'
->>>>>>> 0ff14b14
     androidTestImplementation "androidx.test.espresso:espresso-core:$espressoVersion", {
         exclude group: 'com.android.support', module: 'support-annotations'
     }
