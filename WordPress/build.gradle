buildscript {
    repositories {
        jcenter()
        maven { url 'https://maven.fabric.io/public' }
        maven { url 'https://plugins.gradle.org/m2/' }
    }
    dependencies {
        classpath "org.jetbrains.kotlin:kotlin-gradle-plugin:$kotlin_version"
        classpath 'io.fabric.tools:gradle:1.27.0'
        classpath 'com.google.gms:google-services:3.2.0'
        classpath 'se.bjurr.violations:violation-comments-to-github-gradle-plugin:1.51'
    }
}

repositories {
    google()
    jcenter()
    maven { url 'https://maven.fabric.io/public' }
    maven { url 'https://zendesk.jfrog.io/zendesk/repo' }
    maven { url "https://giphy.bintray.com/giphy-sdk" }
    maven { url "https://jitpack.io" }
}

apply plugin: 'com.android.application'
apply plugin: 'kotlin-android'
apply plugin: 'kotlin-android-extensions'
apply plugin: 'kotlin-kapt'
apply plugin: 'io.fabric'
apply plugin: 'se.bjurr.violations.violation-comments-to-github-gradle-plugin'

android.defaultConfig.javaCompileOptions.annotationProcessorOptions.includeCompileClasspath = true

android {
    useLibrary 'org.apache.http.legacy'
    useLibrary 'android.test.runner'

    useLibrary 'android.test.base'
    useLibrary 'android.test.mock'

    dexOptions {
        jumboMode = true
        dexInProcess = true
    }

    compileSdkVersion 28
    buildToolsVersion '28.0.3'

    defaultConfig {
        applicationId "org.wordpress.android"
<<<<<<< HEAD
        versionName "12.1.1"
        versionCode 707
=======
        versionName "12.2-rc-1"
        versionCode 705
>>>>>>> dcf5aa3d
        minSdkVersion 21
        targetSdkVersion 26

        multiDexEnabled true

        ndk {
            abiFilters 'armeabi-v7a', 'x86'
        }

        vectorDrawables.useSupportLibrary = true
        testInstrumentationRunner 'android.support.test.runner.AndroidJUnitRunner'

        buildConfigField "boolean", "NEW_SITE_CREATION_ENABLED", "true"
        buildConfigField "boolean", "OFFER_GUTENBERG", "true"
        buildConfigField "boolean", "DOMAIN_REGISTRATION_ENABLED", "false"
    }

    flavorDimensions "buildType"

    productFlavors {
        vanilla { // used for release and beta
            dimension "buildType"
        }

        zalpha { // alpha version - enable experimental features
            applicationId "org.wordpress.android"
            dimension "buildType"
            buildConfigField "boolean", "VIDEO_OPTIMIZATION_AVAILABLE", "true"
        }

        wasabi { // "hot" version, can be installed along release, alpha or beta versions
            applicationId "org.wordpress.android.beta"
            dimension "buildType"
            buildConfigField "boolean", "DOMAIN_REGISTRATION_ENABLED", "true"
        }
    }

    buildTypes {
        release {
            // Proguard is used to shrink our apk, and reduce the number of methods in our final apk,
            // but we don't obfuscate the bytecode.
            minifyEnabled true
            proguardFiles getDefaultProguardFile('proguard-android.txt'), 'proguard.cfg'
        }

        debug {
            minifyEnabled false
            buildConfigField "String", "APP_PN_KEY", "\"org.wordpress.android.debug.build\""
            ext.enableCrashlytics = false
        }
    }

    testOptions {
        unitTests {
            includeAndroidResources = true
        }
    }

    lintOptions{
        checkDependencies = true
        lintConfig file('lint.xml')
        baseline file("lint-baseline.xml")
    }

    packagingOptions {
        // MPAndroidChart uses androidX - remove this line when we migrate everything to androidX
        exclude 'META-INF/proguard/androidx-annotations.pro'
    }
}

// allows us to use cool things like @Parcelize annotations
androidExtensions {
    experimental = true
}

dependencies {
    implementation('com.crashlytics.sdk.android:crashlytics:2.5.5@aar') {
        transitive = true;
    }

    implementation "org.jetbrains.kotlin:kotlin-stdlib-jdk7:$kotlin_version"

    // Provided by maven central
    implementation 'com.google.code.gson:gson:2.6.2'
    implementation 'org.ccil.cowan.tagsoup:tagsoup:1.2.1'

    implementation 'com.android.support:support-compat:28.0.0'
    implementation 'com.android.support:support-core-ui:28.0.0'
    implementation 'com.android.support:support-fragment:28.0.0'

    implementation 'com.android.support:multidex:1.0.2'
    implementation 'com.android.support:support-v4:28.0.0'
    implementation 'com.android.support:exifinterface:28.0.0'
    implementation'com.android.support:support-media-compat:28.0.0'
    implementation 'com.android.support:appcompat-v7:28.0.0'
    implementation 'com.android.support:cardview-v7:28.0.0'
    implementation 'com.android.support:recyclerview-v7:28.0.0'
    implementation 'com.android.support:design:28.0.0'
    implementation 'com.android.support:percent:28.0.0'
    implementation 'com.android.support:preference-v7:28.0.0'

    implementation 'com.android.support.constraint:constraint-layout:1.1.2'

    // ViewModel and LiveData
    implementation "android.arch.lifecycle:extensions:$arch_components_version"

    testImplementation("android.arch.core:core-testing:$arch_components_version", {
        exclude group: 'com.android.support', module: 'support-compat'
        exclude group: 'com.android.support', module: 'support-annotations'
        exclude group: 'com.android.support', module: 'support-core-utils'
    })

    implementation 'com.google.firebase:firebase-messaging:17.0.0'
    implementation 'com.google.android.gms:play-services-auth:15.0.1'
    implementation 'com.google.android.gms:play-services-places:15.0.1'
    implementation 'com.android.installreferrer:installreferrer:1.0'
    implementation 'com.github.chrisbanes.photoview:library:1.2.4'
    implementation 'de.greenrobot:eventbus:2.4.0'
    implementation 'com.automattic:rest:1.0.7'
    implementation 'org.wordpress:graphview:3.4.0'
    implementation 'org.wordpress:persistentedittext:1.0.2'
    implementation 'org.wordpress:emailchecker2:1.1.0'
    implementation 'com.squareup.okio:okio:1.14.0'
    implementation 'org.apache.commons:commons-text:1.1'
    implementation 'com.airbnb.android:lottie:2.0.0-rc2'
    implementation 'com.facebook.shimmer:shimmer:0.4.0'

    implementation ('com.yalantis:ucrop:2.2.0') {
        exclude group: 'com.squareup.okhttp3'
    }

    implementation 'com.github.bumptech.glide:glide:4.6.1'
    kapt 'com.github.bumptech.glide:compiler:4.6.1'
    implementation 'com.github.bumptech.glide:volley-integration:4.6.1@aar'

    testImplementation 'junit:junit:4.12'
    testImplementation 'org.robolectric:robolectric:3.6.1'
    testImplementation 'org.robolectric:shadows-multidex:3.6.1'
    testImplementation 'org.mockito:mockito-core:2.23.0'
    testImplementation 'com.nhaarman.mockitokotlin2:mockito-kotlin:2.1.0'
    testImplementation 'org.assertj:assertj-core:3.11.1'

    androidTestImplementation 'com.google.dexmaker:dexmaker-mockito:1.0'
    androidTestImplementation 'org.objenesis:objenesis:2.1'
    androidTestImplementation 'org.mockito:mockito-core:1.10.19'
    androidTestImplementation 'com.squareup.okhttp:mockwebserver:2.7.5'
    androidTestImplementation 'com.squareup.okio:okio:1.14.0'
    androidTestImplementation 'com.android.support.test.espresso:espresso-core:3.0.2', {
        exclude group: 'com.android.support', module: 'support-annotations'
    }
    androidTestImplementation('com.android.support.test.espresso:espresso-contrib:2.0') {
        exclude group: 'com.android.support', module: 'appcompat'
        exclude group: 'com.android.support', module: 'support-v4'
        exclude module: 'recyclerview-v7'
    }

    androidTestImplementation 'com.android.support.test:runner:1.0.2'
    androidTestImplementation 'com.android.support.test:rules:1.0.2'
    androidTestImplementation 'tools.fastlane:screengrab:1.2.0',  {
        exclude group: 'com.android.support.test.uiautomator', module: 'uiautomator-v18'
    }

    // Dagger
    implementation 'com.google.dagger:dagger:2.11'
    kapt 'com.google.dagger:dagger-compiler:2.11'
    compileOnly 'org.glassfish:javax.annotation:10.0-b28'
    implementation 'com.google.dagger:dagger-android-support:2.11'
    kapt 'com.google.dagger:dagger-android-processor:2.11'

    implementation ("com.github.wordpress-mobile.WordPress-FluxC-Android:fluxc:$fluxCVersion") {
        exclude group: "com.android.volley"
    }

    implementation ('com.github.indexos.media-for-mobile:android:43a9026f0973a2f0a74fa813132f6a16f7499c3a')

    implementation project(path:':libs:utils:WordPressUtils')
    implementation project(path:':libs:networking:WordPressNetworking')
    implementation project(path:':libs:analytics:WordPressAnalytics')
    implementation project(path:':libs:editor:WordPressEditor')
    implementation (project(path:':libs:login:WordPressLoginFlow')) {
        exclude group: "com.github.wordpress-mobile.WordPress-FluxC-Android", module: "fluxc"
        exclude group: 'com.github.bumptech.glide'
    }

    implementation (group: 'com.zendesk', name: 'support', version: '2.0.0') {
        exclude group: 'com.google.dagger'
    }

    implementation('com.giphy.sdk:core:1.0.2@aar') {
        transitive = true
    }

    lintChecks 'org.wordpress:lint:1.0.1'

    // Debug
    debugImplementation 'com.facebook.stetho:stetho:1.5.0'
    debugImplementation 'com.facebook.stetho:stetho-okhttp3:1.5.0'

    implementation "org.jetbrains.kotlinx:kotlinx-coroutines-core:$kotlin_coroutines_version"
    implementation "org.jetbrains.kotlinx:kotlinx-coroutines-android:$kotlin_coroutines_version"

    implementation 'com.github.PhilJay:MPAndroidChart:v3.1.0-alpha'
}

configurations.all {
    // Exclude packaged wordpress sub projects, force the use of the source project
    // (eg. use :libs:utils:WordPressUtils instead of 'org.wordpress:utils')
    exclude group: 'org.wordpress', module: 'utils'
    exclude group: 'org.wordpress', module: 'analytics'
}

task generateCrashlyticsConfig(group: "generate", description: "Generate Crashlytics config") {
    def outputFile = new File("${rootDir}/WordPress/crashlytics.properties")
    def inputFile = checkGradlePropertiesFile()
    outputs.file outputFile
    inputs.file inputFile
    doLast {
        def properties = loadPropertiesFromFile(inputFile)
        def crashlyticsApiKey = properties.getProperty('wp.crashlytics.apikey', '0')
        def writer = new FileWriter(outputFile)
        writer.write("""// auto-generated file from ${rootDir}/gradle.properties do not modify
apiKey=${crashlyticsApiKey}""")
        writer.close()
    }
}

// Add generateCrashlyticsConfig to all generateBuildConfig tasks (all variants)
android.applicationVariants.all { variant ->
    variant.generateBuildConfig.dependsOn(generateCrashlyticsConfig)
}

android.buildTypes.all { buildType ->
    // Add properties named "wp.xxx" to our BuildConfig
    def inputFile = checkGradlePropertiesFile()
    def properties = loadPropertiesFromFile(inputFile)
    properties.any { property ->
        if (property.key.toLowerCase().startsWith("wp.")) {
            buildType.buildConfigField "String", property.key.replace("wp.", "").replace(".", "_").toUpperCase(),
                    "\"${property.value}\""
        }
        if (property.key.toLowerCase().startsWith("wp.res.")) {
            buildType.resValue "string", property.key.replace("wp.res.", "").replace(".", "_").toLowerCase(),
                    "${property.value}"
        }
    }

    // If Google services file doesn't exist...
    if (!file("google-services.json").exists()) {
        // ... copy example file.
        copy {
            from(".")
            into(".")
            include("google-services.json-example")
            rename('google-services.json-example', 'google-services.json')
        }
    }

    // Print warning message if example Google services file is used.
    if ((new File('WordPress/google-services.json').text) == (new File('WordPress/google-services.json-example').text)) {
        println("WARNING: You're using the example google-services.json file. Google login will fail.")
    }
}

task violationCommentsToGitHub(type: se.bjurr.violations.comments.github.plugin.gradle.ViolationCommentsToGitHubTask) {
   repositoryOwner = "wordpress-mobile";
   repositoryName = "WordPress-Android"
   pullRequestId = System.properties['GITHUB_PULLREQUESTID']
   username = System.properties['GITHUB_USERNAME']
   password = System.properties['GITHUB_PASSWORD']
   oAuth2Token = System.properties['GITHUB_OAUTH2TOKEN']
   gitHubUrl = "https://api.github.com/"
   createCommentWithAllSingleFileComments = false
   createSingleFileComments = true
   commentOnlyChangedContent = true
   minSeverity = se.bjurr.violations.lib.model.SEVERITY.INFO //ERROR, INFO, WARN
   commentTemplate = """
**Reporter**: {{violation.reporter}}{{#violation.rule}}\n
**Rule**: {{violation.rule}}{{/violation.rule}}
**Severity**: {{violation.severity}}
**File**: {{violation.file}} L{{violation.startLine}}{{#violation.source}}
**Source**: {{violation.source}}{{/violation.source}}
{{violation.message}}
"""
   violations = [
    ["CHECKSTYLE", ".", ".*/build/.*\\.xml\$", "Checkstyle"]
   ]
}

def checkGradlePropertiesFile() {
    def inputFile = file("${rootDir}/gradle.properties")
    if (!inputFile.exists()) {
        throw new StopActionException("Build configuration file gradle.properties doesn't exist, follow README instructions")
    }
    return inputFile
}

static def loadPropertiesFromFile(inputFile) {
    def properties = new Properties()
    inputFile.withInputStream { stream ->
        properties.load(stream)
    }
    return properties
}

// For app signing
if (["storeFile", "storePassword", "keyAlias", "keyPassword"].count { !project.hasProperty(it) } == 0) {
    android {
        signingConfigs {
            release {
                storeFile = file(project.storeFile.replaceFirst("^~", System.getProperty("user.home")))
                storePassword = project.storePassword
                keyAlias = project.keyAlias
                keyPassword = project.keyPassword
            }
        }
    }
    android.buildTypes.release.signingConfig = android.signingConfigs.release
}

def legacyGBBundleFile = 'src/main/assets/index.android.bundle'
assert !(file(legacyGBBundleFile).exists()) : "Error: Legacy Gutenberg JS bundle file detected. Please delete it: " + file(legacyGBBundleFile).getAbsolutePath()

// Keep this at the bottom (https://stackoverflow.com/a/37565535)
apply plugin: 'com.google.gms.google-services'<|MERGE_RESOLUTION|>--- conflicted
+++ resolved
@@ -47,13 +47,8 @@
 
     defaultConfig {
         applicationId "org.wordpress.android"
-<<<<<<< HEAD
-        versionName "12.1.1"
-        versionCode 707
-=======
         versionName "12.2-rc-1"
         versionCode 705
->>>>>>> dcf5aa3d
         minSdkVersion 21
         targetSdkVersion 26
 
