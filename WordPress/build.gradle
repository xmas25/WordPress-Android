--- conflicted
+++ resolved
@@ -130,11 +130,7 @@
     apt 'com.google.dagger:dagger-compiler:2.0.2'
     provided 'org.glassfish:javax.annotation:10.0-b28'
 
-<<<<<<< HEAD
     compile ('com.github.wordpress-mobile.WordPress-FluxC-Android:fluxc:develop-SNAPSHOT') {
-=======
-    compile ('com.github.wordpress-mobile.WordPress-FluxC-Android:fluxc:alpha-37') {
->>>>>>> eb7ccbbb
         exclude group: "com.android.volley";
     }
 
