--- conflicted
+++ resolved
@@ -163,11 +163,7 @@
     implementation 'com.google.dagger:dagger-android-support:2.11'
     kapt 'com.google.dagger:dagger-android-processor:2.11'
 
-<<<<<<< HEAD
-    implementation ("com.github.wordpress-mobile.WordPress-FluxC-Android:fluxc:27daa246d961d64c3202831e6e068caa1a6d0c40") {
-=======
     implementation ("com.github.wordpress-mobile.WordPress-FluxC-Android:fluxc:69e0c5bcfe1d74928baa53dddc93addd412e1415") {
->>>>>>> 3d73cbd1
         exclude group: "com.android.volley"
     }
 
