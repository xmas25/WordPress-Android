buildscript {
    repositories {
        jcenter()
        maven { url 'https://maven.fabric.io/public' }

    }
    dependencies {
        classpath 'com.android.tools.build:gradle:2.1.2'
        classpath 'io.fabric.tools:gradle:1.+'
        classpath 'com.neenbedankt.gradle.plugins:android-apt:1.8'
    }
}

repositories {
    jcenter()
    maven { url 'http://wordpress-mobile.github.io/WordPress-Android' }
    maven { url 'https://maven.fabric.io/public' }
    maven { url 'http://dl.bintray.com/optimizely/optimizely' }
    maven { url "https://jitpack.io" }
}

apply plugin: 'com.android.application'
apply plugin: 'io.fabric'
apply plugin: 'com.neenbedankt.android-apt'

android {
    useLibrary 'org.apache.http.legacy'

    dexOptions {
        jumboMode = true
        javaMaxHeapSize = "6g"
        dexInProcess = true
    }

    compileSdkVersion 24
    buildToolsVersion "24.0.0"

    defaultConfig {
        applicationId "org.wordpress.android"
        versionName "alpha-19"
        versionCode 294
        minSdkVersion 16
        targetSdkVersion 24

        multiDexEnabled true
        vectorDrawables.useSupportLibrary = true
    }

    productFlavors {
        vanilla {} // used for release and beta

        zalpha { // alpha version - enable experimental features
            applicationId "org.wordpress.android"
        }

        wasabi { // "hot" version, can be installed along release, alpha or beta versions
            applicationId "org.wordpress.android.beta"
            minSdkVersion 21 // to take advantage of "fast" multi dex (pre-dex each module)
        }
    }

    buildTypes {
        release {
            // Proguard is used to shrink our apk, and reduce the number of methods in our final apk,
            // but we don't obfuscate the bytecode.
            minifyEnabled true
            proguardFiles getDefaultProguardFile('proguard-android.txt'), 'proguard.cfg'
        }

        debug {
            minifyEnabled false
            buildConfigField "String", "APP_PN_KEY", "\"org.wordpress.android.debug.build\""
            ext.enableCrashlytics = false
        }
    }
}

dependencies {
    compile('com.crashlytics.sdk.android:crashlytics:2.5.5@aar') {
        transitive = true;
    }

    compile('com.optimizely:optimizely:+@aar') {
        transitive = true
    }

    // Provided by maven central
    compile ('org.wordpress:mediapicker:1.2.4') {
        exclude group:'com.android.support'
    }
    compile 'com.google.code.gson:gson:2.6.+'
    compile 'org.ccil.cowan.tagsoup:tagsoup:1.2.1'
    compile 'com.android.support:multidex:1.0.1'
    compile 'com.android.support:support-v13:24.0.0'
    compile 'com.android.support:appcompat-v7:24.0.0'
    compile 'com.android.support:cardview-v7:24.0.0'
    compile 'com.android.support:recyclerview-v7:24.0.0'
    compile 'com.android.support:design:24.0.0'
    compile 'com.android.support:percent:24.0.0'
    compile 'com.google.android.gms:play-services-gcm:9.0.2'
    compile 'com.google.android.gms:play-services-auth:9.0.2'
    compile 'com.github.chrisbanes.photoview:library:1.2.4'
    compile 'com.helpshift:android-helpshift-aar:4.4.0'
    compile 'de.greenrobot:eventbus:2.4.0'
    compile 'com.automattic:rest:1.0.7'
    compile 'org.wordpress:graphview:3.4.0'
    compile 'org.wordpress:persistentedittext:1.0.1'
    compile 'org.wordpress:emailchecker2:1.1.0'

    compile 'com.yalantis:ucrop:1.5.0'
    compile 'com.github.xizzhu:simple-tool-tip:0.5.0'

    androidTestCompile 'com.google.dexmaker:dexmaker-mockito:1.0'
    androidTestCompile 'org.objenesis:objenesis:2.1'
    androidTestCompile 'org.mockito:mockito-core:+'
    androidTestCompile 'com.squareup.okhttp:mockwebserver:2.7.5'

    // Provided by the WordPress-Android Repository
    compile 'org.wordpress:drag-sort-listview:0.6.1' // not found in maven central
    compile 'org.wordpress:slidinguppanel:1.0.0' // not found in maven central
    compile 'org.wordpress:passcodelock:1.2.0'

    // Dagger
    compile 'com.google.dagger:dagger:2.0.2'
    apt 'com.google.dagger:dagger-compiler:2.0.2'
    provided 'org.glassfish:javax.annotation:10.0-b28'

    // Simperium
    compile 'com.simperium.android:simperium:0.6.8'

<<<<<<< HEAD
    compile ('com.github.wordpress-mobile.WordPress-Stores-Android:stores:tmp-max-SNAPSHOT') {
=======
    compile ('com.github.wordpress-mobile.WordPress-FluxC-Android:fluxc:develop-SNAPSHOT') {
>>>>>>> dbe60eaa
        exclude group: "com.android.volley";
    }

    releaseCompile project(path:':libs:utils:WordPressUtils', configuration: 'release')
    debugCompile project(path:':libs:utils:WordPressUtils', configuration: 'debug')
    releaseCompile project(path:':libs:networking:WordPressNetworking', configuration: 'release')
    debugCompile project(path:':libs:networking:WordPressNetworking', configuration: 'debug')
    releaseCompile project(path:':libs:analytics:WordPressAnalytics', configuration: 'release')
    debugCompile project(path:':libs:analytics:WordPressAnalytics', configuration: 'debug')
    releaseCompile project(path:':libs:editor:WordPressEditor', configuration: 'release')
    debugCompile project(path:':libs:editor:WordPressEditor', configuration: 'debug')
}

configurations.all {
    // Exclude packaged wordpress sub projects, force the use of the source project
    // (eg. use :libs:utils:WordPressUtils instead of 'org.wordpress:utils')
    exclude group: 'org.wordpress', module: 'utils'
    exclude group: 'org.wordpress', module: 'analytics'
}

task generateCrashlyticsConfig(group: "generate", description: "Generate Crashlytics config") {
    def outputFile = new File("${rootDir}/WordPress/crashlytics.properties")
    def inputFile = file("${rootDir}/WordPress/gradle.properties")
    if (!inputFile.exists()) {
        throw new StopActionException("Build configuration file:" + inputFile
                + " doesn't exist, follow README instructions")
    }
    outputs.file outputFile
    inputs.file inputFile
    doLast {
        def properties = new Properties()
        inputFile.withInputStream { stream ->
            properties.load(stream)
        }
        def crashlyticsApiKey = properties.getProperty('wp.crashlytics.apikey', '0')
        def writer = new FileWriter(outputFile)
        writer.write("""// auto-generated file from ${rootDir}/gradle.properties do not modify
apiKey=${crashlyticsApiKey}""")
        writer.close()
    }
}

// Add generateCrashlyticsConfig to all generateBuildConfig tasks (all variants)
android.applicationVariants.all { variant ->
    variant.generateBuildConfig.dependsOn(generateCrashlyticsConfig)
}

// Add properties named "wp.xxx" to our BuildConfig
android.buildTypes.all { buildType ->
    project.properties.any { property ->
        if (property.key.toLowerCase().startsWith("wp.")) {
            buildType.buildConfigField "String", property.key.replace("wp.", "").replace(".", "_").toUpperCase(),
                    "\"${property.value}\""
        }
    }
}

// For app signing
if (["storeFile", "storePassword", "keyAlias", "keyPassword"].count { !project.hasProperty(it) } == 0) {
    android {
        signingConfigs {
            release {
                storeFile = file(project.storeFile)
                storePassword = project.storePassword
                keyAlias = project.keyAlias
                keyPassword = project.keyPassword
            }
        }
    }
    android.buildTypes.release.signingConfig = android.signingConfigs.release
}<|MERGE_RESOLUTION|>--- conflicted
+++ resolved
@@ -128,11 +128,7 @@
     // Simperium
     compile 'com.simperium.android:simperium:0.6.8'
 
-<<<<<<< HEAD
-    compile ('com.github.wordpress-mobile.WordPress-Stores-Android:stores:tmp-max-SNAPSHOT') {
-=======
     compile ('com.github.wordpress-mobile.WordPress-FluxC-Android:fluxc:develop-SNAPSHOT') {
->>>>>>> dbe60eaa
         exclude group: "com.android.volley";
     }
 
