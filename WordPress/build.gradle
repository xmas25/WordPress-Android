buildscript {
    repositories {
        jcenter()
        maven { url 'https://maven.fabric.io/public' }
        maven { url 'https://plugins.gradle.org/m2/' }
    }
    dependencies {
        classpath "org.jetbrains.kotlin:kotlin-gradle-plugin:$kotlin_version"
        classpath 'io.fabric.tools:gradle:1.27.0'
        classpath 'com.google.gms:google-services:3.2.0'
        classpath 'se.bjurr.violations:violation-comments-to-github-gradle-plugin:1.51'
    }
}

repositories {
    google()
    jcenter()
    maven { url 'https://maven.fabric.io/public' }
    maven { url 'https://zendesk.jfrog.io/zendesk/repo' }
    maven { url "https://giphy.bintray.com/giphy-sdk" }
    maven { url "https://jitpack.io" }
}

apply plugin: 'com.android.application'
apply plugin: 'kotlin-android'
apply plugin: 'kotlin-android-extensions'
apply plugin: 'kotlin-kapt'
apply plugin: 'io.fabric'
apply plugin: 'se.bjurr.violations.violation-comments-to-github-gradle-plugin'

android.defaultConfig.javaCompileOptions.annotationProcessorOptions.includeCompileClasspath = true

android {
    useLibrary 'org.apache.http.legacy'
    useLibrary 'android.test.runner'

    useLibrary 'android.test.base'
    useLibrary 'android.test.mock'

    dexOptions {
        jumboMode = true
        dexInProcess = true
    }

    compileSdkVersion 28
    buildToolsVersion '28.0.3'

    defaultConfig {
        applicationId "org.wordpress.android"
<<<<<<< HEAD
        versionName "12.0"
        versionCode 695
=======
        versionName "alpha-158"
        versionCode 697
>>>>>>> 389ebd4c
        minSdkVersion 21
        targetSdkVersion 26

        multiDexEnabled true

        ndk {
            abiFilters 'armeabi-v7a', 'x86'
        }

        vectorDrawables.useSupportLibrary = true
        testInstrumentationRunner 'android.support.test.runner.AndroidJUnitRunner'

        buildConfigField "boolean", "NEW_SITE_CREATION_ENABLED", "true"
        buildConfigField "boolean", "OFFER_GUTENBERG", "true"
        buildConfigField "boolean", "DOMAIN_REGISTRATION_ENABLED", "false"
    }

    flavorDimensions "buildType"

    productFlavors {
        vanilla { // used for release and beta
            dimension "buildType"
        }

        zalpha { // alpha version - enable experimental features
            applicationId "org.wordpress.android"
            dimension "buildType"
            buildConfigField "boolean", "VIDEO_OPTIMIZATION_AVAILABLE", "true"
        }

        wasabi { // "hot" version, can be installed along release, alpha or beta versions
            applicationId "org.wordpress.android.beta"
            dimension "buildType"
            buildConfigField "boolean", "DOMAIN_REGISTRATION_ENABLED", "true"
        }
    }

    buildTypes {
        release {
            // Proguard is used to shrink our apk, and reduce the number of methods in our final apk,
            // but we don't obfuscate the bytecode.
            minifyEnabled true
            proguardFiles getDefaultProguardFile('proguard-android.txt'), 'proguard.cfg'
        }

        debug {
            minifyEnabled false
            buildConfigField "String", "APP_PN_KEY", "\"org.wordpress.android.debug.build\""
            ext.enableCrashlytics = false
        }
    }

    testOptions {
        unitTests {
            includeAndroidResources = true
        }
    }

    lintOptions{
        checkDependencies = true
        lintConfig file('lint.xml')
        baseline file("lint-baseline.xml")
    }

    packagingOptions {
        // MPAndroidChart uses androidX - remove this line when we migrate everything to androidX
        exclude 'META-INF/proguard/androidx-annotations.pro'
    }
}

// allows us to use cool things like @Parcelize annotations
androidExtensions {
    experimental = true
}

dependencies {
    implementation('com.crashlytics.sdk.android:crashlytics:2.5.5@aar') {
        transitive = true;
    }

    implementation "org.jetbrains.kotlin:kotlin-stdlib-jdk7:$kotlin_version"

    // Provided by maven central
    implementation 'com.google.code.gson:gson:2.6.2'
    implementation 'org.ccil.cowan.tagsoup:tagsoup:1.2.1'

    implementation 'com.android.support:support-compat:28.0.0'
    implementation 'com.android.support:support-core-ui:28.0.0'
    implementation 'com.android.support:support-fragment:28.0.0'

    implementation 'com.android.support:multidex:1.0.2'
    implementation 'com.android.support:support-v4:28.0.0'
    implementation 'com.android.support:exifinterface:28.0.0'
    implementation'com.android.support:support-media-compat:28.0.0'
    implementation 'com.android.support:appcompat-v7:28.0.0'
    implementation 'com.android.support:cardview-v7:28.0.0'
    implementation 'com.android.support:recyclerview-v7:28.0.0'
    implementation 'com.android.support:design:28.0.0'
    implementation 'com.android.support:percent:28.0.0'
    implementation 'com.android.support:preference-v7:28.0.0'

    implementation 'com.android.support.constraint:constraint-layout:1.1.2'

    // ViewModel and LiveData
    implementation "android.arch.lifecycle:extensions:$arch_components_version"

    testImplementation("android.arch.core:core-testing:$arch_components_version", {
        exclude group: 'com.android.support', module: 'support-compat'
        exclude group: 'com.android.support', module: 'support-annotations'
        exclude group: 'com.android.support', module: 'support-core-utils'
    })

    implementation 'com.google.firebase:firebase-messaging:17.0.0'
    implementation 'com.google.android.gms:play-services-auth:15.0.1'
    implementation 'com.google.android.gms:play-services-places:15.0.1'
    implementation 'com.android.installreferrer:installreferrer:1.0'
    implementation 'com.github.chrisbanes.photoview:library:1.2.4'
    implementation 'de.greenrobot:eventbus:2.4.0'
    implementation 'com.automattic:rest:1.0.7'
    implementation 'org.wordpress:graphview:3.4.0'
    implementation 'org.wordpress:persistentedittext:1.0.2'
    implementation 'org.wordpress:emailchecker2:1.1.0'
    implementation 'com.squareup.okio:okio:1.14.0'
    implementation 'org.apache.commons:commons-text:1.1'
    implementation 'com.airbnb.android:lottie:2.0.0-rc2'
    implementation 'com.facebook.shimmer:shimmer:0.4.0'

    implementation ('com.yalantis:ucrop:2.2.0') {
        exclude group: 'com.squareup.okhttp3'
    }

    implementation 'com.github.bumptech.glide:glide:4.6.1'
    kapt 'com.github.bumptech.glide:compiler:4.6.1'
    implementation 'com.github.bumptech.glide:volley-integration:4.6.1@aar'

    testImplementation 'junit:junit:4.12'
    testImplementation 'org.robolectric:robolectric:3.6.1'
    testImplementation 'org.robolectric:shadows-multidex:3.6.1'
    testImplementation 'org.mockito:mockito-core:2.23.0'
    testImplementation 'com.nhaarman.mockitokotlin2:mockito-kotlin:2.1.0'
    testImplementation 'org.assertj:assertj-core:3.11.1'

    androidTestImplementation 'com.google.dexmaker:dexmaker-mockito:1.0'
    androidTestImplementation 'org.objenesis:objenesis:2.1'
    androidTestImplementation 'org.mockito:mockito-core:1.10.19'
    androidTestImplementation 'com.squareup.okhttp:mockwebserver:2.7.5'
    androidTestImplementation 'com.squareup.okio:okio:1.14.0'
    androidTestImplementation 'com.android.support.test.espresso:espresso-core:3.0.2', {
        exclude group: 'com.android.support', module: 'support-annotations'
    }
    androidTestImplementation('com.android.support.test.espresso:espresso-contrib:2.0') {
        exclude group: 'com.android.support', module: 'appcompat'
        exclude group: 'com.android.support', module: 'support-v4'
        exclude module: 'recyclerview-v7'
    }

    androidTestImplementation 'com.android.support.test:runner:1.0.2'
    androidTestImplementation 'com.android.support.test:rules:1.0.2'
    androidTestImplementation 'tools.fastlane:screengrab:1.2.0',  {
        exclude group: 'com.android.support.test.uiautomator', module: 'uiautomator-v18'
    }

    // Dagger
    implementation 'com.google.dagger:dagger:2.11'
    kapt 'com.google.dagger:dagger-compiler:2.11'
    compileOnly 'org.glassfish:javax.annotation:10.0-b28'
    implementation 'com.google.dagger:dagger-android-support:2.11'
    kapt 'com.google.dagger:dagger-android-processor:2.11'

    implementation ("com.github.wordpress-mobile.WordPress-FluxC-Android:fluxc:$fluxCVersion") {
        exclude group: "com.android.volley"
    }

    implementation ('com.github.indexos.media-for-mobile:android:43a9026f0973a2f0a74fa813132f6a16f7499c3a')

    implementation project(path:':libs:utils:WordPressUtils')
    implementation project(path:':libs:networking:WordPressNetworking')
    implementation project(path:':libs:analytics:WordPressAnalytics')
    implementation project(path:':libs:editor:WordPressEditor')
    implementation (project(path:':libs:login:WordPressLoginFlow')) {
        exclude group: "com.github.wordpress-mobile.WordPress-FluxC-Android", module: "fluxc"
        exclude group: 'com.github.bumptech.glide'
    }

    implementation (group: 'com.zendesk', name: 'support', version: '2.0.0') {
        exclude group: 'com.google.dagger'
    }

    implementation('com.giphy.sdk:core:1.0.2@aar') {
        transitive = true
    }

    lintChecks 'org.wordpress:lint:1.0.1'

    // Debug
    debugImplementation 'com.facebook.stetho:stetho:1.5.0'
    debugImplementation 'com.facebook.stetho:stetho-okhttp3:1.5.0'

    implementation "org.jetbrains.kotlinx:kotlinx-coroutines-core:$kotlin_coroutines_version"
    implementation "org.jetbrains.kotlinx:kotlinx-coroutines-android:$kotlin_coroutines_version"

    implementation 'com.github.PhilJay:MPAndroidChart:v3.1.0-alpha'
}

configurations.all {
    // Exclude packaged wordpress sub projects, force the use of the source project
    // (eg. use :libs:utils:WordPressUtils instead of 'org.wordpress:utils')
    exclude group: 'org.wordpress', module: 'utils'
    exclude group: 'org.wordpress', module: 'analytics'
}

task generateCrashlyticsConfig(group: "generate", description: "Generate Crashlytics config") {
    def outputFile = new File("${rootDir}/WordPress/crashlytics.properties")
    def inputFile = checkGradlePropertiesFile()
    outputs.file outputFile
    inputs.file inputFile
    doLast {
        def properties = loadPropertiesFromFile(inputFile)
        def crashlyticsApiKey = properties.getProperty('wp.crashlytics.apikey', '0')
        def writer = new FileWriter(outputFile)
        writer.write("""// auto-generated file from ${rootDir}/gradle.properties do not modify
apiKey=${crashlyticsApiKey}""")
        writer.close()
    }
}

// Add generateCrashlyticsConfig to all generateBuildConfig tasks (all variants)
android.applicationVariants.all { variant ->
    variant.generateBuildConfig.dependsOn(generateCrashlyticsConfig)
}

android.buildTypes.all { buildType ->
    // Add properties named "wp.xxx" to our BuildConfig
    def inputFile = checkGradlePropertiesFile()
    def properties = loadPropertiesFromFile(inputFile)
    properties.any { property ->
        if (property.key.toLowerCase().startsWith("wp.")) {
            buildType.buildConfigField "String", property.key.replace("wp.", "").replace(".", "_").toUpperCase(),
                    "\"${property.value}\""
        }
        if (property.key.toLowerCase().startsWith("wp.res.")) {
            buildType.resValue "string", property.key.replace("wp.res.", "").replace(".", "_").toLowerCase(),
                    "${property.value}"
        }
    }

    // If Google services file doesn't exist...
    if (!file("google-services.json").exists()) {
        // ... copy example file.
        copy {
            from(".")
            into(".")
            include("google-services.json-example")
            rename('google-services.json-example', 'google-services.json')
        }
    }

    // Print warning message if example Google services file is used.
    if ((new File('WordPress/google-services.json').text) == (new File('WordPress/google-services.json-example').text)) {
        println("WARNING: You're using the example google-services.json file. Google login will fail.")
    }
}

task violationCommentsToGitHub(type: se.bjurr.violations.comments.github.plugin.gradle.ViolationCommentsToGitHubTask) {
   repositoryOwner = "wordpress-mobile";
   repositoryName = "WordPress-Android"
   pullRequestId = System.properties['GITHUB_PULLREQUESTID']
   username = System.properties['GITHUB_USERNAME']
   password = System.properties['GITHUB_PASSWORD']
   oAuth2Token = System.properties['GITHUB_OAUTH2TOKEN']
   gitHubUrl = "https://api.github.com/"
   createCommentWithAllSingleFileComments = false
   createSingleFileComments = true
   commentOnlyChangedContent = true
   minSeverity = se.bjurr.violations.lib.model.SEVERITY.INFO //ERROR, INFO, WARN
   commentTemplate = """
**Reporter**: {{violation.reporter}}{{#violation.rule}}\n
**Rule**: {{violation.rule}}{{/violation.rule}}
**Severity**: {{violation.severity}}
**File**: {{violation.file}} L{{violation.startLine}}{{#violation.source}}
**Source**: {{violation.source}}{{/violation.source}}
{{violation.message}}
"""
   violations = [
    ["CHECKSTYLE", ".", ".*/build/.*\\.xml\$", "Checkstyle"]
   ]
}

def checkGradlePropertiesFile() {
    def inputFile = file("${rootDir}/gradle.properties")
    if (!inputFile.exists()) {
        throw new StopActionException("Build configuration file gradle.properties doesn't exist, follow README instructions")
    }
    return inputFile
}

static def loadPropertiesFromFile(inputFile) {
    def properties = new Properties()
    inputFile.withInputStream { stream ->
        properties.load(stream)
    }
    return properties
}

// For app signing
if (["storeFile", "storePassword", "keyAlias", "keyPassword"].count { !project.hasProperty(it) } == 0) {
    android {
        signingConfigs {
            release {
                storeFile = file(project.storeFile.replaceFirst("^~", System.getProperty("user.home")))
                storePassword = project.storePassword
                keyAlias = project.keyAlias
                keyPassword = project.keyPassword
            }
        }
    }
    android.buildTypes.release.signingConfig = android.signingConfigs.release
}

def legacyGBBundleFile = 'src/main/assets/index.android.bundle'
assert !(file(legacyGBBundleFile).exists()) : "Error: Legacy Gutenberg JS bundle file detected. Please delete it: " + file(legacyGBBundleFile).getAbsolutePath()

// Keep this at the bottom (https://stackoverflow.com/a/37565535)
apply plugin: 'com.google.gms.google-services'<|MERGE_RESOLUTION|>--- conflicted
+++ resolved
@@ -47,13 +47,8 @@
 
     defaultConfig {
         applicationId "org.wordpress.android"
-<<<<<<< HEAD
-        versionName "12.0"
-        versionCode 695
-=======
         versionName "alpha-158"
         versionCode 697
->>>>>>> 389ebd4c
         minSdkVersion 21
         targetSdkVersion 26
 
