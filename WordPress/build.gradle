--- conflicted
+++ resolved
@@ -88,15 +88,9 @@
             dimension "buildType"
             // Only set the release version if one isn't provided
             if (!project.hasProperty("versionName")) {
-<<<<<<< HEAD
                 versionName "15.3-rc-1"
             }
-            versionCode 891
-=======
-                versionName "15.2.1"
-            }
             versionCode 893
->>>>>>> a75722a7
             buildConfigField "boolean", "ME_ACTIVITY_AVAILABLE", "false"
             buildConfigField "boolean", "TENOR_AVAILABLE", "false"
             buildConfigField "boolean", "READER_IMPROVEMENTS_PHASE_2", "false"
