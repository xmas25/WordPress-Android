--- conflicted
+++ resolved
@@ -86,12 +86,7 @@
             if (!project.hasProperty("versionName")) {
                 versionName "13.7-rc-1"
             }
-<<<<<<< HEAD
             versionCode 797
-            buildConfigField "boolean", "ME_ACTIVITY_AVAILABLE", "false"
-=======
-            versionCode 790
->>>>>>> db37297f
         }
 
         zalpha { // alpha version - enable experimental features
