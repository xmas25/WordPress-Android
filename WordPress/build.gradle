--- conflicted
+++ resolved
@@ -57,15 +57,9 @@
         } else {
             versionName "alpha-207"
         }
-<<<<<<< HEAD
-        versionCode 823
+        versionCode 825
         minSdkVersion rootProject.minSdkVersion
         targetSdkVersion rootProject.targetSdkVersion
-=======
-        versionCode 825
-        minSdkVersion 21
-        targetSdkVersion 28
->>>>>>> 232f8189
 
         multiDexEnabled true
 
