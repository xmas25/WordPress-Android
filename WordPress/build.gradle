--- conflicted
+++ resolved
@@ -136,11 +136,7 @@
     apt 'com.google.dagger:dagger-compiler:2.11'
     provided 'org.glassfish:javax.annotation:10.0-b28'
 
-<<<<<<< HEAD
-    compile ('com.github.wordpress-mobile.WordPress-FluxC-Android:fluxc:d9947e9e94dc71192f059f15dfb2fb04a7c3d143') {
-=======
     compile ('com.github.wordpress-mobile.WordPress-FluxC-Android:fluxc:3251d1575c5861344ae6f8ce7c76d130bb40a696') {
->>>>>>> 9f0993a9
         exclude group: "com.android.volley"
     }
 
