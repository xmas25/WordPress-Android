buildscript {
    repositories {
        jcenter()
        maven { url 'https://maven.fabric.io/public' }

    }
    dependencies {
        classpath 'com.android.tools.build:gradle:2.3.0'
        classpath 'io.fabric.tools:gradle:1.+'
        classpath 'com.neenbedankt.gradle.plugins:android-apt:1.8'
    }
}

repositories {
    jcenter()
    maven { url 'http://wordpress-mobile.github.io/WordPress-Android' }
    maven { url 'https://maven.fabric.io/public' }
    maven { url "https://jitpack.io" }

}

apply plugin: 'com.android.application'
apply plugin: 'io.fabric'
apply plugin: 'com.neenbedankt.android-apt'

android {
    useLibrary 'org.apache.http.legacy'

    dexOptions {
        jumboMode = true
        javaMaxHeapSize = "6g"
        dexInProcess = true
    }

    compileSdkVersion 25
    buildToolsVersion "25.0.2"

    defaultConfig {
        applicationId "org.wordpress.android"
<<<<<<< HEAD
        versionName "alpha-43"
        versionCode 369
=======
        versionName "7.1-rc-2"
        versionCode 371
>>>>>>> 2e8bb8bd
        minSdkVersion 16
        targetSdkVersion 25

        multiDexEnabled true
        vectorDrawables.useSupportLibrary = true

        buildConfigField "boolean", "AZTEC_EDITOR_AVAILABLE", "false"
    }

    productFlavors {
        vanilla {} // used for release and beta

        zalpha { // alpha version - enable experimental features
            buildConfigField "boolean", "AZTEC_EDITOR_AVAILABLE", "true"
            applicationId "org.wordpress.android"
        }

        wasabi { // "hot" version, can be installed along release, alpha or beta versions
            applicationId "org.wordpress.android.beta"
            minSdkVersion 21 // to take advantage of "fast" multi dex (pre-dex each module)
        }
    }

    buildTypes {
        release {
            // Proguard is used to shrink our apk, and reduce the number of methods in our final apk,
            // but we don't obfuscate the bytecode.
            minifyEnabled true
            proguardFiles getDefaultProguardFile('proguard-android.txt'), 'proguard.cfg'
        }

        debug {
            minifyEnabled false
            buildConfigField "String", "APP_PN_KEY", "\"org.wordpress.android.debug.build\""
            ext.enableCrashlytics = false
        }
    }
}

dependencies {
    compile('com.crashlytics.sdk.android:crashlytics:2.5.5@aar') {
        transitive = true;
    }

    // Provided by maven central
    compile 'com.google.code.gson:gson:2.6.+'
    compile 'org.ccil.cowan.tagsoup:tagsoup:1.2.1'

    compile 'com.android.support:support-compat:25.1.1'
    compile 'com.android.support:support-core-ui:25.1.1'
    compile 'com.android.support:support-fragment:25.1.1'

    compile 'com.android.support:multidex:1.0.1'
    compile 'com.android.support:appcompat-v7:25.1.1'
    compile 'com.android.support:cardview-v7:25.1.1'
    compile 'com.android.support:recyclerview-v7:25.1.1'
    compile 'com.android.support:design:25.1.1'
    compile 'com.android.support:percent:25.1.1'
    compile 'com.android.support:preference-v7:25.1.1'

    compile 'com.google.android.gms:play-services-gcm:9.0.2'
    compile 'com.google.android.gms:play-services-auth:9.0.2'
    compile 'com.github.chrisbanes.photoview:library:1.2.4'
    compile 'com.helpshift:android-helpshift-aar:4.8.1'
    compile 'de.greenrobot:eventbus:2.4.0'
    compile 'com.automattic:rest:1.0.7'
    compile 'org.wordpress:graphview:3.4.0'
    compile 'org.wordpress:persistentedittext:1.0.2'
    compile 'org.wordpress:emailchecker2:1.1.0'
    compile 'com.squareup.okio:okio:1.9.0'

    compile ('com.yalantis:ucrop:2.2.0') {
        exclude group: 'com.squareup.okhttp3'
    }
    compile 'com.github.xizzhu:simple-tool-tip:0.5.0'

    androidTestCompile 'com.google.dexmaker:dexmaker-mockito:1.0'
    androidTestCompile 'org.objenesis:objenesis:2.1'
    androidTestCompile 'org.mockito:mockito-core:1.10.19'
    androidTestCompile 'com.squareup.okhttp:mockwebserver:2.7.5'
    androidTestCompile 'com.squareup.okio:okio:1.9.0' // explicitly compile okio to match the version needed by ucrop

    // Provided by the WordPress-Android Repository
    compile 'org.wordpress:drag-sort-listview:0.6.1' // not found in maven central
    compile 'org.wordpress:slidinguppanel:1.0.0' // not found in maven central
    compile 'org.wordpress:passcodelock:1.5.1'

    // Dagger
    compile 'com.google.dagger:dagger:2.0.2'
    apt 'com.google.dagger:dagger-compiler:2.0.2'
    provided 'org.glassfish:javax.annotation:10.0-b28'

    compile ('com.github.wordpress-mobile.WordPress-FluxC-Android:fluxc:30d1884fe3e7171f19f48dd1ff9286a376614347') {
        exclude group: "com.android.volley";
    }

    releaseCompile project(path:':libs:utils:WordPressUtils', configuration: 'release')
    debugCompile project(path:':libs:utils:WordPressUtils', configuration: 'debug')
    releaseCompile project(path:':libs:networking:WordPressNetworking', configuration: 'release')
    debugCompile project(path:':libs:networking:WordPressNetworking', configuration: 'debug')
    releaseCompile project(path:':libs:analytics:WordPressAnalytics', configuration: 'release')
    debugCompile project(path:':libs:analytics:WordPressAnalytics', configuration: 'debug')
    releaseCompile project(path:':libs:editor:WordPressEditor', configuration: 'release')
    debugCompile project(path:':libs:editor:WordPressEditor', configuration: 'debug')

    // Debug
    debugCompile 'com.facebook.stetho:stetho:1.4.2'
}

configurations.all {
    // Exclude packaged wordpress sub projects, force the use of the source project
    // (eg. use :libs:utils:WordPressUtils instead of 'org.wordpress:utils')
    exclude group: 'org.wordpress', module: 'utils'
    exclude group: 'org.wordpress', module: 'analytics'
}

task generateCrashlyticsConfig(group: "generate", description: "Generate Crashlytics config") {
    def outputFile = new File("${rootDir}/WordPress/crashlytics.properties")
    def inputFile = file("${rootDir}/WordPress/gradle.properties")
    if (!inputFile.exists()) {
        throw new StopActionException("Build configuration file:" + inputFile
                + " doesn't exist, follow README instructions")
    }
    outputs.file outputFile
    inputs.file inputFile
    doLast {
        def properties = new Properties()
        inputFile.withInputStream { stream ->
            properties.load(stream)
        }
        def crashlyticsApiKey = properties.getProperty('wp.crashlytics.apikey', '0')
        def writer = new FileWriter(outputFile)
        writer.write("""// auto-generated file from ${rootDir}/gradle.properties do not modify
apiKey=${crashlyticsApiKey}""")
        writer.close()
    }
}

// Add generateCrashlyticsConfig to all generateBuildConfig tasks (all variants)
android.applicationVariants.all { variant ->
    variant.generateBuildConfig.dependsOn(generateCrashlyticsConfig)
}

// Add properties named "wp.xxx" to our BuildConfig
android.buildTypes.all { buildType ->
    project.properties.any { property ->
        if (property.key.toLowerCase().startsWith("wp.")) {
            buildType.buildConfigField "String", property.key.replace("wp.", "").replace(".", "_").toUpperCase(),
                    "\"${property.value}\""
        }
    }
}

// For app signing
if (["storeFile", "storePassword", "keyAlias", "keyPassword"].count { !project.hasProperty(it) } == 0) {
    android {
        signingConfigs {
            release {
                storeFile = file(project.storeFile)
                storePassword = project.storePassword
                keyAlias = project.keyAlias
                keyPassword = project.keyPassword
            }
        }
    }
    android.buildTypes.release.signingConfig = android.signingConfigs.release
}<|MERGE_RESOLUTION|>--- conflicted
+++ resolved
@@ -37,13 +37,8 @@
 
     defaultConfig {
         applicationId "org.wordpress.android"
-<<<<<<< HEAD
-        versionName "alpha-43"
-        versionCode 369
-=======
-        versionName "7.1-rc-2"
-        versionCode 371
->>>>>>> 2e8bb8bd
+        versionName "alpha-44"
+        versionCode 372
         minSdkVersion 16
         targetSdkVersion 25
 
