buildscript {
    repositories {
        jcenter()
        maven { url 'https://maven.fabric.io/public' }
    }
    dependencies {
        classpath 'com.android.tools.build:gradle:2.3.3'
        classpath 'io.fabric.tools:gradle:1.+'
        classpath 'com.neenbedankt.gradle.plugins:android-apt:1.8'
        classpath 'com.google.gms:google-services:3.1.0'
    }
}

repositories {
    google()
    jcenter()
    maven { url 'http://wordpress-mobile.github.io/WordPress-Android' }
    maven { url 'https://maven.fabric.io/public' }
    maven { url "https://jitpack.io" }
}

apply plugin: 'com.android.application'
apply plugin: 'io.fabric'
apply plugin: 'com.neenbedankt.android-apt'

android {
    useLibrary 'org.apache.http.legacy'

    dexOptions {
        jumboMode = true
        javaMaxHeapSize = "6g"
        dexInProcess = true
    }

    compileSdkVersion 26
    buildToolsVersion "25.0.3"

    defaultConfig {
        applicationId "org.wordpress.android"
        versionName "alpha-89"
        versionCode 504
        minSdkVersion 16
        targetSdkVersion 25

        multiDexEnabled true
        vectorDrawables.useSupportLibrary = true

        buildConfigField "boolean", "LOGIN_WIZARD_STYLE_ACTIVE", "true"
    }

    productFlavors {
        vanilla { // used for release and beta
        }

        zalpha { // alpha version - enable experimental features
            applicationId "org.wordpress.android"
            buildConfigField "boolean", "VIDEO_OPTIMIZATION_AVAILABLE", "true"
        }

        wasabi { // "hot" version, can be installed along release, alpha or beta versions
            applicationId "org.wordpress.android.beta"
            minSdkVersion 21 // to take advantage of "fast" multi dex (pre-dex each module)
        }
    }

    buildTypes {
        release {
            // Proguard is used to shrink our apk, and reduce the number of methods in our final apk,
            // but we don't obfuscate the bytecode.
            minifyEnabled true
            proguardFiles getDefaultProguardFile('proguard-android.txt'), 'proguard.cfg'
        }

        debug {
            minifyEnabled false
            buildConfigField "String", "APP_PN_KEY", "\"org.wordpress.android.debug.build\""
            ext.enableCrashlytics = false
        }
    }
}

dependencies {
    compile('com.crashlytics.sdk.android:crashlytics:2.5.5@aar') {
        transitive = true;
    }

    // Provided by maven central
    compile 'com.google.code.gson:gson:2.6.+'
    compile 'org.ccil.cowan.tagsoup:tagsoup:1.2.1'

    compile 'com.android.support:support-compat:26.1.0'
    compile 'com.android.support:support-core-ui:26.1.0'
    compile 'com.android.support:support-fragment:26.1.0'

    compile 'com.android.support:multidex:1.0.1'
    compile 'com.android.support:appcompat-v7:26.1.0'
    compile 'com.android.support:cardview-v7:26.1.0'
    compile 'com.android.support:recyclerview-v7:26.1.0'
    compile 'com.android.support:design:26.1.0'
    compile 'com.android.support:percent:26.1.0'
    compile 'com.android.support:preference-v7:26.1.0'

    compile 'com.google.android.gms:play-services-gcm:10.0.1'
    compile 'com.google.android.gms:play-services-auth:10.0.1'
    compile 'com.google.android.gms:play-services-places:10.0.1'
    compile 'com.github.chrisbanes.photoview:library:1.2.4'
    compile 'com.helpshift:android-helpshift-aar:4.9.1'
    compile 'de.greenrobot:eventbus:2.4.0'
    compile 'com.automattic:rest:1.0.7'
    compile 'org.wordpress:graphview:3.4.0'
    compile 'org.wordpress:persistentedittext:1.0.2'
    compile 'org.wordpress:emailchecker2:1.1.0'
    compile 'com.squareup.okio:okio:1.13.0'
    compile 'org.apache.commons:commons-text:1.1'
    compile 'com.airbnb.android:lottie:2.0.0-rc2'

    compile ('com.yalantis:ucrop:2.2.0') {
        exclude group: 'com.squareup.okhttp3'
    }

    testCompile 'junit:junit:4.12'
    testCompile 'org.robolectric:robolectric:3.3.2'
    testCompile 'org.robolectric:shadows-multidex:3.3.2'

    androidTestCompile 'com.google.dexmaker:dexmaker-mockito:1.0'
    androidTestCompile 'org.objenesis:objenesis:2.1'
    androidTestCompile 'org.mockito:mockito-core:1.10.19'
    androidTestCompile 'com.squareup.okhttp:mockwebserver:2.7.5'
    androidTestCompile 'com.squareup.okio:okio:1.13.0'

    // Provided by the WordPress-Android Repository
    compile 'org.wordpress:passcodelock:1.5.1'

    // Dagger
    compile 'com.google.dagger:dagger:2.11'
    apt 'com.google.dagger:dagger-compiler:2.11'
    provided 'org.glassfish:javax.annotation:10.0-b28'

<<<<<<< HEAD
    compile ('com.github.wordpress-mobile.WordPress-FluxC-Android:fluxc:b44adaf240a73acc630e9a201b63038c6a53b9f1') {
        exclude group: "com.android.volley"
=======
    compile ('com.github.wordpress-mobile.WordPress-FluxC-Android:fluxc:c910b2c7dad00bdd4e70b4e2851cc26c039f069c') {
        exclude group: "com.android.volley";
>>>>>>> 91c44326
    }

    compile ('com.github.indexos.media-for-mobile:android:43a9026f0973a2f0a74fa813132f6a16f7499c3a')

    releaseCompile project(path:':libs:utils:WordPressUtils', configuration: 'release')
    debugCompile project(path:':libs:utils:WordPressUtils', configuration: 'debug')
    releaseCompile project(path:':libs:networking:WordPressNetworking', configuration: 'release')
    debugCompile project(path:':libs:networking:WordPressNetworking', configuration: 'debug')
    releaseCompile project(path:':libs:analytics:WordPressAnalytics', configuration: 'release')
    debugCompile project(path:':libs:analytics:WordPressAnalytics', configuration: 'debug')
    releaseCompile project(path:':libs:editor:WordPressEditor', configuration: 'release')
    debugCompile project(path:':libs:editor:WordPressEditor', configuration: 'debug')

    // Debug
    debugCompile 'com.facebook.stetho:stetho:1.4.2'
}

configurations.all {
    // Exclude packaged wordpress sub projects, force the use of the source project
    // (eg. use :libs:utils:WordPressUtils instead of 'org.wordpress:utils')
    exclude group: 'org.wordpress', module: 'utils'
    exclude group: 'org.wordpress', module: 'analytics'
}

task copyGoogleServicesExampleFile(type: Copy) {
    from('.')
    into('.')
    include('google-services.json-example')
    rename('google-services.json-example', 'google-services.json')
}

task copyGoogleServicesBuddybuildFile(type: Copy) {
    from(file(System.getenv("BUDDYBUILD_SECURE_FILES") + "/google-services.json"))
    into('.')
}

task generateCrashlyticsConfig(group: "generate", description: "Generate Crashlytics config") {
    def outputFile = new File("${rootDir}/WordPress/crashlytics.properties")
    def inputFile = checkGradlePropertiesFile()
    outputs.file outputFile
    inputs.file inputFile
    doLast {
        def properties = loadPropertiesFromFile(inputFile)
        def crashlyticsApiKey = properties.getProperty('wp.crashlytics.apikey', '0')
        def writer = new FileWriter(outputFile)
        writer.write("""// auto-generated file from ${rootDir}/gradle.properties do not modify
apiKey=${crashlyticsApiKey}""")
        writer.close()
    }
}

// Add generateCrashlyticsConfig to all generateBuildConfig tasks (all variants)
android.applicationVariants.all { variant ->
    variant.generateBuildConfig.dependsOn(generateCrashlyticsConfig)
}

android.buildTypes.all { buildType ->
    // Add properties named "wp.xxx" to our BuildConfig
    def inputFile = checkGradlePropertiesFile()
    def properties = loadPropertiesFromFile(inputFile)
    properties.any { property ->
        if (property.key.toLowerCase().startsWith("wp.")) {
            buildType.buildConfigField "String", property.key.replace("wp.", "").replace(".", "_").toUpperCase(),
                    "\"${property.value}\""
        }
        if (property.key.toLowerCase().startsWith("wp.res.")) {
            buildType.resValue "string", property.key.replace("wp.res.", "").replace(".", "_").toLowerCase(),
                    "${property.value}"
        }
    }

    // If Google services file doesn't exist...
    if (!file("google-services.json").exists()) {
        // ... copy example file.
        if (!file(System.getenv("BUDDYBUILD_SECURE_FILES") + "/google-services.json").exists()) {
            tasks.copyGoogleServicesExampleFile.execute()
        // ... copy Buddybuild file.
        } else {
            tasks.copyGoogleServicesBuddybuildFile.execute()
        }
    }

    // Print warning message if example Google services file is used.
    if ((new File('WordPress/google-services.json').text) == (new File('WordPress/google-services.json-example').text)) {
        println("WARNING: You're using the example google-services.json file. Google login will fail.")
    }
}

def checkGradlePropertiesFile() {
    def inputFile = file("${rootDir}/gradle.properties")
    if (!inputFile.exists()) {
        // Try the BuddyBuild provided file if it's there
        inputFile = file(System.getenv("BUDDYBUILD_SECURE_FILES") + "/gradle.properties")
        if (!inputFile.exists()) {
            throw new StopActionException("Build configuration file gradle.properties doesn't exist, follow README instructions")
        }
    }
    return inputFile
}

static def loadPropertiesFromFile(inputFile) {
    def properties = new Properties()
    inputFile.withInputStream { stream ->
        properties.load(stream)
    }
    return properties
}

// For app signing
if (["storeFile", "storePassword", "keyAlias", "keyPassword"].count { !project.hasProperty(it) } == 0) {
    android {
        signingConfigs {
            release {
                storeFile = file(project.storeFile)
                storePassword = project.storePassword
                keyAlias = project.keyAlias
                keyPassword = project.keyPassword
            }
        }
    }
    android.buildTypes.release.signingConfig = android.signingConfigs.release
}

// Keep this at the bottom (https://stackoverflow.com/a/37565535)
apply plugin: 'com.google.gms.google-services'<|MERGE_RESOLUTION|>--- conflicted
+++ resolved
@@ -136,13 +136,8 @@
     apt 'com.google.dagger:dagger-compiler:2.11'
     provided 'org.glassfish:javax.annotation:10.0-b28'
 
-<<<<<<< HEAD
-    compile ('com.github.wordpress-mobile.WordPress-FluxC-Android:fluxc:b44adaf240a73acc630e9a201b63038c6a53b9f1') {
+    compile ('com.github.wordpress-mobile.WordPress-FluxC-Android:fluxc:c910b2c7dad00bdd4e70b4e2851cc26c039f069c') {
         exclude group: "com.android.volley"
-=======
-    compile ('com.github.wordpress-mobile.WordPress-FluxC-Android:fluxc:c910b2c7dad00bdd4e70b4e2851cc26c039f069c') {
-        exclude group: "com.android.volley";
->>>>>>> 91c44326
     }
 
     compile ('com.github.indexos.media-for-mobile:android:43a9026f0973a2f0a74fa813132f6a16f7499c3a')
