buildscript {
    repositories {
        jcenter()
        maven { url 'https://maven.fabric.io/repo' }
    }
    dependencies {
        classpath 'com.android.tools.build:gradle:1.5.0'
        classpath 'com.github.nrudenko:gradle-android-cq-plugin:0.1+'
        classpath 'io.fabric.tools:gradle:1.+'
    }
}

repositories {
    jcenter()
    maven { url 'http://wordpress-mobile.github.io/WordPress-Android' }
    maven { url 'https://maven.fabric.io/repo' }
}

apply plugin: 'com.android.application'
apply plugin: 'android-cq'
apply plugin: 'io.fabric'

android {
    useLibrary 'org.apache.http.legacy'

    dexOptions {
        jumboMode = true
    }

    compileSdkVersion 23
    buildToolsVersion "23.0.2"

    defaultConfig {
        applicationId "org.wordpress.android"
<<<<<<< HEAD
        versionName "4.9-rc-1"
        versionCode 226
=======
        versionName "4.9-rc-2"
        versionCode 228
>>>>>>> d0398451
        minSdkVersion 14
        targetSdkVersion 23

        buildConfigField "String", "APP_PN_KEY", "\"org.wordpress.android.playstore\""
    }

    productFlavors {
        vanilla {}

        zbetagroup {
            buildConfigField "String", "APP_PN_KEY", "\"org.wordpress.android.beta.build\""
            applicationId "org.wordpress.android.beta"
        }
    }

    buildTypes {
        release {
            // Proguard is only used to fix an issue with some Samsung device
            // https://github.com/wordpress-mobile/WordPress-Android/issues/2151
            minifyEnabled true
            proguardFiles getDefaultProguardFile('proguard-android.txt'), 'proguard.cfg'
        }

        debug {
            buildConfigField "String", "APP_PN_KEY", "\"org.wordpress.android.debug.build\""
            ext.enableCrashlytics = false
        }
    }
}

dependencies {
    compile 'com.crashlytics.sdk.android:crashlytics:2.2.2'

    // Provided by maven central
    compile ('org.wordpress:mediapicker:1.2.4') {
        exclude group:'com.android.support'
    }
    compile 'com.google.code.gson:gson:2.2.2'
    compile 'org.ccil.cowan.tagsoup:tagsoup:1.2.1'
    compile 'com.android.support:support-v13:23.1.1'
    compile 'com.android.support:appcompat-v7:23.1.1'
    compile 'com.android.support:cardview-v7:23.1.1'
    compile 'com.android.support:recyclerview-v7:23.1.1'
    compile 'com.android.support:design:23.1.1'
    compile 'com.google.android.gms:play-services-gcm:8.3.0'
    compile 'com.github.chrisbanes.photoview:library:1.2.4'
    compile 'com.helpshift:android-aar:3.12.0'
    compile 'de.greenrobot:eventbus:2.4.0'
    compile 'com.automattic:rest:1.0.2'
    compile 'org.wordpress:graphview:3.4.0'
    compile 'org.wordpress:persistentedittext:1.0.1'

    androidTestCompile 'com.google.dexmaker:dexmaker-mockito:1.0'
    androidTestCompile 'org.objenesis:objenesis:2.1'
    androidTestCompile 'org.mockito:mockito-core:+'

    // Provided by the WordPress-Android Repository
    compile 'org.wordpress:drag-sort-listview:0.6.1' // not found in maven central
    compile 'org.wordpress:slidinguppanel:1.0.0' // not found in maven central
    compile 'org.wordpress:passcodelock:1.1.0'
    compile 'org.wordpress:emailchecker:0.3'

    // Simperium
    compile 'com.simperium.android:simperium:0.6.6'

    releaseCompile project(path:':libs:utils:WordPressUtils', configuration: 'release')
    debugCompile project(path:':libs:utils:WordPressUtils', configuration: 'debug')
    releaseCompile project(path:':libs:networking:WordPressNetworking', configuration: 'release')
    debugCompile project(path:':libs:networking:WordPressNetworking', configuration: 'debug')
    releaseCompile project(path:':libs:analytics:WordPressAnalytics', configuration: 'release')
    debugCompile project(path:':libs:analytics:WordPressAnalytics', configuration: 'debug')
    releaseCompile project(path:':libs:editor:WordPressEditor', configuration: 'release')
    debugCompile project(path:':libs:editor:WordPressEditor', configuration: 'debug')
}

configurations.all {
    // Exclude packaged wordpress sub projects, force the use of the source project
    // (eg. use :libs:utils:WordPressUtils instead of 'org.wordpress:utils')
    exclude group: 'org.wordpress', module: 'utils'
    exclude group: 'org.wordpress', module: 'analytics'
}

task generateCrashlyticsConfig(group: "generate", description: "Generate Crashlytics config") {
    def outputFile = new File("${rootDir}/WordPress/crashlytics.properties")
    def inputFile = file("${rootDir}/WordPress/gradle.properties")
    if (!inputFile.exists()) {
        throw new StopActionException("Build configuration file:" + inputFile
                + " doesn't exist, follow README instructions")
    }
    outputs.file outputFile
    inputs.file inputFile
    doLast {
        def properties = new Properties()
        inputFile.withInputStream { stream ->
            properties.load(stream)
        }
        def crashlyticsApiKey = properties.getProperty('crashlytics.apikey', '0')
        def writer = new FileWriter(outputFile)
        writer.write("""// auto-generated file from ${rootDir}/gradle.properties do not modify
apiKey=${crashlyticsApiKey}""")
        writer.close()
    }
}

// Add generateCrashlyticsConfig to all generateBuildConfig tasks (all variants)
android.applicationVariants.all { variant ->
    variant.generateBuildConfig.dependsOn(generateCrashlyticsConfig)
}

// Add properties named "wp.xxx" to our BuildConfig
android.buildTypes.all { buildType ->
    project.properties.any { property ->
        if (property.key.toLowerCase().startsWith("wp.")) {
            buildType.buildConfigField "String", property.key.replace("wp.", "").replace(".", "_").toUpperCase(),
                    "\"${property.value}\""
        }
    }
}

// For app signing
if (["storeFile", "storePassword", "keyAlias", "keyPassword"].count { !project.hasProperty(it) } == 0) {
    android {
        signingConfigs {
            release {
                storeFile = file(project.storeFile)
                storePassword = project.storePassword
                keyAlias = project.keyAlias
                keyPassword = project.keyPassword
            }
        }
    }
    android.buildTypes.release.signingConfig = android.signingConfigs.release
}<|MERGE_RESOLUTION|>--- conflicted
+++ resolved
@@ -32,13 +32,8 @@
 
     defaultConfig {
         applicationId "org.wordpress.android"
-<<<<<<< HEAD
-        versionName "4.9-rc-1"
-        versionCode 226
-=======
         versionName "4.9-rc-2"
         versionCode 228
->>>>>>> d0398451
         minSdkVersion 14
         targetSdkVersion 23
 
