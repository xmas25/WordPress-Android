--- conflicted
+++ resolved
@@ -128,17 +128,11 @@
         exclude group: 'com.android.support', module: 'support-core-utils'
     })
 
-<<<<<<< HEAD
     implementation "android.arch.work:work-runtime-ktx:1.0.0-alpha01"
 
-    implementation 'com.google.android.gms:play-services-gcm:12.0.1'
-    implementation 'com.google.android.gms:play-services-auth:12.0.1'
-    implementation 'com.google.android.gms:play-services-places:12.0.1'
-=======
     implementation 'com.google.firebase:firebase-messaging:17.0.0'
     implementation 'com.google.android.gms:play-services-auth:15.0.1'
     implementation 'com.google.android.gms:play-services-places:15.0.1'
->>>>>>> 8b6d9670
     implementation 'com.github.chrisbanes.photoview:library:1.2.4'
     implementation 'com.helpshift:android-helpshift-aar:6.4.1'
     implementation 'de.greenrobot:eventbus:2.4.0'
