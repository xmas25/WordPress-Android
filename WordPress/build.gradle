--- conflicted
+++ resolved
@@ -84,15 +84,9 @@
             dimension "buildType"
             // Only set the release version if one isn't provided
             if (!project.hasProperty("versionName")) {
-<<<<<<< HEAD
                 versionName "14.7-rc-1"
             }
-            versionCode 851
-=======
-                versionName "14.6.1"
-            }
             versionCode 853
->>>>>>> a06be247
             buildConfigField "boolean", "ME_ACTIVITY_AVAILABLE", "false"
             buildConfigField "boolean", "TENOR_AVAILABLE", "false"
         }
