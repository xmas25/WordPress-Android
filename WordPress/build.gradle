--- conflicted
+++ resolved
@@ -34,13 +34,8 @@
 
     defaultConfig {
         applicationId "org.wordpress.android"
-<<<<<<< HEAD
         versionName "alpha-22"
         versionCode 306
-=======
-        versionName "5.9-rc-2"
-        versionCode 305
->>>>>>> e9306cab
         minSdkVersion 16
         targetSdkVersion 24
 
