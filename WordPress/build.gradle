buildscript {
    repositories {
        jcenter()
        maven { url 'https://plugins.gradle.org/m2/' }
    }
    dependencies {
        classpath "org.jetbrains.kotlin:kotlin-gradle-plugin:$kotlinVersion"
        classpath 'com.google.gms:google-services:3.2.0'
        classpath 'se.bjurr.violations:violation-comments-to-github-gradle-plugin:1.51'
        classpath 'io.sentry:sentry-android-gradle-plugin:1.7.28'
    }
}

repositories {
    google()
    jcenter()
    maven { url 'https://zendesk.jfrog.io/zendesk/repo' }
    maven { url "https://www.jitpack.io" }
    maven { url "http://dl.bintray.com/terl/lazysodium-maven" }
}

apply plugin: 'com.android.application'
apply plugin: 'kotlin-android'
apply plugin: 'kotlin-android-extensions'
apply plugin: 'se.bjurr.violations.violation-comments-to-github-gradle-plugin'
apply plugin: 'kotlin-allopen'
apply plugin: 'kotlin-kapt'

allOpen {
    // allows mocking for classes w/o directly opening them for release builds
    annotation 'org.wordpress.android.testing.OpenClassAnnotation'
}

android.defaultConfig.javaCompileOptions.annotationProcessorOptions.includeCompileClasspath = true

android {
    useLibrary 'android.test.runner'

    useLibrary 'android.test.base'
    useLibrary 'android.test.mock'

    dexOptions {
        jumboMode = true
        dexInProcess = true
    }

    compileSdkVersion rootProject.compileSdkVersion
    buildToolsVersion rootProject.buildToolVersion

    defaultConfig {
        applicationId "org.wordpress.android"
        archivesBaseName = "$applicationId"

        // Allow versionName to be overridden with property. e.g. -PversionName=1234
        if (project.hasProperty("versionName")) {
            versionName project.property("versionName")
        } else {
            versionName "alpha-238"
        }
        versionCode 905
        minSdkVersion rootProject.minSdkVersion
        targetSdkVersion rootProject.targetSdkVersion

        multiDexEnabled true

        vectorDrawables.useSupportLibrary = true
        testInstrumentationRunner 'org.wordpress.android.WordPressTestRunner'

        buildConfigField "boolean", "OFFER_GUTENBERG", "true"
        buildConfigField "boolean", "TENOR_AVAILABLE", "true"
        buildConfigField "boolean", "READER_IMPROVEMENTS_PHASE_2", "true"
        buildConfigField "long", "REMOTE_CONFIG_FETCH_INTERVAL", "10"
        buildConfigField "boolean", "FEATURE_ANNOUNCEMENT_AVAILABLE", "false"
        buildConfigField "boolean", "GUTENBERG_MENTIONS", "true"
        buildConfigField "boolean", "MODAL_LAYOUT_PICKER", "false"
        buildConfigField "boolean", "UNIFIED_LOGIN_AVAILABLE", "true"
        buildConfigField "boolean", "WP_STORIES_AVAILABLE", "true"
        buildConfigField "boolean", "ANY_FILE_UPLOAD", "true"
    }

    // Gutenberg's dependency - react-native-video is using
    // Java API 1.8
    compileOptions {
        sourceCompatibility JavaVersion.VERSION_1_8
        targetCompatibility JavaVersion.VERSION_1_8
    }

    flavorDimensions "buildType"

    productFlavors {
        vanilla { // used for release and beta
            dimension "buildType"
            // Only set the release version if one isn't provided
            if (!project.hasProperty("versionName")) {
<<<<<<< HEAD
                versionName "15.4.1"
            }
            versionCode 906
=======
                versionName "15.5-rc-2"
            }
            versionCode 904
>>>>>>> 7d0007ec
            buildConfigField "boolean", "ME_ACTIVITY_AVAILABLE", "false"
            buildConfigField "boolean", "TENOR_AVAILABLE", "false"
            buildConfigField "boolean", "READER_IMPROVEMENTS_PHASE_2", "false"
            buildConfigField "long", "REMOTE_CONFIG_FETCH_INTERVAL", "3600"
            buildConfigField "boolean", "GUTENBERG_MENTIONS", "true"
            buildConfigField "boolean", "MODAL_LAYOUT_PICKER", "false"
            buildConfigField "boolean", "WP_STORIES_AVAILABLE", "false"
            buildConfigField "boolean", "ANY_FILE_UPLOAD", "false"
        }

        zalpha { // alpha version - enable experimental features
            applicationId "org.wordpress.android"
            dimension "buildType"
            buildConfigField "boolean", "VIDEO_OPTIMIZATION_AVAILABLE", "true"
            buildConfigField "boolean", "READER_IMPROVEMENTS_PHASE_2", "false"
        }

        wasabi { // "hot" version, can be installed along release, alpha or beta versions
            applicationId "org.wordpress.android.beta"
            dimension "buildType"
            buildConfigField "boolean", "MODAL_LAYOUT_PICKER", "true"
        }

        jalapeno { // Pre-Alpha version, used for PR builds, can be installed along release, alpha, beta, dev versions
            applicationId "org.wordpress.android.prealpha"
            dimension "buildType"
            buildConfigField "boolean", "MODAL_LAYOUT_PICKER", "true"
        }
    }

    buildTypes {
        release {
            // Proguard is used to shrink our apk, and reduce the number of methods in our final apk,
            // but we don't obfuscate the bytecode.
            minifyEnabled true
            proguardFiles getDefaultProguardFile('proguard-android.txt'), 'proguard.cfg'
        }

        debug {
            minifyEnabled false
            buildConfigField "String", "APP_PN_KEY", "\"org.wordpress.android.debug.build\""
        }
    }

    testOptions {
        animationsDisabled = true
        unitTests {
            includeAndroidResources = true
            returnDefaultValues = true
        }
    }

    lintOptions{
        checkDependencies = true
        lintConfig file('lint.xml')
        baseline file("lint-baseline.xml")
    }

    packagingOptions {
        // MPAndroidChart uses androidX - remove this line when we migrate everything to androidX
        exclude 'META-INF/proguard/androidx-annotations.pro'

        // Exclude React Native's JSC and Hermes debug binaries
        exclude '**/libjscexecutor.so'
        exclude '**/libhermes-inspector.so'
        exclude '**/libhermes-executor-debug.so'

        pickFirst 'META-INF/-no-jdk.kotlin_module'

    }

    bundle {
        language {
            // Don't split language resources for App Bundles.
            // This is required to switch language in app.
            enableSplit = false
        }
    }
}

// allows us to use cool things like @Parcelize annotations
androidExtensions {
    experimental = true
}

dependencies {
    implementation project(path:':libs:stories-android:stories')
    implementation project(path:':libs:image-editor::ImageEditor')
    implementation "org.jetbrains.kotlin:kotlin-stdlib-jdk7:$kotlinVersion"

    // Provided by maven central
    implementation 'com.google.code.gson:gson:2.6.2'
    implementation 'org.ccil.cowan.tagsoup:tagsoup:1.2.1'

    implementation "androidx.core:core:$coreVersion"
    implementation 'androidx.legacy:legacy-support-core-ui:1.0.0'
    implementation 'androidx.fragment:fragment:1.2.4'

    implementation 'androidx.multidex:multidex:2.0.1'
    implementation 'androidx.legacy:legacy-support-v4:1.0.0'
    implementation 'androidx.exifinterface:exifinterface:1.0.0'
    implementation 'androidx.media:media:1.0.1'
    implementation 'androidx.appcompat:appcompat:1.1.0'
    implementation 'androidx.cardview:cardview:1.0.0'
    implementation 'androidx.recyclerview:recyclerview:1.0.0'
    implementation 'com.google.android.material:material:1.1.0'
    implementation 'androidx.percentlayout:percentlayout:1.0.0'
    implementation "androidx.preference:preference:$materialVersion"
    implementation "androidx.work:work-runtime:$androidxWorkVersion"
    implementation "androidx.work:work-runtime-ktx:$androidxWorkVersion"

    implementation "androidx.constraintlayout:constraintlayout:$constraintLayoutVersion"

    // ViewModel and LiveData
    implementation "androidx.lifecycle:lifecycle-viewmodel-ktx:$lifecycleVersion"
    // LiveData
    implementation "androidx.lifecycle:lifecycle-livedata-ktx:$lifecycleVersion"

    testImplementation("androidx.arch.core:core-testing:$androidxArchCoreVersion", {
        exclude group: 'com.android.support', module: 'support-compat'
        exclude group: 'com.android.support', module: 'support-annotations'
        exclude group: 'com.android.support', module: 'support-core-utils'
    })

    implementation 'com.android.volley:volley:1.1.1'
    implementation 'com.google.firebase:firebase-messaging:20.1.5'
    implementation 'com.google.android.gms:play-services-auth:18.0.0'
    implementation 'com.google.android.gms:play-services-places:17.0.0'
    implementation 'com.android.installreferrer:installreferrer:1.0'
    implementation 'com.github.chrisbanes.photoview:library:1.2.4'
    implementation 'org.greenrobot:eventbus:3.1.1'
    implementation ('com.automattic:rest:1.0.8') {
        exclude group: 'com.mcxiaoke.volley'
    }
    implementation 'org.wordpress:graphview:3.4.0'
    implementation 'org.wordpress:persistentedittext:1.0.2'
    implementation 'org.wordpress:emailchecker2:1.1.0'
    implementation 'com.squareup.okio:okio:1.14.0'
    implementation 'org.apache.commons:commons-text:1.1'
    implementation 'com.airbnb.android:lottie:3.0.7'
    implementation 'com.facebook.shimmer:shimmer:0.4.0'

    implementation ("com.github.yalantis:ucrop:$uCropVersion") {
        exclude group: 'com.squareup.okhttp3'
        exclude group: 'androidx.core', module: 'core'
        exclude group: 'androidx.constraintlayout', module: 'constraintlayout'
        exclude group: 'androidx.appcompat', module: 'appcompat'
    }

    implementation 'com.github.bumptech.glide:glide:4.10.0'
    kapt 'com.github.bumptech.glide:compiler:4.10.0'
    implementation 'com.github.bumptech.glide:volley-integration:4.6.1@aar'

    testImplementation "junit:junit:$jUnitVersion"
    testImplementation 'org.robolectric:robolectric:4.3'
    testImplementation 'org.robolectric:shadows-multidex:4.3'
    testImplementation "org.mockito:mockito-core:$mockitoCoreVersion"
    testImplementation "com.nhaarman.mockitokotlin2:mockito-kotlin:$nhaarmanMockitoVersion"
    testImplementation "org.assertj:assertj-core:$assertJVersion"
    testImplementation 'org.jetbrains.kotlinx:kotlinx-coroutines-test:1.2.1'
    testImplementation 'androidx.test:core:1.2.0'

    androidTestImplementation 'org.mockito:mockito-android:2.27.0'
    androidTestImplementation "com.nhaarman.mockitokotlin2:mockito-kotlin:$nhaarmanMockitoVersion"
    androidTestImplementation 'com.squareup.okhttp:mockwebserver:2.7.5'
    androidTestImplementation 'com.squareup.okio:okio:1.14.0'
    androidTestImplementation "androidx.test.espresso:espresso-core:$espressoVersion", {
        exclude group: 'com.android.support', module: 'support-annotations'
    }
    androidTestImplementation 'androidx.test.uiautomator:uiautomator:2.2.0'
    androidTestImplementation("androidx.test.espresso:espresso-contrib:$espressoVersion") {
        exclude group: 'com.android.support', module: 'appcompat'
        exclude group: 'com.android.support', module: 'support-v4'
        exclude module: 'recyclerview-v7'
    }
    androidTestImplementation('com.github.tomakehurst:wiremock:2.26.3') {
        exclude group: 'org.apache.httpcomponents', module: 'httpclient'
        exclude group: 'org.apache.commons', module: 'commons-lang3'
        exclude group: 'asm', module: 'asm'
        exclude group: 'org.json', module: 'json'
    }
    androidTestImplementation 'org.apache.httpcomponents:httpclient-android:4.3.5.1'

    androidTestImplementation project(path:':WordPressMocks')

    androidTestImplementation "androidx.test:runner:$androidxTestVersion"
    androidTestImplementation "androidx.test:rules:$androidxTestVersion"
    androidTestImplementation "androidx.test.ext:junit:$androidxTestVersion"
    androidTestImplementation 'tools.fastlane:screengrab:2.0.0',  {
        exclude group: 'com.android.support.test.uiautomator', module: 'uiautomator-v18'
    }
    androidTestImplementation "androidx.work:work-testing:$androidxWorkVersion"

    kaptAndroidTest "com.google.dagger:dagger-compiler:$daggerVersion"

    // Dagger
    implementation "com.google.dagger:dagger:$daggerVersion"
    kapt "com.google.dagger:dagger-compiler:$daggerVersion"
    compileOnly 'org.glassfish:javax.annotation:10.0-b28'
    implementation "com.google.dagger:dagger-android-support:$daggerVersion"
    kapt "com.google.dagger:dagger-android-processor:$daggerVersion"

    implementation ("com.github.wordpress-mobile.WordPress-FluxC-Android:fluxc:$fluxCVersion") {
        exclude group: "com.android.volley"
    }

    implementation ('com.github.indexos.media-for-mobile:android:43a9026f0973a2f0a74fa813132f6a16f7499c3a')

    implementation project(path:':libs:utils:WordPressUtils')
    testImplementation project(path:':libs:utils:WordPressUtils')
    debugImplementation project(path:':libs:utils:WordPressUtils')
    implementation (project(path:':libs:networking:WordPressNetworking')) {
        exclude group: "com.android.volley"
    }
    implementation project(path:':libs:analytics:WordPressAnalytics')
    implementation project(path:':libs:editor:WordPressEditor')
    implementation (project(path:':libs:login:WordPressLoginFlow')) {
        exclude group: "com.github.wordpress-mobile.WordPress-FluxC-Android", module: "fluxc"
        exclude group: 'com.github.bumptech.glide'
    }

    implementation (group: 'com.zendesk', name: 'support', version: '2.0.0') {
        exclude group: 'com.google.dagger'
    }

    implementation 'com.github.Tenor-Inc:tenor-android-core:0.5.1'

    lintChecks 'org.wordpress:lint:1.0.1'

    // Sentry
    implementation 'io.sentry:sentry-android:2.1.3'
    implementation 'org.slf4j:slf4j-nop:1.7.25'

    // Firebase
    implementation 'com.google.firebase:firebase-config:19.1.3'

    compileOnly project(path:':libs:WordPressAnnotations')
    kapt project(':libs:WordPressProcessors')

    // Encrypted Logging
    implementation "com.goterl.lazycode:lazysodium-android:4.1.0@aar"
    implementation "net.java.dev.jna:jna:4.5.1@aar"

    // Debug
    debugImplementation 'com.facebook.stetho:stetho:1.5.1'
    debugImplementation 'com.facebook.stetho:stetho-okhttp3:1.5.1'

    implementation "org.jetbrains.kotlinx:kotlinx-coroutines-android:$coroutinesVersion"

    implementation 'com.github.PhilJay:MPAndroidChart:v3.1.0-alpha'

    implementation "org.jsoup:jsoup:1.10.3"
    implementation 'androidx.emoji:emoji:1.0.0'
}

configurations.all {
    // Exclude packaged wordpress sub projects, force the use of the source project
    // (eg. use :libs:utils:WordPressUtils instead of 'org.wordpress:utils')
    exclude group: 'org.wordpress', module: 'utils'
    exclude group: 'org.wordpress', module: 'analytics'
}

android.buildTypes.all { buildType ->
    // Add properties named "wp.xxx" to our BuildConfig
    def inputFile = checkGradlePropertiesFile()
    def properties = loadPropertiesFromFile(inputFile)
    properties.any { property ->
        if (property.key.toLowerCase().startsWith("wp.")) {
            buildType.buildConfigField "String", property.key.replace("wp.", "").replace(".", "_").toUpperCase(),
                    "\"${property.value}\""
        }
        if (property.key.toLowerCase().startsWith("wp.res.")) {
            buildType.resValue "string", property.key.replace("wp.res.", "").replace(".", "_").toLowerCase(),
                    "${property.value}"
        }
    }

    // If Google services file doesn't exist...
    if (!file("google-services.json").exists()) {
        // ... copy example file.
        copy {
            from(".")
            into(".")
            include("google-services.json-example")
            rename('google-services.json-example', 'google-services.json')
        }
    }

    // Print warning message if example Google services file is used.
    if ((new File('WordPress/google-services.json').text) == (new File('WordPress/google-services.json-example').text)) {
        println("WARNING: You're using the example google-services.json file. Google login will fail.")
    }
}

task violationCommentsToGitHub(type: se.bjurr.violations.comments.github.plugin.gradle.ViolationCommentsToGitHubTask) {
    repositoryOwner = "wordpress-mobile";
    repositoryName = "WordPress-Android"
    pullRequestId = System.properties['GITHUB_PULLREQUESTID']
    username = System.properties['GITHUB_USERNAME']
    password = System.properties['GITHUB_PASSWORD']
    oAuth2Token = System.properties['GITHUB_OAUTH2TOKEN']
    gitHubUrl = "https://api.github.com/"
    createCommentWithAllSingleFileComments = false
    createSingleFileComments = true
    commentOnlyChangedContent = true
    minSeverity = se.bjurr.violations.lib.model.SEVERITY.INFO //ERROR, INFO, WARN
    commentTemplate = """
**Reporter**: {{violation.reporter}}{{#violation.rule}}\n
**Rule**: {{violation.rule}}{{/violation.rule}}
**Severity**: {{violation.severity}}
**File**: {{violation.file}} L{{violation.startLine}}{{#violation.source}}
**Source**: {{violation.source}}{{/violation.source}}
{{violation.message}}
"""
    violations = [
            ["CHECKSTYLE", ".", ".*/build/.*\\.xml\$", "Checkstyle"]
    ]
}

def checkGradlePropertiesFile() {
    def inputFile = file("${rootDir}/gradle.properties")
    if (!inputFile.exists()) {
        throw new StopActionException("Build configuration file gradle.properties doesn't exist, follow README instructions")
    }
    return inputFile
}

static def loadPropertiesFromFile(inputFile) {
    def properties = new Properties()
    inputFile.withInputStream { stream ->
        properties.load(stream)
    }
    return properties
}

// For app signing
if (["uploadStoreFile", "uploadStorePassword", "uploadKeyAlias", "uploadKeyPassword"].count { !project.hasProperty(it) } == 0) {
    android {
        signingConfigs {
            release {
                storeFile = rootProject.file(project.uploadStoreFile)
                storePassword = project.uploadStorePassword
                keyAlias = project.uploadKeyAlias
                keyPassword = project.uploadKeyPassword
            }
        }
    }
    android.buildTypes.release.signingConfig = android.signingConfigs.release
}

if (project.hasProperty("debugStoreFile")) {
    def sharedDebugStore = file(project.debugStoreFile.replaceFirst("^~", System.getProperty("user.home")))
    if (sharedDebugStore.exists()) {
        android {
            signingConfigs {
                debug {
                    storeFile sharedDebugStore
                }
            }
        }
    }
}

def legacyGBBundleFile = 'src/main/assets/index.android.bundle'
assert !(file(legacyGBBundleFile).exists()) : "Error: Legacy Gutenberg JS bundle file detected. Please delete it: " + file(legacyGBBundleFile).getAbsolutePath()

// Keep this at the bottom (https://stackoverflow.com/a/37565535)
apply plugin: 'com.google.gms.google-services'
apply plugin: 'io.sentry.android.gradle'
<|MERGE_RESOLUTION|>--- conflicted
+++ resolved
@@ -92,15 +92,9 @@
             dimension "buildType"
             // Only set the release version if one isn't provided
             if (!project.hasProperty("versionName")) {
-<<<<<<< HEAD
-                versionName "15.4.1"
-            }
-            versionCode 906
-=======
                 versionName "15.5-rc-2"
             }
             versionCode 904
->>>>>>> 7d0007ec
             buildConfigField "boolean", "ME_ACTIVITY_AVAILABLE", "false"
             buildConfigField "boolean", "TENOR_AVAILABLE", "false"
             buildConfigField "boolean", "READER_IMPROVEMENTS_PHASE_2", "false"
