buildscript {
    repositories {
        jcenter()
        maven { url 'https://plugins.gradle.org/m2/' }
    }
    dependencies {
        classpath "org.jetbrains.kotlin:kotlin-gradle-plugin:$kotlin_version"
        classpath 'com.google.gms:google-services:3.2.0'
        classpath 'se.bjurr.violations:violation-comments-to-github-gradle-plugin:1.51'
        classpath 'io.sentry:sentry-android-gradle-plugin:1.7.16'
    }
}

repositories {
    google()
    jcenter()
    maven { url 'https://zendesk.jfrog.io/zendesk/repo' }
    maven { url "https://giphy.bintray.com/giphy-sdk" }
    maven { url "https://www.jitpack.io" }
}

apply plugin: 'com.android.application'
apply plugin: 'kotlin-android'
apply plugin: 'kotlin-android-extensions'
apply plugin: 'kotlin-kapt'
apply plugin: 'se.bjurr.violations.violation-comments-to-github-gradle-plugin'
apply plugin: 'kotlin-allopen'

allOpen {
    // allows mocking for classes w/o directly opening them for release builds
    annotation 'org.wordpress.android.testing.OpenClassAnnotation'
}

android.defaultConfig.javaCompileOptions.annotationProcessorOptions.includeCompileClasspath = true

android {
    useLibrary 'android.test.runner'

    useLibrary 'android.test.base'
    useLibrary 'android.test.mock'

    dexOptions {
        jumboMode = true
        dexInProcess = true
    }

    compileSdkVersion rootProject.compileSdkVersion
    buildToolsVersion rootProject.buildToolVersion

    defaultConfig {
        applicationId "org.wordpress.android"
        archivesBaseName = "$applicationId"

        // Allow versionName to be overridden with property. e.g. -PversionName=1234
        if (project.hasProperty("versionName")) {
            versionName project.property("versionName")
        } else {
            versionName "alpha-208"
        }
<<<<<<< HEAD
        versionCode 825
        minSdkVersion rootProject.minSdkVersion
        targetSdkVersion rootProject.targetSdkVersion
=======
        versionCode 828
        minSdkVersion 21
        targetSdkVersion 28
>>>>>>> de9b3647

        multiDexEnabled true

        vectorDrawables.useSupportLibrary = true
        testInstrumentationRunner 'org.wordpress.android.WordPressTestRunner'

        buildConfigField "boolean", "OFFER_GUTENBERG", "true"
        buildConfigField "boolean", "INFORMATION_ARCHITECTURE_AVAILABLE", "false"
    }

    // Gutenberg's dependency - react-native-video is using
    // Java API 1.8
    compileOptions {
        sourceCompatibility JavaVersion.VERSION_1_8
        targetCompatibility JavaVersion.VERSION_1_8
    }

    flavorDimensions "buildType"

    productFlavors {
        vanilla { // used for release and beta
            dimension "buildType"
            // Only set the release version if one isn't provided
            if (!project.hasProperty("versionName")) {
                versionName "14.2-rc-1"
            }
            versionCode 827
            buildConfigField "boolean", "ME_ACTIVITY_AVAILABLE", "false"
        }

        zalpha { // alpha version - enable experimental features
            applicationId "org.wordpress.android"
            dimension "buildType"
            buildConfigField "boolean", "VIDEO_OPTIMIZATION_AVAILABLE", "true"
            buildConfigField "boolean", "INFORMATION_ARCHITECTURE_AVAILABLE", "true"
        }

        wasabi { // "hot" version, can be installed along release, alpha or beta versions
            applicationId "org.wordpress.android.beta"
            dimension "buildType"
        }
    }

    buildTypes {
        release {
            // Proguard is used to shrink our apk, and reduce the number of methods in our final apk,
            // but we don't obfuscate the bytecode.
            minifyEnabled true
            proguardFiles getDefaultProguardFile('proguard-android.txt'), 'proguard.cfg'
        }

        debug {
            minifyEnabled false
            buildConfigField "String", "APP_PN_KEY", "\"org.wordpress.android.debug.build\""
        }
    }

    testOptions {
        unitTests {
            includeAndroidResources = true
            returnDefaultValues = true
        }
    }

    lintOptions{
        checkDependencies = true
        lintConfig file('lint.xml')
        baseline file("lint-baseline.xml")
    }

    packagingOptions {
        // MPAndroidChart uses androidX - remove this line when we migrate everything to androidX
        exclude 'META-INF/proguard/androidx-annotations.pro'

        // Exclude React Native's JSC and Hermes debug binaries
        exclude '**/libjscexecutor.so'
        exclude '**/libhermes-inspector.so'
        exclude '**/libhermes-executor-debug.so'
    }

    bundle {
        language {
            // Don't split language resources for App Bundles.
            // This is required to switch language in app.
            enableSplit = false
        }
    }
}

// allows us to use cool things like @Parcelize annotations
androidExtensions {
    experimental = true
}

dependencies {
    implementation project(':ImageEditor')
    implementation "org.jetbrains.kotlin:kotlin-stdlib-jdk7:$kotlin_version"

    // Provided by maven central
    implementation 'com.google.code.gson:gson:2.6.2'
    implementation 'org.ccil.cowan.tagsoup:tagsoup:1.2.1'

    implementation 'androidx.core:core:1.0.2'
    implementation 'androidx.legacy:legacy-support-core-ui:1.0.0'
    implementation 'androidx.fragment:fragment:1.0.0'

    implementation 'androidx.multidex:multidex:2.0.1'
    implementation 'androidx.legacy:legacy-support-v4:1.0.0'
    implementation 'androidx.exifinterface:exifinterface:1.0.0'
    implementation 'androidx.media:media:1.0.1'
    implementation 'androidx.appcompat:appcompat:1.0.2'
    implementation 'androidx.cardview:cardview:1.0.0'
    implementation 'androidx.recyclerview:recyclerview:1.0.0'
    implementation 'com.google.android.material:material:1.0.0'
    implementation 'androidx.percentlayout:percentlayout:1.0.0'
    implementation 'androidx.preference:preference:1.0.0'
    implementation "androidx.work:work-runtime:$androidx_work_version"
    implementation "androidx.work:work-runtime-ktx:$androidx_work_version"

    implementation "androidx.constraintlayout:constraintlayout:$constraintLayoutVersion"

    // ViewModel and LiveData
    implementation "androidx.lifecycle:lifecycle-extensions:$lifecycleExtensionsVersion"

    testImplementation("androidx.arch.core:core-testing:$androidxArchCoreVersion", {
        exclude group: 'com.android.support', module: 'support-compat'
        exclude group: 'com.android.support', module: 'support-annotations'
        exclude group: 'com.android.support', module: 'support-core-utils'
    })

    implementation 'com.android.volley:volley:1.1.1'
    implementation 'com.google.firebase:firebase-messaging:17.0.0'
    implementation 'com.google.android.gms:play-services-auth:15.0.1'
    implementation 'com.google.android.gms:play-services-places:15.0.1'
    implementation 'com.android.installreferrer:installreferrer:1.0'
    implementation 'com.github.chrisbanes.photoview:library:1.2.4'
    implementation 'org.greenrobot:eventbus:3.1.1'
    implementation ('com.automattic:rest:1.0.7') {
        exclude group: 'com.mcxiaoke.volley'
    }
    implementation 'org.wordpress:graphview:3.4.0'
    implementation 'org.wordpress:persistentedittext:1.0.2'
    implementation 'org.wordpress:emailchecker2:1.1.0'
    implementation 'com.squareup.okio:okio:1.14.0'
    implementation 'org.apache.commons:commons-text:1.1'
    implementation 'com.airbnb.android:lottie:3.0.7'
    implementation 'com.facebook.shimmer:shimmer:0.4.0'

    implementation ("com.github.yalantis:ucrop:$uCropVersion") {
        exclude group: 'com.squareup.okhttp3'
    }

    implementation 'com.github.bumptech.glide:glide:4.10.0'
    kapt 'com.github.bumptech.glide:compiler:4.10.0'
    implementation 'com.github.bumptech.glide:volley-integration:4.6.1@aar'

    testImplementation "junit:junit:$jUnitVersion"
    testImplementation 'org.robolectric:robolectric:4.3'
    testImplementation 'org.robolectric:shadows-multidex:4.3'
    testImplementation 'org.mockito:mockito-core:2.23.0'
    testImplementation 'com.nhaarman.mockitokotlin2:mockito-kotlin:2.1.0'
    testImplementation "org.assertj:assertj-core:$assertJVersion"
    testImplementation 'org.jetbrains.kotlinx:kotlinx-coroutines-test:1.2.1'

    androidTestImplementation 'org.mockito:mockito-android:2.27.0'
    androidTestImplementation 'com.nhaarman.mockitokotlin2:mockito-kotlin:2.1.0'
    androidTestImplementation 'com.squareup.okhttp:mockwebserver:2.7.5'
    androidTestImplementation 'com.squareup.okio:okio:1.14.0'
    androidTestImplementation "androidx.test.espresso:espresso-core:$espressoVersion", {
        exclude group: 'com.android.support', module: 'support-annotations'
    }
    androidTestImplementation 'androidx.test.uiautomator:uiautomator:2.2.0'
    androidTestImplementation("androidx.test.espresso:espresso-contrib:$espressoVersion") {
        exclude group: 'com.android.support', module: 'appcompat'
        exclude group: 'com.android.support', module: 'support-v4'
        exclude module: 'recyclerview-v7'
    }
    androidTestImplementation('com.github.tomakehurst:wiremock:2.23.2') {
        exclude group: 'com.fasterxml.jackson.core', module: 'jackson-core'
        exclude group: 'org.apache.httpcomponents', module: 'httpclient'
        exclude group: 'org.apache.commons', module: 'commons-lang3'
        exclude group: 'asm', module: 'asm'
        exclude group: 'org.json', module: 'json'
    }
    androidTestImplementation 'org.apache.httpcomponents:httpclient-android:4.3.5.1'

    androidTestImplementation project(path:':WordPressMocks')

    androidTestImplementation "androidx.test:runner:$androidxTestVersion"
    androidTestImplementation "androidx.test:rules:$androidxTestVersion"
    androidTestImplementation "androidx.test.ext:junit:$androidxTestVersion"
    androidTestImplementation 'tools.fastlane:screengrab:1.2.0',  {
        exclude group: 'com.android.support.test.uiautomator', module: 'uiautomator-v18'
    }
    androidTestImplementation "androidx.work:work-testing:$androidx_work_version"

    kaptAndroidTest "com.google.dagger:dagger-compiler:$daggerVersion"

    // Dagger
    implementation "com.google.dagger:dagger:$daggerVersion"
    kapt "com.google.dagger:dagger-compiler:$daggerVersion"
    compileOnly 'org.glassfish:javax.annotation:10.0-b28'
    implementation "com.google.dagger:dagger-android-support:$daggerVersion"
    kapt "com.google.dagger:dagger-android-processor:$daggerVersion"

    implementation ("com.github.wordpress-mobile.WordPress-FluxC-Android:fluxc:$fluxCVersion") {
        exclude group: "com.android.volley"
    }

    implementation ('com.github.indexos.media-for-mobile:android:43a9026f0973a2f0a74fa813132f6a16f7499c3a')

    implementation project(path:':libs:utils:WordPressUtils')
    testImplementation project(path:':libs:utils:WordPressUtils')
    debugImplementation project(path:':libs:utils:WordPressUtils')
    implementation (project(path:':libs:networking:WordPressNetworking')) {
        exclude group: "com.android.volley"
    }
    implementation project(path:':libs:analytics:WordPressAnalytics')
    implementation project(path:':libs:editor:WordPressEditor')
    implementation (project(path:':libs:login:WordPressLoginFlow')) {
        exclude group: "com.github.wordpress-mobile.WordPress-FluxC-Android", module: "fluxc"
        exclude group: 'com.github.bumptech.glide'
    }

    implementation (group: 'com.zendesk', name: 'support', version: '2.0.0') {
        exclude group: 'com.google.dagger'
    }

    lintChecks 'org.wordpress:lint:1.0.1'

    // Sentry
    implementation 'io.sentry:sentry-android:1.7.16'
    implementation 'org.slf4j:slf4j-nop:1.7.25'

    // Debug
    debugImplementation 'com.facebook.stetho:stetho:1.5.1'
    debugImplementation 'com.facebook.stetho:stetho-okhttp3:1.5.1'

    implementation "org.jetbrains.kotlinx:kotlinx-coroutines-android:$kotlin_coroutines_version"

    implementation 'com.github.PhilJay:MPAndroidChart:v3.1.0-alpha'

    implementation 'com.github.joshjdevl.libsodiumjni:libsodium-jni-aar:2.0.1'
    implementation "org.jsoup:jsoup:1.10.3"
}

configurations.all {
    // Exclude packaged wordpress sub projects, force the use of the source project
    // (eg. use :libs:utils:WordPressUtils instead of 'org.wordpress:utils')
    exclude group: 'org.wordpress', module: 'utils'
    exclude group: 'org.wordpress', module: 'analytics'
}

android.buildTypes.all { buildType ->
    // Add properties named "wp.xxx" to our BuildConfig
    def inputFile = checkGradlePropertiesFile()
    def properties = loadPropertiesFromFile(inputFile)
    properties.any { property ->
        if (property.key.toLowerCase().startsWith("wp.")) {
            buildType.buildConfigField "String", property.key.replace("wp.", "").replace(".", "_").toUpperCase(),
                    "\"${property.value}\""
        }
        if (property.key.toLowerCase().startsWith("wp.res.")) {
            buildType.resValue "string", property.key.replace("wp.res.", "").replace(".", "_").toLowerCase(),
                    "${property.value}"
        }
    }

    // If Google services file doesn't exist...
    if (!file("google-services.json").exists()) {
        // ... copy example file.
        copy {
            from(".")
            into(".")
            include("google-services.json-example")
            rename('google-services.json-example', 'google-services.json')
        }
    }

    // Print warning message if example Google services file is used.
    if ((new File('WordPress/google-services.json').text) == (new File('WordPress/google-services.json-example').text)) {
        println("WARNING: You're using the example google-services.json file. Google login will fail.")
    }
}

task violationCommentsToGitHub(type: se.bjurr.violations.comments.github.plugin.gradle.ViolationCommentsToGitHubTask) {
   repositoryOwner = "wordpress-mobile";
   repositoryName = "WordPress-Android"
   pullRequestId = System.properties['GITHUB_PULLREQUESTID']
   username = System.properties['GITHUB_USERNAME']
   password = System.properties['GITHUB_PASSWORD']
   oAuth2Token = System.properties['GITHUB_OAUTH2TOKEN']
   gitHubUrl = "https://api.github.com/"
   createCommentWithAllSingleFileComments = false
   createSingleFileComments = true
   commentOnlyChangedContent = true
   minSeverity = se.bjurr.violations.lib.model.SEVERITY.INFO //ERROR, INFO, WARN
   commentTemplate = """
**Reporter**: {{violation.reporter}}{{#violation.rule}}\n
**Rule**: {{violation.rule}}{{/violation.rule}}
**Severity**: {{violation.severity}}
**File**: {{violation.file}} L{{violation.startLine}}{{#violation.source}}
**Source**: {{violation.source}}{{/violation.source}}
{{violation.message}}
"""
   violations = [
    ["CHECKSTYLE", ".", ".*/build/.*\\.xml\$", "Checkstyle"]
   ]
}

def checkGradlePropertiesFile() {
    def inputFile = file("${rootDir}/gradle.properties")
    if (!inputFile.exists()) {
        throw new StopActionException("Build configuration file gradle.properties doesn't exist, follow README instructions")
    }
    return inputFile
}

static def loadPropertiesFromFile(inputFile) {
    def properties = new Properties()
    inputFile.withInputStream { stream ->
        properties.load(stream)
    }
    return properties
}

// For app signing
if (["storeFile", "storePassword", "keyAlias", "keyPassword"].count { !project.hasProperty(it) } == 0) {
    android {
        signingConfigs {
            release {
                storeFile = rootProject.file(project.storeFile)
                storePassword = project.storePassword
                keyAlias = project.keyAlias
                keyPassword = project.keyPassword
            }
        }
    }
    android.buildTypes.release.signingConfig = android.signingConfigs.release
}

def legacyGBBundleFile = 'src/main/assets/index.android.bundle'
assert !(file(legacyGBBundleFile).exists()) : "Error: Legacy Gutenberg JS bundle file detected. Please delete it: " + file(legacyGBBundleFile).getAbsolutePath()

// Keep this at the bottom (https://stackoverflow.com/a/37565535)
apply plugin: 'com.google.gms.google-services'
apply plugin: 'io.sentry.android.gradle'
<|MERGE_RESOLUTION|>--- conflicted
+++ resolved
@@ -57,15 +57,9 @@
         } else {
             versionName "alpha-208"
         }
-<<<<<<< HEAD
-        versionCode 825
+        versionCode 828
         minSdkVersion rootProject.minSdkVersion
         targetSdkVersion rootProject.targetSdkVersion
-=======
-        versionCode 828
-        minSdkVersion 21
-        targetSdkVersion 28
->>>>>>> de9b3647
 
         multiDexEnabled true
 
