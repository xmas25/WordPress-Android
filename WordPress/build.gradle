--- conflicted
+++ resolved
@@ -37,13 +37,8 @@
 
     defaultConfig {
         applicationId "org.wordpress.android"
-<<<<<<< HEAD
-        versionName "9.1-rc-1"
-        versionCode 503
-=======
-        versionName "9.0"
-        versionCode 505
->>>>>>> 11e9c46c
+        versionName "9.1-rc-2"
+        versionCode 506
         minSdkVersion 16
         targetSdkVersion 25
 
