--- conflicted
+++ resolved
@@ -66,11 +66,7 @@
     compile 'com.crashlytics.android:crashlytics:+'
 
     // Provided by maven central
-<<<<<<< HEAD
-    compile 'org.wordpress:mediapicker:1.1.3'
-=======
     compile 'org.wordpress:mediapicker:1.1.4'
->>>>>>> 33e14e83
     compile 'com.google.code.gson:gson:2.2.2'
     compile 'org.ccil.cowan.tagsoup:tagsoup:1.2.1'
     compile 'com.android.support:support-v13:21.0.+'
