--- conflicted
+++ resolved
@@ -136,11 +136,7 @@
     apt 'com.google.dagger:dagger-compiler:2.11'
     provided 'org.glassfish:javax.annotation:10.0-b28'
 
-<<<<<<< HEAD
-    compile ('com.github.wordpress-mobile.WordPress-FluxC-Android:fluxc:56bb809fbb8f8aaf7ecf471a6a35a84fedc1727a') {
-=======
-    compile ('com.github.wordpress-mobile.WordPress-FluxC-Android:fluxc:6693ea428726c5dc10268b7ca33de255fdaaa87c') {
->>>>>>> e768019c
+    compile ('com.github.wordpress-mobile.WordPress-FluxC-Android:fluxc:2d5ba6a8475b749ae8cb2248422610e849871caf') {
         exclude group: "com.android.volley";
     }
 
