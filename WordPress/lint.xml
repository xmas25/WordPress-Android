--- conflicted
+++ resolved
@@ -10,13 +10,8 @@
     </issue>
 
     <issue id="HardcodedText" severity="error" />
-<<<<<<< HEAD
-    <issue id="InconsistentArrays" severity="warning" />
-
     <issue id="IconDuplicates" severity="error" />
     <issue id="IconDipSize" severity="error" />
-=======
     <issue id="InconsistentArrays" severity="error" />
     <issue id="StringFormatCount" severity="error" />
->>>>>>> 3293bffc
 </lint>