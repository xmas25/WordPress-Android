--- conflicted
+++ resolved
@@ -3,13 +3,6 @@
     <!-- WARNING -->
     <issue id="RtlCompat" severity="warning" />
 
-<<<<<<< HEAD
-=======
-    <issue id="InvalidPackage">
-        <ignore regexp="okio-1.9.0.jar" />
-    </issue>
-
->>>>>>> 5a83efba
     <issue id="NewApi">
         <warning path="src/main/res/values/reader_styles.xml" />
         <warning path="src/main/res/values/styles.xml" />
@@ -32,6 +25,6 @@
     </issue>
 
     <issue id="InvalidPackage">
-        <ignore regexp="okio-1.6.0.jar" />
+        <ignore regexp="okio-1.9.0.jar" />
     </issue>
 </lint>