--- conflicted
+++ resolved
@@ -11,8 +11,6 @@
 "Project-Id-Version: Release Notes & Play Store Descriptions\n"
 
 #. translators: Release notes for this version to be displayed in the Play Store. Limit to 500 characters including spaces and commas!
-<<<<<<< HEAD
-=======
 msgctxt "release_note_146"
 msgid ""
 "14.6:\n"
@@ -23,7 +21,6 @@
 "General improvements: Dark Theme support.\n"
 msgstr ""
 
->>>>>>> 71ff1038
 msgctxt "release_note_145"
 msgid ""
 "14.5:\n"
