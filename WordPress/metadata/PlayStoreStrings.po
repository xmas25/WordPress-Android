--- conflicted
+++ resolved
@@ -28,16 +28,6 @@
 "* Sometimes when you started a new draft, the app would create two. Fixed!\n"
 msgstr ""
 
-<<<<<<< HEAD
-msgctxt "release_note_126"
-msgid ""
-"12.6:\n"
-"* Block editor improvements: You’ll see clearer error messages when a block contains invalid content, and an issue in link settings (“Open in New Tab” was always OFF on open) is fixed.\n"
-"* Better offline support: If you draft a page while offline, the app will automatically upload it to the server as soon as an internet connection is available.\n"
-msgstr ""
-
-=======
->>>>>>> d58ee0da
 msgctxt "sample_post_content"
 msgid "The best moment of any trip, for me, is when I first step foot off the plane. The whole of the trip is in front me, ripe with possibility."
 msgstr ""
