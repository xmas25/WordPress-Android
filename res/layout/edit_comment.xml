<?xml version="1.0" encoding="utf-8"?>
<ScrollView xmlns:android="http://schemas.android.com/apk/res/android"
    android:layout_width="match_parent"
    android:layout_height="match_parent"
    android:background="#FFFFFFFF" >

    <LinearLayout
        android:layout_width="match_parent"
        android:layout_height="wrap_content"
        android:layout_gravity="center_horizontal"
        android:orientation="vertical"
        android:paddingBottom="8dp"
        android:paddingLeft="16dp"
        android:paddingRight="16dp"
        android:paddingTop="8dp" >

        <RelativeLayout
<<<<<<< HEAD
            android:id="@+id/section1"
            android:layout_width="match_parent"
=======
            android:id="@+id/sectionContent"
            android:layout_width="fill_parent"
>>>>>>> 50bf44a3
            android:layout_height="0dp"
            android:layout_weight="1"
            android:paddingBottom="8dp" >

            <TextView
                android:id="@+id/l_section1"
                style="@style/WordPressSectionHeader"
                android:layout_width="match_parent"
                android:layout_height="wrap_content"
                android:text="@string/comment_content" />

            <EditText
                android:id="@+id/author_name"
                android:layout_width="match_parent"
                android:layout_height="wrap_content"
                android:layout_below="@id/l_section1"
                android:layout_marginBottom="8dp"
                android:inputType="textCapWords|textAutoCorrect"
                android:hint="@string/author_name"
                android:singleLine="true" />

            <EditText
                android:id="@+id/author_email"
                android:layout_width="match_parent"
                android:layout_height="wrap_content"
                android:layout_below="@id/author_name"
                android:layout_marginBottom="8dp"
                android:inputType="textEmailAddress"
                android:hint="@string/author_email"
                android:singleLine="true" />

            <EditText
                android:id="@+id/author_url"
                android:layout_width="match_parent"
                android:layout_height="wrap_content"
                android:layout_below="@id/author_email"
                android:layout_marginBottom="8dp"
                android:inputType="textUri"
                android:hint="@string/author_url"
                android:singleLine="true" />

            <EditText
                android:id="@+id/comment_content"
                android:layout_width="match_parent"
                android:layout_height="wrap_content"
                android:layout_below="@id/author_url"
                android:inputType="textCapSentences|textAutoCorrect"
                android:gravity="top"
                android:hint="@string/content"
                android:minLines="2"
                android:textColorLink="#21759b" />
        </RelativeLayout>

        <RelativeLayout
            android:id="@+id/section5"
            android:layout_width="match_parent"
            android:layout_height="wrap_content"
            android:layout_marginBottom="8dp"
            android:layout_marginTop="8dp"
            android:paddingBottom="8dp" >

            <TextView
                android:id="@+id/l_status"
                style="@style/WordPressSectionHeader"
                android:layout_width="match_parent"
                android:layout_height="wrap_content"
                android:text="@string/settings" />

            <Spinner
                android:id="@+id/status"
                android:layout_width="match_parent"
                android:layout_height="wrap_content"
                android:layout_below="@id/l_status" />
        </RelativeLayout>

        <Button
            android:id="@+id/post"
            android:layout_width="wrap_content"
            android:layout_height="wrap_content"
            android:text="@string/comment_update"
            android:textSize="20sp" />
    </LinearLayout>

</ScrollView><|MERGE_RESOLUTION|>--- conflicted
+++ resolved
@@ -15,13 +15,8 @@
         android:paddingTop="8dp" >
 
         <RelativeLayout
-<<<<<<< HEAD
-            android:id="@+id/section1"
-            android:layout_width="match_parent"
-=======
             android:id="@+id/sectionContent"
             android:layout_width="fill_parent"
->>>>>>> 50bf44a3
             android:layout_height="0dp"
             android:layout_weight="1"
             android:paddingBottom="8dp" >
