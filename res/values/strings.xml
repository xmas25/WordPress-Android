--- conflicted
+++ resolved
@@ -637,23 +637,13 @@
     <string name="reader_default_tag_name">Freshly Pressed</string>
 
     <!-- empty list/grid text -->
-<<<<<<< HEAD
-    <string name="reader_empty_posts_in_topic">No post in this topic.</string>
+    <string name="reader_empty_posts_in_topic">No post in this&#160;topic.</string>
     <string name="reader_empty_posts_in_topic_updating">Fetching posts…</string>
-    <string name="reader_empty_followed_tags">You don\'t follow any tags.</string>
+    <string name="reader_empty_followed_tags">You don\'t follow any&#160;tags.</string>
     <string name="reader_empty_popular_tags">No popular tags.</string>
-    <string name="reader_empty_followed_blogs_title">You\'re not following any blogs yet.</string>
-    <string name="reader_empty_followed_blogs_description">But don\'t worry, just tap the tag icon to start exploring!</string>
-    <string name="reader_empty_posts_liked">You have not liked any posts.</string>
-=======
-    <string name="reader_empty_posts_in_tag">No articles with this&#160;tag.</string>
-    <string name="reader_empty_posts_in_tag_never_updated">No articles with this tag&#160;yet.</string>
-    <string name="reader_empty_followed_tags">You don\'t follow any&#160;tags.</string>
-    <string name="reader_empty_popular_tags">No popular tags</string>
     <string name="reader_empty_followed_blogs_title">You\'re not following any blogs&#160;yet.</string>
     <string name="reader_empty_followed_blogs_description">But don\'t worry, just tap the tag icon to start&#160;exploring!</string>
     <string name="reader_empty_posts_liked">You have not liked any&#160;posts.</string>
->>>>>>> 6a9058be
 
     <!-- NUX strings -->
     <string name="create_account_wpcom">Create an account on WordPress.com</string>
