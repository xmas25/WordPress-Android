--- conflicted
+++ resolved
@@ -22,13 +22,10 @@
     <string name="account_details">Account details</string>
     <string name="status">Status</string>
 
-<<<<<<< HEAD
-=======
     <!-- comment form labels -->
     <string name="comment_content">Comment content</string>
     <string name="anonymous">Anonymous</string>
 
->>>>>>> 82892416
     <!-- general strings -->
     <string name="post">Post</string>
     <string name="page">Page</string>
@@ -42,7 +39,6 @@
     <string name="cancel">Cancel</string>
     <string name="save">Save</string>
     <string name="add">Add</string>
-    <string name="anonymous">Anonymous</string>
     <string name="add_self_hosted_blog">Add self-hosted blog</string>
     <string name="show_and_hide_blogs">Show/hide WordPress.com blogs</string>
     <string name="blogs_visibility">Blogs visibility</string>
@@ -194,22 +190,10 @@
 
     <!-- comment view -->
     <string name="on">on</string>
-<<<<<<< HEAD
     <string name="comment_status_approved">Approved</string>
     <string name="comment_status_unapproved">Pending</string>
     <string name="comment_status_spam">Spam</string>
     <string name="comment_status_trash">Trashed</string>
-=======
-    <string name="approved">Approved</string>
-    <string name="unapproved">Pending</string>
-    <string name="spam">Spam</string>
-    <string name="moderating_comment">Moderating comment</string>
-    <string name="moderating_comments">Moderating comments</string>
-    <string name="deleting_comment">Deleting comment</string>
-    <string name="deleting_comments">Deleting comments</string>
-    <string name="comment_moderated">Comment moderated successfully</string>
-    <string name="comments_moderated">Comments moderated successfully</string>
->>>>>>> 82892416
     <string name="edit_comment">Edit comment</string>
     <string name="comments_empty_list">No comments.</string>
 
@@ -227,6 +211,12 @@
     <string name="dlg_confirm_trash_comments">Send to trash?</string>
     <string name="trash_yes">Trash</string>
     <string name="trash_no">Don\'t trash</string>
+
+    <!-- comment actions -->
+    <string name="reply">Reply</string>
+    <string name="trash">Trash</string>
+    <string name="approve">Approve</string>
+    <string name="unapprove">Unapprove</string>
 
     <!-- edit comment view -->
     <string name="author_name">Author name</string>
@@ -274,22 +264,11 @@
     <string name="posted_from_blackberry">Posted from WordPress for BlackBerry</string>
     <string name="preview">Preview</string>
 
-    <!-- comment actions -->
-<<<<<<< HEAD
-=======
-    <string name="comment_actions">Comment actions</string>
-    <string name="mark_approved">Mark approved</string>
-    <string name="mark_unapproved">Mark unapproved</string>
-    <string name="mark_spam">Spam</string>
->>>>>>> 82892416
-    <string name="reply">Reply</string>
-    <string name="trash">Trash</string>
-    <string name="approve">Approve</string>
-    <string name="unapprove">Unapprove</string>
-
     <!-- new account view -->
     <string name="attempting_configure">Signing in…</string>
     <string name="no_site_error">Couldn\'t connect to the WordPress site.</string>
+
+    <!-- drafts -->
 
     <!-- media selection -->
     <string name="select_photo">Select a photo from gallery</string>
