<?xml version="1.0" encoding="utf-8"?>
<resources xmlns:android="http://schemas.android.com/apk/res/android"
    xmlns:app="http://schemas.android.com/apk/res-auto">

    <style name="WordPress" parent="android:Theme.Holo.Light.DarkActionBar">
        <item name="ptrHeaderStyle">@style/Widget.Custom.PtrHeader</item>

        <item name="android:actionBarItemBackground">@drawable/selectable_background_wordpress</item>
        <item name="android:popupMenuStyle">@style/PopupMenu.WordPress</item>
        <item name="android:dropDownListViewStyle">@style/DropDownListView.WordPress</item>
        <item name="android:actionBarTabStyle">@style/ActionBarTabStyle.WordPress</item>
        <item name="android:actionDropDownStyle">@style/DropDownNav.WordPress</item>
        <item name="android:actionBarStyle">@style/ActionBar.Solid.WordPress</item>
        <item name="android:actionModeBackground">@drawable/cab_background_top_wordpress</item>
        <item name="android:actionModeSplitBackground">@drawable/cab_background_bottom_wordpress</item>
        <item name="android:actionModeCloseButtonStyle">@style/ActionButton.CloseMode.WordPress</item>
        <item name="android:actionBarTabTextStyle">@style/TabTextStyle.WordPress</item>
        <item name="android:actionBarTabBarStyle">@style/TabBarStyle.WordPress</item>

        <!-- Light.DarkActionBar specific -->
        <item name="android:actionBarWidgetTheme">@style/Theme.WordPress.Widget</item>

        <item name="menuDrawerStyle">@style/MenuDrawer</item>
    </style>

    <style name="ActionBar.Solid.WordPress" parent="android:Widget.Holo.Light.ActionBar.Solid.Inverse">
        <item name="android:icon">@drawable/ab_icon_wp</item>
        <item name="android:background">@color/blue_new_kid</item>
        <item name="android:backgroundStacked">@drawable/ab_stacked_solid_wordpress</item>
        <item name="android:backgroundSplit">@drawable/ab_bottom_solid_wordpress</item>
        <item name="android:progressBarStyle">@style/ProgressBar.WordPress</item>
    </style>

    <style name="ActionBar.Transparent.WordPress" parent="android:Widget.Holo.ActionBar">
        <item name="android:background">@drawable/ab_transparent_wordpress</item>
        <item name="android:progressBarStyle">@style/ProgressBar.WordPress</item>
    </style>

<<<<<<< HEAD
    <style name="ActionBar.Solid.WordPress" parent="@style/Widget.Sherlock.Light.ActionBar.Solid.Inverse">
        <item name="icon">@drawable/ab_icon_wp</item>
        <item name="background">@color/blue_new_kid</item>
        <item name="backgroundStacked">@drawable/ab_stacked_solid_wordpress</item>
        <item name="backgroundSplit">@drawable/ab_bottom_solid_wordpress</item>
        <item name="progressBarStyle">@style/ProgressBar.WordPress</item>
        <item name="indeterminateProgressStyle">@style/IndeterminateProgress.WordPress</item>
=======
    <!-- this style is only referenced in a Light.DarkActionBar based theme -->
    <style name="Theme.WordPress.Widget" parent="android:Theme.Holo">
        <item name="android:popupMenuStyle">@style/PopupMenu.WordPress</item>
        <item name="android:dropDownListViewStyle">@style/DropDownListView.WordPress</item>
>>>>>>> aa0977bf
    </style>

    <style name="TabBarStyle.WordPress" parent="@android:style/Widget.Holo.ActionBar.TabBar">
        <item name="android:showDividers">middle</item>
        <item name="android:divider">@drawable/tab_divider_wordpress</item>
    </style>

<<<<<<< HEAD
    <style name="IndeterminateProgress.WordPress" parent="@android:style/Widget.ProgressBar.Small">
        <item name="android:minWidth">32dp</item>
        <item name="android:maxWidth">32dp</item>
        <item name="android:minHeight">32dp</item>
        <item name="android:maxHeight">32dp</item>
    </style>

    <style name="PopupMenu.WordPress" parent="@style/Widget.Sherlock.ListPopupWindow">
=======
    <!-- http://www.curious-creature.org/2009/03/04/speed-up-your-android-ui/ -->
    <style name="WordPress.Theme.NoBackground" parent="WordPress">
        <item name="android:windowBackground">@null</item>
    </style>

   <style name="PopupMenu.WordPress" parent="android:Widget.Holo.ListPopupWindow">
>>>>>>> aa0977bf
        <item name="android:popupBackground">@drawable/menu_dropdown_panel_wordpress</item>
    </style>

    <style name="DropDownListView.WordPress" parent="android:Widget.Holo.ListView.DropDown">
        <item name="android:listSelector">@drawable/selectable_background_wordpress</item>
    </style>

    <style name="ActionBarTabStyle.WordPress" parent="android:Widget.Holo.ActionBar.TabView">
        <item name="android:background">@drawable/tab_indicator_ab_wordpress</item>
    </style>

    <style name="TabTextStyle.WordPress" parent="android:Widget.Holo.ActionBar.TabText">
        <item name="android:textColor">@color/grey_dark</item>
    </style>

    <style name="DropDownNav.WordPress" parent="android:Widget.Holo.Light.Spinner">
        <item name="android:background">@drawable/spinner_background_ab_wordpress</item>
        <item name="android:popupBackground">@drawable/menu_dropdown_panel_wordpress</item>
        <item name="android:dropDownSelector">@drawable/selectable_background_wordpress</item>
    </style>

    <style name="ProgressBar.WordPress" parent="android:Widget.Holo.ProgressBar.Horizontal">
        <item name="android:progressDrawable">@drawable/progress_horizontal_wordpress</item>
    </style>

    <style name="ActionButton.CloseMode.WordPress" parent="android:Widget.Holo.ActionButton.CloseMode">
        <item name="android:background">@drawable/btn_cab_done_wordpress</item>
    </style>

    <style name="WordPress.Dialog" parent="@style/FloatingActivityTheme"/>

    <style name="WordPressSectionHeader">
        <item name="android:layout_marginTop">8dp</item>
        <item name="android:layout_marginLeft">4dp</item>
        <item name="android:layout_marginRight">4dp</item>
        <item name="android:paddingLeft">8dp</item>
        <item name="android:paddingBottom">4dp</item>
        <item name="android:textColor">#AAAAAA</item>
        <item name="android:textSize">14sp</item>
        <item name="android:textStyle">bold</item>
    </style>

    <style name="WordPressSettingsSectionHeader" parent="WordPressSectionHeader">
        <item name="android:background">@drawable/section_header</item>
        <item name="android:textColor">#323232</item>
        <item name="android:paddingBottom">6dp</item>
    </style>

    <style name="WordPressSubHeader">
        <item name="android:textSize">14sp</item>
        <item name="android:layout_marginTop">8dp</item>
        <item name="android:layout_marginLeft">12dp</item>
        <item name="android:textColor">#AAAAAA</item>
        <item name="android:layout_marginBottom">-4dp</item>
    </style>

    <style name="WordPress.ToggleButton">
        <item name="android:minWidth">@dimen/format_bar_height</item>
        <item name="android:minHeight">@dimen/format_bar_height</item>
        <item name="android:textOn">""</item>
        <item name="android:textOff">""</item>
    </style>

    <style name="WordPressTitleAppearance" parent="@android:style/TextAppearance">
        <item name="android:singleLine">true</item>
        <item name="android:shadowColor">#BB000000</item>
        <item name="android:shadowRadius">2.75</item>
        <item name="android:textColor">#FFF6F6F6</item>
        <item name="android:textSize">14sp</item>
        <item name="android:textStyle">bold</item>
    </style>

    <style name="WordPressListRowBackground">
        <item name="android:background">@null</item>
    </style>

    <style name="MenuDrawer" parent="Widget.MenuDrawer">
        <item name="mdMenuSize">@dimen/menu_drawer_width</item>
        <item name="mdContentBackground">@color/background_grey</item>
    </style>

    <style name="MenuDrawer.Button">
        <item name="android:background">@drawable/md_list_selector</item>
        <item name="android:gravity">center_vertical</item>
    </style>

    <style name="MenuDrawer.Button.Text">
        <item name="android:background">@android:color/transparent</item>
        <item name="android:textAppearance">?android:attr/textAppearance</item>
        <item name="android:textColor">?android:attr/textColorPrimaryInverse</item>
        <item name="android:textSize">18sp</item>
    </style>

    <style name="MenuDrawer.CommentBadge">
        <item name="android:background">@drawable/comment_badge_background</item>
        <item name="android:textAppearance">?android:attr/textAppearance</item>
        <item name="android:textColor">?android:attr/textColorPrimaryInverse</item>
        <item name="android:textSize">12sp</item>
        <item name="android:layout_gravity">center</item>
        <item name="android:gravity">center</item>
        <item name="android:paddingTop">2dp</item>
        <item name="android:paddingBottom">2dp</item>
        <item name="android:paddingLeft">4dp</item>
        <item name="android:paddingRight">4dp</item>
        <item name="android:layout_marginLeft">10dp</item>
    </style>

    <style name="WordPressWelcomeStyle">
        <item name="android:layout_gravity">center</item>
    </style>

    <style name="ThemeDetailsHeader">
        <item name="android:textStyle">bold</item>
    </style>

    <style name="StatsWhiteBackground">
        <item name="android:background">@drawable/stats_white_background</item>
    </style>

    <style name="StatsHeader">
        <item name="android:textColor">@color/wordpress_blue</item>
        <item name="android:textSize">@dimen/text_sz_small</item>
        <!--  item name="android:textAllCaps">true</item -->
    </style>

    <style name="StatsHeaderTotals">
        <item name="android:textSize">@dimen/text_sz_extra_large</item>
        <item name="android:layout_centerHorizontal">true</item>
        <item name="android:layout_gravity">top</item>
        <item name="android:singleLine">true</item>
        <!--  item name="android:fontFamily">sans-serif-light</item -->
    </style>

    <style name="StatsHeaderTotalsLabel">
        <item name="android:textSize">@dimen/text_sz_medium</item>
        <item name="android:layout_centerHorizontal">true</item>
        <item name="android:layout_gravity">bottom</item>
        <!--  item name="android:fontFamily">sans-serif-light</item -->
    </style>

    <style name="StatsTabletRadioButton">
        <item name="android:background">@drawable/stats_button_selector</item>
        <item name="android:button">@android:color/transparent</item>
        <item name="android:padding">@dimen/margin_medium</item>
        <item name="android:textColor">@color/white</item>
        <item name="android:textSize">@dimen/text_sz_small</item>
    </style>

    <style name="StatsPagerTitle">
        <item name="android:textSize">@dimen/text_sz_small</item>
        <item name="android:textColor">@android:color/white</item>
        <item name="android:background">@color/stats_tablet_header_title</item>
        <item name="android:padding">6dp</item>
        <item name="android:layout_width">wrap_content</item>
        <item name="android:layout_height">wrap_content</item>
    </style>

    <style name="MediaGalleryText">
        <item name="android:textColor">@color/white</item>
        <item name="android:textSize">16sp</item>
    </style>

    <style name="MediaGalleryNumOfColumns" parent="@style/MediaGalleryText">
        <item name="android:textColor">@color/media_grid_item_checkstate_text_selector</item>
        <item name="android:background">@drawable/media_gallery_option_selector</item>
        <item name="android:button">@null</item>
    </style>

    <style name="MediaGalleryTypeCheckbox">
        <item name="android:textColor">@color/white</item>
        <item name="android:drawablePadding">8dp</item>
        <item name="android:textSize">14sp</item>
        <item name="android:button">@null</item>
        <item name="android:gravity">center</item>
    </style>

    <style name="FloatingActivityTheme" parent="android:Theme.Holo.Light.DarkActionBar">
        <item name="android:windowIsTranslucent">true</item>
        <item name="android:windowBackground">@android:color/transparent</item>
        <item name="android:checkboxStyle">@style/FloatingActivityTheme.CheckBox</item>
        <item name="android:backgroundDimEnabled">true</item>
        <item name="android:windowFullscreen">false</item>
    </style>

    <style name="FloatingActivityTheme.CheckBox">
        <item name="android:textColor">@color/blue_dark</item>
        <item name="android:button">?android:attr/listChoiceIndicatorMultiple</item>
    </style>

    <style name="EmptyListText">
        <item name="android:layout_width">fill_parent</item>
        <item name="android:layout_height">fill_parent</item>
        <item name="android:gravity">center_horizontal|center_vertical</item>
        <item name="android:textColor">@color/grey_medium</item>
    </style>

    <!-- NUX Styles -->
    <style name="WordPress.NUXPrimaryButton">
        <item name="android:textColor">@color/nux_primary_button</item>
        <item name="android:layout_height">@dimen/nux_button_height</item>
        <item name="android:layout_marginBottom">8dp</item>
        <item name="android:clickable">true</item>
        <item name="android:background">@drawable/nux_primary_button_selector</item>
    </style>

    <style name="WordPress.NUXWhiteButtonNoBg">
        <item name="android:textColor">@drawable/nux_white_button_nobg_selector</item>
        <item name="android:padding">8dp</item>
        <item name="android:clickable">true</item>
    </style>

    <style name="WordPress.NUXGreyButtonNoBg">
        <item name="android:gravity">center_horizontal</item>
        <item name="android:textSize">14sp</item>
        <item name="android:textColor">@drawable/nux_grey_button_nobg_selector</item>
    </style>

    <style name="WordPress.NUXEditText">
        <item name="android:background">#FFFFFF</item>
        <item name="android:singleLine">true</item>
        <item name="android:textColor">#444444</item>
        <item name="android:textColorHint">#AAAAAA</item>
        <item name="android:padding">12dp</item>
        <item name="android:layout_marginLeft">40dp</item>
    </style>

    <style name="WordPress.NUXTitle">
        <item name="android:layout_width">wrap_content</item>
        <item name="android:layout_height">wrap_content</item>
        <item name="android:layout_marginBottom">24dp</item>
        <item name="android:gravity">center_horizontal</item>
        <item name="android:textColor">@color/white</item>
        <item name="android:textSize">@dimen/nux_title_font_size</item>
        <item name="android:lineSpacingExtra">-4sp</item>
    </style>

    <style name="WordPress.EmptyList">
        <item name="android:textColor">@color/grey_medium_dark</item>
        <item name="android:gravity">center</item>
        <item name="android:layout_marginLeft">16dp</item>
        <item name="android:layout_marginRight">16dp</item>
    </style>

    <style name="WordPress.EmptyList.Title" parent="WordPress.EmptyList">
        <item name="android:textSize">@dimen/empty_list_title_text_size</item>
        <item name="fontVariation">light</item>
    </style>

    <style name="WordPress.EmptyList.Description" parent="WordPress.EmptyList">
        <item name="android:textSize">@dimen/empty_list_description_text_size</item>
    </style>

    <!--
        moderation views on comment detail
    -->
    <style name="WordPress.ModerateButton">
        <item name="android:textColor">@color/moderate_button_text</item>
        <item name="android:textSize">@dimen/text_sz_small</item>
        <item name="android:singleLine">true</item>
        <item name="android:ellipsize">end</item>
        <item name="android:background">@drawable/moderate_button_selector</item>
        <item name="android:padding">@dimen/margin_small</item>
        <item name="android:focusable">true</item>
        <item name="android:clickable">true</item>
        <item name="android:gravity">center</item>
    </style>

    <!-- Pull to refresh -->
    <style name="Widget.Custom.PtrHeader" parent="android:Widget">
        <item name="ptrProgressBarColor">@color/blue_dark</item>
        <item name="ptrProgressBarHeight">@dimen/progress_bar_height</item>
    </style>
</resources><|MERGE_RESOLUTION|>--- conflicted
+++ resolved
@@ -36,20 +36,10 @@
         <item name="android:progressBarStyle">@style/ProgressBar.WordPress</item>
     </style>
 
-<<<<<<< HEAD
-    <style name="ActionBar.Solid.WordPress" parent="@style/Widget.Sherlock.Light.ActionBar.Solid.Inverse">
-        <item name="icon">@drawable/ab_icon_wp</item>
-        <item name="background">@color/blue_new_kid</item>
-        <item name="backgroundStacked">@drawable/ab_stacked_solid_wordpress</item>
-        <item name="backgroundSplit">@drawable/ab_bottom_solid_wordpress</item>
-        <item name="progressBarStyle">@style/ProgressBar.WordPress</item>
-        <item name="indeterminateProgressStyle">@style/IndeterminateProgress.WordPress</item>
-=======
     <!-- this style is only referenced in a Light.DarkActionBar based theme -->
     <style name="Theme.WordPress.Widget" parent="android:Theme.Holo">
         <item name="android:popupMenuStyle">@style/PopupMenu.WordPress</item>
         <item name="android:dropDownListViewStyle">@style/DropDownListView.WordPress</item>
->>>>>>> aa0977bf
     </style>
 
     <style name="TabBarStyle.WordPress" parent="@android:style/Widget.Holo.ActionBar.TabBar">
@@ -57,23 +47,12 @@
         <item name="android:divider">@drawable/tab_divider_wordpress</item>
     </style>
 
-<<<<<<< HEAD
-    <style name="IndeterminateProgress.WordPress" parent="@android:style/Widget.ProgressBar.Small">
-        <item name="android:minWidth">32dp</item>
-        <item name="android:maxWidth">32dp</item>
-        <item name="android:minHeight">32dp</item>
-        <item name="android:maxHeight">32dp</item>
-    </style>
-
-    <style name="PopupMenu.WordPress" parent="@style/Widget.Sherlock.ListPopupWindow">
-=======
     <!-- http://www.curious-creature.org/2009/03/04/speed-up-your-android-ui/ -->
     <style name="WordPress.Theme.NoBackground" parent="WordPress">
         <item name="android:windowBackground">@null</item>
     </style>
 
    <style name="PopupMenu.WordPress" parent="android:Widget.Holo.ListPopupWindow">
->>>>>>> aa0977bf
         <item name="android:popupBackground">@drawable/menu_dropdown_panel_wordpress</item>
     </style>
 
