
package org.wordpress.android.ui;

import java.util.ArrayList;
import java.util.Iterator;
import java.util.List;
import java.util.Map;

import android.content.Context;
import android.content.Intent;
import android.content.SharedPreferences;
import android.content.pm.PackageManager;
import android.content.res.Configuration;
import android.os.Bundle;
import android.os.Handler;
import android.preference.PreferenceManager;
import android.util.Log;
import android.view.LayoutInflater;
import android.view.View;
import android.view.View.OnClickListener;
import android.view.ViewGroup;
import android.view.animation.Animation;
import android.view.animation.LinearInterpolator;
import android.view.animation.RotateAnimation;
import android.widget.AbsListView;
import android.widget.AdapterView;
import android.widget.ArrayAdapter;
import android.widget.ImageView;
import android.widget.LinearLayout;
import android.widget.ListView;
import android.widget.SpinnerAdapter;
import android.widget.TextView;

import com.actionbarsherlock.app.SherlockFragmentActivity;
import com.actionbarsherlock.internal.widget.IcsAdapterView;
import com.actionbarsherlock.internal.widget.IcsSpinner;
import com.actionbarsherlock.view.MenuItem;

import net.simonvt.menudrawer.MenuDrawer;
import net.simonvt.menudrawer.Position;

import org.wordpress.android.Constants;
import org.wordpress.android.R;
import org.wordpress.android.WordPress;
import org.wordpress.android.models.Blog;
import org.wordpress.android.ui.accounts.NewAccountActivity;
import org.wordpress.android.ui.comments.CommentsActivity;
import org.wordpress.android.ui.notifications.NotificationsActivity;
import org.wordpress.android.ui.posts.EditPostActivity;
import org.wordpress.android.ui.posts.PagesActivity;
import org.wordpress.android.ui.posts.PostsActivity;
import org.wordpress.android.ui.prefs.PreferencesActivity;
import org.wordpress.android.ui.reader.ReaderActivity;
import org.wordpress.android.util.DeviceUtils;
import org.wordpress.android.util.EscapeUtils;

/**
 * Base class for Activities that include a standard action bar and menu drawer.
 */
public abstract class WPActionBarActivity extends SherlockFragmentActivity {

    private static final String TAG = "WPActionBarActivity";

    /**
     * Request code used when no accounts exist, and user is prompted to add an
     * account.
     */
    static final int ADD_ACCOUNT_REQUEST = 100;
    /**
     * Request code for reloading menu after returning from  the PreferencesActivity.
     */
    static final int SETTINGS_REQUEST = 200;
    
    /**
     * Used to restore active activity on app creation
     */
    protected static final int READER_ACTIVITY = 0;
    protected static final int POSTS_ACTIVITY = 1;
    protected static final int PAGES_ACTIVITY = 2;
    protected static final int COMMENTS_ACTIVITY = 3;
    protected static final int STATS_ACTIVITY = 4;
    protected static final int QUICK_PHOTO_ACTIVITY = 5;
    protected static final int QUICK_VIDEO_ACTIVITY = 6;
    protected static final int VIEW_SITE_ACTIVITY = 7;
    protected static final int DASHBOARD_ACTIVITY = 8;
    protected static final int SETTINGS_ACTIVITY = 9;
    protected static final int NOTIFICATIONS_ACTIVITY = 10;
    
    protected static final String LAST_ACTIVITY_PREFERENCE = "wp_pref_last_activity";
    
    protected MenuDrawer mMenuDrawer;
    private static int[] blogIDs;
    protected boolean isAnimatingRefreshButton;
    protected boolean shouldAnimateRefreshButton;
    protected boolean mShouldFinish;
    private boolean mIsXLargeDevice;
    private boolean mBlogSpinnerInitialized;

    private MenuAdapter mAdapter;
    protected List<MenuDrawerItem> mMenuItems = new ArrayList<MenuDrawerItem>();
    private ListView mListView;
    private IcsSpinner mBlogSpinner;
    protected boolean mFirstLaunch = false;
    @Override
    public void onCreate(Bundle savedInstanceState) {
        super.onCreate(savedInstanceState);
        if ((getResources().getConfiguration().screenLayout & Configuration.SCREENLAYOUT_SIZE_MASK) == 4)
            mIsXLargeDevice = true;
        
        // configure all the available menu items
        mMenuItems.add(new ReaderMenuItem());
        mMenuItems.add(new NotificationsMenuItem());
        mMenuItems.add(new PostsMenuItem());
        mMenuItems.add(new PagesMenuItem());
        mMenuItems.add(new CommentsMenuItem());
        mMenuItems.add(new StatsMenuItem());
        mMenuItems.add(new QuickPhotoMenuItem());
        mMenuItems.add(new QuickVideoMenuItem());
        mMenuItems.add(new ViewSiteMenuItem());
        mMenuItems.add(new AdminMenuItem());
        //mMenuItems.add(new SettingsMenuItem());

    }

    @Override
    protected void onPause() {
        super.onPause();

        if (isAnimatingRefreshButton) {
            isAnimatingRefreshButton = false;
        }
        if (mShouldFinish) {
            overridePendingTransition(0, 0);
            finish();
        } else {
            WordPress.shouldRestoreSelectedActivity = true;
        }
    }

    @Override
    protected void onResume() {
        super.onResume();

        // the current blog may have changed while we were away
        setupCurrentBlog();
        if (mMenuDrawer != null) {
            updateMenuDrawer();
        }

        Blog currentBlog = WordPress.getCurrentBlog();

        if (currentBlog != null && mListView != null && mListView.getHeaderViewsCount() > 0) {
            for (int i = 0; i < blogIDs.length; i++) {
                if (blogIDs[i] == currentBlog.getId()) {
                    mBlogSpinner.setSelection(i);
                }
            }
        }
    }

    /**
     * Create a menu drawer and attach it to the activity.
     * 
     * @param contentViewID {@link View} of the main content for the activity.
     */
    protected void createMenuDrawer(int contentViewID) {
        getSupportActionBar().setDisplayHomeAsUpEnabled(true);

        mMenuDrawer = attachMenuDrawer();
        mMenuDrawer.setContentView(contentViewID);
        
        initMenuDrawer();
    }

    /**
     * Create a menu drawer and attach it to the activity.
     * 
     * @param contentView {@link View} of the main content for the activity.
     */
    protected void createMenuDrawer(View contentView) {
        getSupportActionBar().setDisplayHomeAsUpEnabled(true);
        
        mMenuDrawer = attachMenuDrawer();
        mMenuDrawer.setContentView(contentView);

        initMenuDrawer();
    }
    
    /**
     * Attach a menu drawer to the Activity
     * Set to be a static drawer if on a landscape x-large device
     */
    private MenuDrawer attachMenuDrawer() {
        MenuDrawer menuDrawer = null;
        if (mIsXLargeDevice) {
            // on a x-large screen device
            if (getResources().getConfiguration().orientation == Configuration.ORIENTATION_LANDSCAPE) {
                menuDrawer = MenuDrawer.attach(this, MenuDrawer.MENU_DRAG_CONTENT, Position.LEFT, true);
                getSupportActionBar().setDisplayHomeAsUpEnabled(false);
            } else {
                menuDrawer = MenuDrawer.attach(this, MenuDrawer.MENU_DRAG_CONTENT);
                getSupportActionBar().setDisplayHomeAsUpEnabled(true);
            }
        } else {
            menuDrawer = MenuDrawer.attach(this, MenuDrawer.MENU_DRAG_CONTENT);
        }
        int shadowSizeInPixels = getResources().getDimensionPixelSize(R.dimen.menu_shadow_width);
        menuDrawer.setDropShadowSize(shadowSizeInPixels);
        menuDrawer.setDropShadowColor(getResources().getColor(R.color.md__shadowColor));
        return menuDrawer;
    }
    
    /**
     * Create menu drawer ListView and listeners
     */
    private void initMenuDrawer() {
        mListView = new ListView(this);
        mListView.setChoiceMode(ListView.CHOICE_MODE_SINGLE);
        mListView.setDivider(null);
        mListView.setDividerHeight(0);
        mListView.setCacheColorHint(android.R.color.transparent);
        mAdapter = new MenuAdapter(this);
        String[] blogNames = getBlogNames();
        if (blogNames.length > 1) {
            addBlogSpinner(blogNames);
        }

        mListView.setOnItemClickListener(new AdapterView.OnItemClickListener(){
            public void onItemClick(AdapterView<?> parent, View view, int position, long id) {
                // account for header views
                int menuPosition = position - mListView.getHeaderViewsCount();
                // bail if the adjusted position is out of bounds for the adapter
                if (menuPosition < 0 || menuPosition >= mAdapter.getCount())
                    return;
                MenuDrawerItem item = mAdapter.getItem(menuPosition);
                // if the item has an id, remember it for launch
                if (item.hasItemId()){
                    SharedPreferences settings = PreferenceManager.getDefaultSharedPreferences(WPActionBarActivity.this);
                    SharedPreferences.Editor editor = settings.edit();
                    editor.putInt(LAST_ACTIVITY_PREFERENCE, item.getItemId());
                    editor.commit();
                }
                // only perform selection if the item isn't already selected
                if (!item.isSelected())
                    item.selectItem();
                // save the last activity preference
                // close the menu drawer
                mMenuDrawer.closeMenu();
                // if we have an intent, start the new activity
            }
        });
        mListView.setOnScrollListener(new AbsListView.OnScrollListener() {
            @Override
            public void onScrollStateChanged(AbsListView view, int scrollState) {
            }

            @Override
            public void onScroll(AbsListView view, int firstVisibleItem, int visibleItemCount,
                    int totalItemCount) {
                mMenuDrawer.invalidate();
            }
        });
        
        mMenuDrawer.setMenuView(mListView);
        mListView.setAdapter(mAdapter);
        updateMenuDrawer();
    }

    private void addBlogSpinner(String[] blogNames) {
        LayoutInflater layoutInflater = (LayoutInflater) this.getSystemService(Context.LAYOUT_INFLATER_SERVICE);
        LinearLayout spinnerWrapper = (LinearLayout) layoutInflater.inflate(R.layout.blog_spinner, null);
        
        spinnerWrapper.setOnClickListener(new OnClickListener() {

            @Override
            public void onClick(View v) {
                if (mBlogSpinner != null) {
                    mBlogSpinner.performClick();
                }
            }
        });
        
        mBlogSpinner = (IcsSpinner) spinnerWrapper.findViewById(R.id.blog_spinner);
        mBlogSpinner.setOnItemSelectedListener(mItemSelectedListener);
        SpinnerAdapter mSpinnerAdapter = new ArrayAdapter<String>(getSupportActionBar()
                .getThemedContext(),
                R.layout.sherlock_spinner_dropdown_item, blogNames);
        mBlogSpinner.setAdapter(mSpinnerAdapter);
        mListView.addHeaderView(spinnerWrapper);
    }

    protected void startActivityWithDelay(final Intent i) {

        if (mIsXLargeDevice && getResources().getConfiguration().orientation == Configuration.ORIENTATION_LANDSCAPE) {
            // Tablets in landscape don't need a delay because the menu drawer doesn't close
            startActivity(i);
        } else {
            // When switching to LAST_ACTIVITY_PREFERENCE onCreate we don't need to delay
            if (mFirstLaunch) {
                startActivity(i);
                return;
            }
            // Let the menu animation finish before starting a new activity
            new Handler().postDelayed(new Runnable() {
                @Override
                public void run() {
                    startActivity(i);
                }
            }, 400);
        }
    }

    /**
     * Update all of the items in the menu drawer based on the current active
     * blog.
     */
    protected void updateMenuDrawer() {
<<<<<<< HEAD
        mAdapter.clear();
        // iterate over the available menu items and only show the ones that should be visible
        Iterator<MenuDrawerItem> availableItems = mMenuItems.iterator();
        while(availableItems.hasNext()){
            MenuDrawerItem item = availableItems.next();
            if (item.isVisible()) {
                mAdapter.add(item);
=======

        mIsDotComBlog = WordPress.currentBlog != null && WordPress.currentBlog.isDotcomFlag();

        List<Object> items = new ArrayList<Object>();
        Resources resources = getResources();
        if (mIsDotComBlog)
            items.add(new MenuDrawerItem(resources.getString(R.string.reader),
                    R.drawable.dashboard_icon_subs));
        items.add(new MenuDrawerItem(resources.getString(R.string.posts),
                R.drawable.dashboard_icon_posts));
        items.add(new MenuDrawerItem(resources.getString(R.string.pages),
                R.drawable.dashboard_icon_pages));
        items.add(new MenuDrawerItem(resources.getString(R.string.tab_comments),
                R.drawable.dashboard_icon_comments));
        items.add(new MenuDrawerItem(resources.getString(R.string.tab_stats),
                R.drawable.dashboard_icon_stats));
        items.add(new MenuDrawerItem(resources.getString(R.string.quick_photo),
                R.drawable.dashboard_icon_photo));
        items.add(new MenuDrawerItem(resources.getString(R.string.quick_video),
                R.drawable.dashboard_icon_video));
        items.add(new MenuDrawerItem(resources.getString(R.string.view_site),
                R.drawable.dashboard_icon_view));
        items.add(new MenuDrawerItem(resources.getString(R.string.view_admin),
                R.drawable.dashboard_icon_wp));
        items.add(new MenuDrawerItem(resources.getString(R.string.settings),
                R.drawable.dashboard_icon_settings));

        if ((WPActionBarActivity.this instanceof ReaderActivity))
            mActivePosition = 0;
        
        if ((WPActionBarActivity.this instanceof PostsActivity))
            mActivePosition = 1;

        if ((WPActionBarActivity.this instanceof PagesActivity))
            mActivePosition = 2;
        else if ((WPActionBarActivity.this instanceof CommentsActivity))
            mActivePosition = 3;
        else if ((WPActionBarActivity.this instanceof StatsActivity))
            mActivePosition = 4;
        else if ((WPActionBarActivity.this instanceof ViewSiteActivity))
            mActivePosition = 7;
        else if ((WPActionBarActivity.this instanceof DashboardActivity))
            mActivePosition = 8;
        
        mAdapter = new MenuAdapter(items);
        mListView.setAdapter(mAdapter);
    }

    private AdapterView.OnItemClickListener mItemClickListener = new AdapterView.OnItemClickListener() {
        @Override
        public void onItemClick(AdapterView<?> parent, View view, int position, long id) {
            // Adjust position if only one blog is in the app
            if (mListView.getHeaderViewsCount() > 0 && position > 0)
                position--;
            
            if (!mIsDotComBlog)
                position++;
            
            if (position == mActivePosition) {
                // Same row selected
                mMenuDrawer.closeMenu();
                return;
            }
            
            int activityTag = (Integer) view.getTag();

            mActivePosition = position;
            mAdapter.notifyDataSetChanged();
            Intent intent = null;

            SharedPreferences settings = PreferenceManager.getDefaultSharedPreferences(WPActionBarActivity.this);
            SharedPreferences.Editor editor = settings.edit();
            
            switch (activityTag) {
                case READER_ACTIVITY:
                    if (!(WPActionBarActivity.this instanceof ReaderActivity))
                        mShouldFinish = true;
                    int readerBlogID = WordPress.wpDB.getWPCOMBlogID();
                    if
                    (WordPress.currentBlog.isDotcomFlag()) {
                        intent = new Intent(WPActionBarActivity.this, ReaderActivity.class);
                        intent.putExtra("id", readerBlogID);
                        intent.setFlags(Intent.FLAG_ACTIVITY_NO_ANIMATION);
                        editor.putInt("wp_pref_last_activity", READER_ACTIVITY);
                    }
                    break;
                case POSTS_ACTIVITY:
                    if (!(WPActionBarActivity.this instanceof PostsActivity)
                            || (WPActionBarActivity.this instanceof PagesActivity))
                        mShouldFinish = true;
                    intent = new
                            Intent(WPActionBarActivity.this, PostsActivity.class);
                    intent.setFlags(Intent.FLAG_ACTIVITY_NO_ANIMATION);
                    editor.putInt("wp_pref_last_activity", POSTS_ACTIVITY);
                    break;
                case PAGES_ACTIVITY:
                    if (!(WPActionBarActivity.this instanceof PagesActivity))
                        mShouldFinish = true;
                    intent = new Intent(WPActionBarActivity.this, PagesActivity.class);
                    intent.putExtra("id", WordPress.currentBlog.getId());
                    intent.putExtra("isNew",
                            true);
                    intent.putExtra("viewPages", true);
                    intent.setFlags(Intent.FLAG_ACTIVITY_NO_ANIMATION);
                    editor.putInt("wp_pref_last_activity", PAGES_ACTIVITY);
                    break;
                case COMMENTS_ACTIVITY:
                    if (!(WPActionBarActivity.this instanceof CommentsActivity))
                        mShouldFinish = true;
                    intent = new Intent(WPActionBarActivity.this, CommentsActivity.class);
                    intent.putExtra("id", WordPress.currentBlog.getId());
                    intent.putExtra("isNew",
                            true);
                    intent.setFlags(Intent.FLAG_ACTIVITY_NO_ANIMATION);
                    editor.putInt("wp_pref_last_activity", COMMENTS_ACTIVITY);
                    break;
                case STATS_ACTIVITY:
                    if (!(WPActionBarActivity.this instanceof StatsActivity))
                        mShouldFinish = true;
                    intent = new Intent(WPActionBarActivity.this, StatsActivity.class);
                    intent.putExtra("id", WordPress.currentBlog.getId());
                    intent.putExtra("isNew",
                            true);
                    intent.setFlags(Intent.FLAG_ACTIVITY_NO_ANIMATION);
                    editor.putInt("wp_pref_last_activity", STATS_ACTIVITY);
                    break;
                case QUICK_PHOTO_ACTIVITY:
                    mShouldFinish = false;
                    intent = new Intent(WPActionBarActivity.this, EditPostActivity.class);
                    intent.putExtra("quick-media", DeviceUtils.getInstance().hasCamera(getApplicationContext())
                            ? Constants.QUICK_POST_PHOTO_CAMERA
                            : Constants.QUICK_POST_PHOTO_LIBRARY);
                    intent.putExtra("isNew", true);
                    break;
                case QUICK_VIDEO_ACTIVITY:
                    mShouldFinish = false;
                    intent = new Intent(WPActionBarActivity.this, EditPostActivity.class);
                    intent.putExtra("quick-media", DeviceUtils.getInstance().hasCamera(getApplicationContext())
                            ? Constants.QUICK_POST_VIDEO_CAMERA
                            : Constants.QUICK_POST_VIDEO_LIBRARY);
                    intent.putExtra("isNew", true);
                    break;
                case VIEW_SITE_ACTIVITY:
                    if (!(WPActionBarActivity.this instanceof ViewSiteActivity))
                        mShouldFinish = true;
                    intent = new Intent(WPActionBarActivity.this, ViewSiteActivity.class);
                    intent.setFlags(Intent.FLAG_ACTIVITY_NO_ANIMATION);
                    editor.putInt("wp_pref_last_activity", VIEW_SITE_ACTIVITY);
                    break;
                case DASHBOARD_ACTIVITY:
                    if (!(WPActionBarActivity.this instanceof DashboardActivity))
                        mShouldFinish = true;
                    intent = new Intent(WPActionBarActivity.this, DashboardActivity.class);
                    intent.putExtra("loadAdmin", true);
                    intent.setFlags(Intent.FLAG_ACTIVITY_NO_ANIMATION);
                    editor.putInt("wp_pref_last_activity", DASHBOARD_ACTIVITY);
                    break;
                case SETTINGS_ACTIVITY:
                    // Settings shouldn't be launched with a delay, or close the drawer
                    mShouldFinish = false;
                    Intent settingsIntent = new Intent(WPActionBarActivity.this, PreferencesActivity.class);
                    startActivityForResult(settingsIntent, SETTINGS_REQUEST);
                    return;
>>>>>>> 4a14e170
            }
        }
        mAdapter.notifyDataSetChanged();

    }
        
    public static class MenuAdapter extends ArrayAdapter<MenuDrawerItem> {

        MenuAdapter(Context context) {
            super(context, R.layout.menu_drawer_row, R.id.menu_row_title, new ArrayList<MenuDrawerItem>());
        }

        @Override
        public View getView(int position, View convertView, ViewGroup parent) {
            View view = super.getView(position, convertView, parent);
            MenuDrawerItem item = getItem(position);

            TextView titleTextView = (TextView) view.findViewById(R.id.menu_row_title);
            titleTextView.setText(item.getTitleRes());

            ImageView iconImageView = (ImageView) view.findViewById(R.id.menu_row_icon);
            iconImageView.setImageResource(item.getIconRes());
            // Hide the badge always
            view.findViewById(R.id.menu_row_badge).setVisibility(View.GONE);

            if (item.isSelected()) {
                // http://stackoverflow.com/questions/5890379/setbackgroundresource-discards-my-xml-layout-attributes
                int bottom = view.getPaddingBottom();
                int top = view.getPaddingTop();
                int right = view.getPaddingRight();
                int left = view.getPaddingLeft();
                view.setBackgroundResource(R.drawable.menu_drawer_selected);
                view.setPadding(left, top, right, bottom);
            } else {
                view.setBackgroundResource(R.drawable.md_list_selector);
            }
            // allow the menudrawer item to configure the view
            item.configureView(view);

            return view;
        }
    }


    /**
     * Called when the activity has detected the user's press of the back key.
     * If the activity has a menu drawer attached that is opened or in the
     * process of opening, the back button press closes it. Otherwise, the
     * normal back action is taken.
     */
    @Override
    public void onBackPressed() {
        if (mMenuDrawer != null) {
            final int drawerState = mMenuDrawer.getDrawerState();
            if (drawerState == MenuDrawer.STATE_OPEN || drawerState == MenuDrawer.STATE_OPENING) {
                mMenuDrawer.closeMenu();
                return;
            }
        }

        super.onBackPressed();
    }

    /**
     * Get the names of all the blogs configured within the application. If a
     * blog does not have a specific name, the blog URL is returned.
     * 
     * @return array of blog names
     */
    private static String[] getBlogNames() {
        List<Map<String, Object>> accounts = WordPress.wpDB.getAccounts();

        int blogCount = accounts.size();
        blogIDs = new int[blogCount];
        String[] blogNames = new String[blogCount];

        for (int i = 0; i < blogCount; i++) {
            Map<String, Object> account = accounts.get(i);
            String name;
            if (account.get("blogName") != null) {
                name = EscapeUtils.unescapeHtml(account.get("blogName").toString());
            } else {
                name = account.get("url").toString();
            }
            blogNames[i] = name;
            blogIDs[i] = Integer.valueOf(account.get("id").toString());
        }

        return blogNames;
    }

    /**
     * Setup the global state tracking which blog is currently active.
     * <p>
     * If the global state is not already set, try and determine the last active
     * blog from the last time the application was used. If we're not able to
     * determine the last active blog, just select the first one.
     * <p>
     * If no blogs are configured, display the "new account" activity to allow
     * the user to setup a blog.
     */
    public void setupCurrentBlog() {
        Blog currentBlog = WordPress.getCurrentBlog();

        // no blogs are configured, so display new account activity
        if (currentBlog == null) {
            Log.d(TAG, "No accounts configured.  Sending user to set up an account");
            mShouldFinish = false;
            Intent i = new Intent(this, NewAccountActivity.class);
            startActivityForResult(i, ADD_ACCOUNT_REQUEST);
            return;
        }
    }

    @Override
    protected void onActivityResult(int requestCode, int resultCode, Intent data) {
        super.onActivityResult(requestCode, resultCode, data);

        switch (requestCode) {
            case ADD_ACCOUNT_REQUEST:
                if (resultCode == RESULT_OK) {
                    // new blog has been added, so rebuild cache of blogs and
                    // setup current blog
                    getBlogNames();
                    setupCurrentBlog();
                    initMenuDrawer();
                    mMenuDrawer.peekDrawer(0);
                    WordPress.registerForCloudMessaging(this);
                } else {
                    finish();
                }
                break;
            case SETTINGS_REQUEST:
                if (resultCode == RESULT_OK) {
                    if (mMenuDrawer != null) {
                        updateMenuDrawer();
                        String[] blogNames = getBlogNames();
                        // If we need to add or remove the blog spinner, init the drawer again
                        if ((blogNames.length > 1 && mListView.getHeaderViewsCount() == 0)
                                || blogNames.length == 1 && mListView.getHeaderViewsCount() > 0)
                            this.initMenuDrawer();
                        else if (blogNames.length > 1 && mBlogSpinner != null) {
                            SpinnerAdapter mSpinnerAdapter = new ArrayAdapter<String>(
                                    getSupportActionBar()
                                            .getThemedContext(),
                                    R.layout.sherlock_spinner_dropdown_item, blogNames);
                            mBlogSpinner.setAdapter(mSpinnerAdapter);
                        }
                        
                        if (blogNames.length >= 1) {
                            setupCurrentBlog();
                            onBlogChanged();
                        }
                        WordPress.registerForCloudMessaging(this);
                    }
                }
                break;
        }
    }
    
    private IcsAdapterView.OnItemSelectedListener mItemSelectedListener = new IcsAdapterView.OnItemSelectedListener() {

        @Override
        public void onItemSelected(IcsAdapterView<?> arg0, View arg1, int position, long arg3) {
            // http://stackoverflow.com/questions/5624825/spinner-onitemselected-executes-when-it-is-not-suppose-to/5918177#5918177
            if (!mBlogSpinnerInitialized) {
                mBlogSpinnerInitialized = true;
            } else {
                WordPress.setCurrentBlog(blogIDs[position]);
                updateMenuDrawer();
                onBlogChanged();
            }
        }

        @Override
        public void onNothingSelected(IcsAdapterView<?> arg0) { 
        }
    };

    public boolean onOptionsItemSelected(MenuItem item) {
        if (item.getItemId() == android.R.id.home) {
            if (mMenuDrawer != null) {
                mMenuDrawer.toggleMenu();
                return true;
            }
        } else if (item.getItemId() == R.id.menu_settings) {
            Intent i = new Intent(this, PreferencesActivity.class);
            startActivity(i);
        }
        return super.onOptionsItemSelected(item);
    }

    /**
     * This method is called when the user changes the active blog.
     */
    public void onBlogChanged() {
        WordPress.wpDB.updateLastBlogId(WordPress.currentBlog.getId());
        // the menu may have changed, we need to change the selection if the selected item
        // is not available in the menu anymore
        Iterator<MenuDrawerItem> itemIterator = mMenuItems.iterator();
        while(itemIterator.hasNext()){
            MenuDrawerItem item = itemIterator.next();
            // if the item is selected, but it's no longer visible we need to
            // select the first available item from the adapter
            if (item.isSelected() && !item.isVisible()) {
                // then select the first item and activate it
                mAdapter.getItem(0).selectItem();
                // if it has an item id save it to the preferences
                if (item.hasItemId()){
                    SharedPreferences settings = PreferenceManager.getDefaultSharedPreferences(WPActionBarActivity.this);
                    SharedPreferences.Editor editor = settings.edit();
                    editor.putInt(LAST_ACTIVITY_PREFERENCE, item.getItemId());
                    editor.commit();
                }
                break;
            }
        }
    }

    public void startAnimatingRefreshButton(MenuItem refreshItem) {
        if (refreshItem != null && !isAnimatingRefreshButton) {
            isAnimatingRefreshButton = true;
            LayoutInflater inflater = (LayoutInflater) getSystemService(Context.LAYOUT_INFLATER_SERVICE);
            ImageView iv = (ImageView) inflater.inflate(
                    getResources().getLayout(R.layout.menu_refresh_view), null);
            RotateAnimation anim = new RotateAnimation(0.0f, 360.0f, Animation.RELATIVE_TO_SELF,
                    0.5f, Animation.RELATIVE_TO_SELF, 0.5f);
            anim.setInterpolator(new LinearInterpolator());
            anim.setRepeatCount(Animation.INFINITE);
            anim.setDuration(1400);
            iv.startAnimation(anim);
            refreshItem.setActionView(iv);
        }
    }

    public void stopAnimatingRefreshButton(MenuItem refreshItem) {
        isAnimatingRefreshButton = false;
        if (refreshItem != null && refreshItem.getActionView() != null) {
            refreshItem.getActionView().clearAnimation();
            refreshItem.setActionView(null);
        }
    }

    @Override
    public void onConfigurationChanged(Configuration newConfig) {

        if (mIsXLargeDevice) {
            if (mMenuDrawer != null) {
                // Re-attach the drawer if an XLarge device is rotated, so it can be static if in landscape
                View content = mMenuDrawer.getContentContainer().getChildAt(0);
                if (content != null) {
                    mMenuDrawer.getContentContainer().removeView(content);
                    mMenuDrawer = attachMenuDrawer();
                    mMenuDrawer.setContentView(content);
                    initMenuDrawer();
                }
            }
        }

        super.onConfigurationChanged(newConfig);
    }

    private class ReaderMenuItem extends MenuDrawerItem {
        
        ReaderMenuItem(){
            super(READER_ACTIVITY, R.string.reader, R.drawable.dashboard_icon_subs);
        }
        
        @Override
        public Boolean isVisible(){
            return WordPress.hasValidWPComCredentials(WPActionBarActivity.this);
        }
        
        @Override
        public Boolean isSelected(){
            return WPActionBarActivity.this instanceof ReaderActivity;
        }
        @Override
        public void onSelectItem(){
            if (!(WPActionBarActivity.this instanceof ReaderActivity))
                mShouldFinish = true;
            int readerBlogID = WordPress.wpDB.getWPCOMBlogID();
            Intent intent = new Intent(WPActionBarActivity.this, ReaderActivity.class);
            intent.putExtra("id", readerBlogID);
            intent.setFlags(Intent.FLAG_ACTIVITY_NO_ANIMATION);
            startActivityWithDelay(intent);
        }
        
    }

    private class PostsMenuItem extends MenuDrawerItem {
        PostsMenuItem(){
            super(POSTS_ACTIVITY, R.string.posts, R.drawable.dashboard_icon_posts);
        }
        @Override
        public Boolean isSelected(){
            WPActionBarActivity activity = WPActionBarActivity.this;
            return (activity instanceof PostsActivity) && !(activity instanceof PagesActivity);
        }
        @Override
        public void onSelectItem(){
            if (!(WPActionBarActivity.this instanceof PostsActivity)
                    || (WPActionBarActivity.this instanceof PagesActivity))
                mShouldFinish = true;
            Intent intent = new Intent(WPActionBarActivity.this, PostsActivity.class);
            intent.setFlags(Intent.FLAG_ACTIVITY_NO_ANIMATION);
            startActivityWithDelay(intent);
        }
    }

    private class PagesMenuItem extends MenuDrawerItem {
        PagesMenuItem(){
            super(PAGES_ACTIVITY, R.string.pages, R.drawable.dashboard_icon_pages);
        }
        @Override
        public Boolean isSelected(){
            return WPActionBarActivity.this instanceof PagesActivity;
        }
        @Override
        public void onSelectItem(){
            if (!(WPActionBarActivity.this instanceof PagesActivity))
                mShouldFinish = true;
            Intent intent = new Intent(WPActionBarActivity.this, PagesActivity.class);
            intent.putExtra("id", WordPress.currentBlog.getId());
            intent.putExtra("isNew", true);
            intent.putExtra("viewPages", true);
            intent.setFlags(Intent.FLAG_ACTIVITY_NO_ANIMATION);
            startActivityWithDelay(intent);
        }
    }

    private class CommentsMenuItem extends MenuDrawerItem {
        CommentsMenuItem(){
            super(COMMENTS_ACTIVITY, R.string.tab_comments, R.drawable.dashboard_icon_comments);
        }
        @Override
        public Boolean isSelected(){
            return WPActionBarActivity.this instanceof CommentsActivity;
        }
        @Override
        public void onSelectItem(){
            if (!(WPActionBarActivity.this instanceof CommentsActivity))
                mShouldFinish = true;
            Intent intent = new Intent(WPActionBarActivity.this, CommentsActivity.class);
            intent.putExtra("id", WordPress.currentBlog.getId());
            intent.putExtra("isNew",
                    true);
            intent.setFlags(Intent.FLAG_ACTIVITY_NO_ANIMATION);
            startActivityWithDelay(intent);
        }
        @Override
        public void configureView(View view){
            TextView bagdeTextView = (TextView) view.findViewById(R.id.menu_row_badge);
            int commentCount = WordPress.currentBlog.getUnmoderatedCommentCount();
            if (commentCount > 0) {
                bagdeTextView.setVisibility(View.VISIBLE);
            } else
            {
                bagdeTextView.setVisibility(View.GONE);
            }
            bagdeTextView.setText(String.valueOf(commentCount));
        }
    }

    private class StatsMenuItem extends MenuDrawerItem {
        StatsMenuItem(){
            super(STATS_ACTIVITY, R.string.tab_stats, R.drawable.dashboard_icon_stats);
        }
        @Override
        public Boolean isSelected(){
            return WPActionBarActivity.this instanceof StatsActivity;
        }
        @Override
        public void onSelectItem(){
            if (!(WPActionBarActivity.this instanceof StatsActivity))
                mShouldFinish = true;
            Intent intent = new Intent(WPActionBarActivity.this, StatsActivity.class);
            intent.putExtra("id", WordPress.currentBlog.getId());
            intent.putExtra("isNew",
                    true);
            intent.setFlags(Intent.FLAG_ACTIVITY_NO_ANIMATION);
            startActivityWithDelay(intent);
        }
    }

    private class QuickPhotoMenuItem extends MenuDrawerItem {
        QuickPhotoMenuItem(){
            super(R.string.quick_photo, R.drawable.dashboard_icon_photo);
        }
        @Override
        public void onSelectItem(){
            mShouldFinish = false;
            PackageManager pm = WPActionBarActivity.this.getPackageManager();
            Intent intent = new Intent(WPActionBarActivity.this, EditPostActivity.class);
            if (pm.hasSystemFeature(PackageManager.FEATURE_CAMERA)) {
                intent.putExtra("quick-media", Constants.QUICK_POST_PHOTO_CAMERA);
            } else {
                intent.putExtra("quick-media", Constants.QUICK_POST_PHOTO_LIBRARY);
            }
            intent.putExtra("isNew", true);
            startActivityWithDelay(intent);
        }
    }

    private class QuickVideoMenuItem extends MenuDrawerItem {
        QuickVideoMenuItem(){
            super(R.string.quick_video, R.drawable.dashboard_icon_video);
        }
        @Override
        public void onSelectItem(){
            mShouldFinish = false;
            PackageManager pm = WPActionBarActivity.this.getPackageManager();
            Intent intent = new Intent(WPActionBarActivity.this, EditPostActivity.class);
            if (pm.hasSystemFeature(PackageManager.FEATURE_CAMERA)) {
                intent.putExtra("quick-media", Constants.QUICK_POST_VIDEO_CAMERA);
            } else {
                intent.putExtra("quick-media", Constants.QUICK_POST_VIDEO_LIBRARY);
            }
            intent.putExtra("isNew", true);
            startActivityWithDelay(intent);
        }
    }

    private class ViewSiteMenuItem extends MenuDrawerItem {
        ViewSiteMenuItem(){
            super(VIEW_SITE_ACTIVITY, R.string.view_site, R.drawable.dashboard_icon_view);
        }
        @Override
        public Boolean isSelected(){
            return WPActionBarActivity.this instanceof ViewSiteActivity;
        }
        @Override
        public void onSelectItem(){
            if (!(WPActionBarActivity.this instanceof ViewSiteActivity))
                mShouldFinish = true;
            Intent intent = new Intent(WPActionBarActivity.this, ViewSiteActivity.class);
            intent.setFlags(Intent.FLAG_ACTIVITY_NO_ANIMATION);
            startActivityWithDelay(intent);
        }
    }

    private class AdminMenuItem extends MenuDrawerItem {
        AdminMenuItem(){
            super(DASHBOARD_ACTIVITY, R.string.wp_admin, R.drawable.dashboard_icon_wp);
        }
        @Override
        public Boolean isSelected(){
            return WPActionBarActivity.this instanceof DashboardActivity;
        }
        @Override
        public void onSelectItem(){
            if (!(WPActionBarActivity.this instanceof DashboardActivity))
                mShouldFinish = true;
            Intent intent = new Intent(WPActionBarActivity.this, DashboardActivity.class);
            intent.putExtra("loadAdmin", true);
            intent.setFlags(Intent.FLAG_ACTIVITY_NO_ANIMATION);
            startActivityWithDelay(intent);
        }
    }

    private class NotificationsMenuItem extends MenuDrawerItem {
        NotificationsMenuItem(){
            super(NOTIFICATIONS_ACTIVITY, R.string.notifications, R.drawable.dashboard_icon_comments);
        }
        @Override
        public Boolean isVisible(){
            return WordPress.hasValidWPComCredentials(WPActionBarActivity.this);
        }
        @Override
        public Boolean isSelected(){
            return WPActionBarActivity.this instanceof NotificationsActivity;
        }
        @Override
        public void onSelectItem(){
            if (!(WPActionBarActivity.this instanceof NotificationsActivity))
                mShouldFinish = true;
            Intent intent = new Intent(WPActionBarActivity.this, NotificationsActivity.class);
            intent.setFlags(Intent.FLAG_ACTIVITY_NO_ANIMATION);
            startActivityWithDelay(intent);
        }
    }
}<|MERGE_RESOLUTION|>--- conflicted
+++ resolved
@@ -315,7 +315,6 @@
      * blog.
      */
     protected void updateMenuDrawer() {
-<<<<<<< HEAD
         mAdapter.clear();
         // iterate over the available menu items and only show the ones that should be visible
         Iterator<MenuDrawerItem> availableItems = mMenuItems.iterator();
@@ -323,171 +322,6 @@
             MenuDrawerItem item = availableItems.next();
             if (item.isVisible()) {
                 mAdapter.add(item);
-=======
-
-        mIsDotComBlog = WordPress.currentBlog != null && WordPress.currentBlog.isDotcomFlag();
-
-        List<Object> items = new ArrayList<Object>();
-        Resources resources = getResources();
-        if (mIsDotComBlog)
-            items.add(new MenuDrawerItem(resources.getString(R.string.reader),
-                    R.drawable.dashboard_icon_subs));
-        items.add(new MenuDrawerItem(resources.getString(R.string.posts),
-                R.drawable.dashboard_icon_posts));
-        items.add(new MenuDrawerItem(resources.getString(R.string.pages),
-                R.drawable.dashboard_icon_pages));
-        items.add(new MenuDrawerItem(resources.getString(R.string.tab_comments),
-                R.drawable.dashboard_icon_comments));
-        items.add(new MenuDrawerItem(resources.getString(R.string.tab_stats),
-                R.drawable.dashboard_icon_stats));
-        items.add(new MenuDrawerItem(resources.getString(R.string.quick_photo),
-                R.drawable.dashboard_icon_photo));
-        items.add(new MenuDrawerItem(resources.getString(R.string.quick_video),
-                R.drawable.dashboard_icon_video));
-        items.add(new MenuDrawerItem(resources.getString(R.string.view_site),
-                R.drawable.dashboard_icon_view));
-        items.add(new MenuDrawerItem(resources.getString(R.string.view_admin),
-                R.drawable.dashboard_icon_wp));
-        items.add(new MenuDrawerItem(resources.getString(R.string.settings),
-                R.drawable.dashboard_icon_settings));
-
-        if ((WPActionBarActivity.this instanceof ReaderActivity))
-            mActivePosition = 0;
-        
-        if ((WPActionBarActivity.this instanceof PostsActivity))
-            mActivePosition = 1;
-
-        if ((WPActionBarActivity.this instanceof PagesActivity))
-            mActivePosition = 2;
-        else if ((WPActionBarActivity.this instanceof CommentsActivity))
-            mActivePosition = 3;
-        else if ((WPActionBarActivity.this instanceof StatsActivity))
-            mActivePosition = 4;
-        else if ((WPActionBarActivity.this instanceof ViewSiteActivity))
-            mActivePosition = 7;
-        else if ((WPActionBarActivity.this instanceof DashboardActivity))
-            mActivePosition = 8;
-        
-        mAdapter = new MenuAdapter(items);
-        mListView.setAdapter(mAdapter);
-    }
-
-    private AdapterView.OnItemClickListener mItemClickListener = new AdapterView.OnItemClickListener() {
-        @Override
-        public void onItemClick(AdapterView<?> parent, View view, int position, long id) {
-            // Adjust position if only one blog is in the app
-            if (mListView.getHeaderViewsCount() > 0 && position > 0)
-                position--;
-            
-            if (!mIsDotComBlog)
-                position++;
-            
-            if (position == mActivePosition) {
-                // Same row selected
-                mMenuDrawer.closeMenu();
-                return;
-            }
-            
-            int activityTag = (Integer) view.getTag();
-
-            mActivePosition = position;
-            mAdapter.notifyDataSetChanged();
-            Intent intent = null;
-
-            SharedPreferences settings = PreferenceManager.getDefaultSharedPreferences(WPActionBarActivity.this);
-            SharedPreferences.Editor editor = settings.edit();
-            
-            switch (activityTag) {
-                case READER_ACTIVITY:
-                    if (!(WPActionBarActivity.this instanceof ReaderActivity))
-                        mShouldFinish = true;
-                    int readerBlogID = WordPress.wpDB.getWPCOMBlogID();
-                    if
-                    (WordPress.currentBlog.isDotcomFlag()) {
-                        intent = new Intent(WPActionBarActivity.this, ReaderActivity.class);
-                        intent.putExtra("id", readerBlogID);
-                        intent.setFlags(Intent.FLAG_ACTIVITY_NO_ANIMATION);
-                        editor.putInt("wp_pref_last_activity", READER_ACTIVITY);
-                    }
-                    break;
-                case POSTS_ACTIVITY:
-                    if (!(WPActionBarActivity.this instanceof PostsActivity)
-                            || (WPActionBarActivity.this instanceof PagesActivity))
-                        mShouldFinish = true;
-                    intent = new
-                            Intent(WPActionBarActivity.this, PostsActivity.class);
-                    intent.setFlags(Intent.FLAG_ACTIVITY_NO_ANIMATION);
-                    editor.putInt("wp_pref_last_activity", POSTS_ACTIVITY);
-                    break;
-                case PAGES_ACTIVITY:
-                    if (!(WPActionBarActivity.this instanceof PagesActivity))
-                        mShouldFinish = true;
-                    intent = new Intent(WPActionBarActivity.this, PagesActivity.class);
-                    intent.putExtra("id", WordPress.currentBlog.getId());
-                    intent.putExtra("isNew",
-                            true);
-                    intent.putExtra("viewPages", true);
-                    intent.setFlags(Intent.FLAG_ACTIVITY_NO_ANIMATION);
-                    editor.putInt("wp_pref_last_activity", PAGES_ACTIVITY);
-                    break;
-                case COMMENTS_ACTIVITY:
-                    if (!(WPActionBarActivity.this instanceof CommentsActivity))
-                        mShouldFinish = true;
-                    intent = new Intent(WPActionBarActivity.this, CommentsActivity.class);
-                    intent.putExtra("id", WordPress.currentBlog.getId());
-                    intent.putExtra("isNew",
-                            true);
-                    intent.setFlags(Intent.FLAG_ACTIVITY_NO_ANIMATION);
-                    editor.putInt("wp_pref_last_activity", COMMENTS_ACTIVITY);
-                    break;
-                case STATS_ACTIVITY:
-                    if (!(WPActionBarActivity.this instanceof StatsActivity))
-                        mShouldFinish = true;
-                    intent = new Intent(WPActionBarActivity.this, StatsActivity.class);
-                    intent.putExtra("id", WordPress.currentBlog.getId());
-                    intent.putExtra("isNew",
-                            true);
-                    intent.setFlags(Intent.FLAG_ACTIVITY_NO_ANIMATION);
-                    editor.putInt("wp_pref_last_activity", STATS_ACTIVITY);
-                    break;
-                case QUICK_PHOTO_ACTIVITY:
-                    mShouldFinish = false;
-                    intent = new Intent(WPActionBarActivity.this, EditPostActivity.class);
-                    intent.putExtra("quick-media", DeviceUtils.getInstance().hasCamera(getApplicationContext())
-                            ? Constants.QUICK_POST_PHOTO_CAMERA
-                            : Constants.QUICK_POST_PHOTO_LIBRARY);
-                    intent.putExtra("isNew", true);
-                    break;
-                case QUICK_VIDEO_ACTIVITY:
-                    mShouldFinish = false;
-                    intent = new Intent(WPActionBarActivity.this, EditPostActivity.class);
-                    intent.putExtra("quick-media", DeviceUtils.getInstance().hasCamera(getApplicationContext())
-                            ? Constants.QUICK_POST_VIDEO_CAMERA
-                            : Constants.QUICK_POST_VIDEO_LIBRARY);
-                    intent.putExtra("isNew", true);
-                    break;
-                case VIEW_SITE_ACTIVITY:
-                    if (!(WPActionBarActivity.this instanceof ViewSiteActivity))
-                        mShouldFinish = true;
-                    intent = new Intent(WPActionBarActivity.this, ViewSiteActivity.class);
-                    intent.setFlags(Intent.FLAG_ACTIVITY_NO_ANIMATION);
-                    editor.putInt("wp_pref_last_activity", VIEW_SITE_ACTIVITY);
-                    break;
-                case DASHBOARD_ACTIVITY:
-                    if (!(WPActionBarActivity.this instanceof DashboardActivity))
-                        mShouldFinish = true;
-                    intent = new Intent(WPActionBarActivity.this, DashboardActivity.class);
-                    intent.putExtra("loadAdmin", true);
-                    intent.setFlags(Intent.FLAG_ACTIVITY_NO_ANIMATION);
-                    editor.putInt("wp_pref_last_activity", DASHBOARD_ACTIVITY);
-                    break;
-                case SETTINGS_ACTIVITY:
-                    // Settings shouldn't be launched with a delay, or close the drawer
-                    mShouldFinish = false;
-                    Intent settingsIntent = new Intent(WPActionBarActivity.this, PreferencesActivity.class);
-                    startActivityForResult(settingsIntent, SETTINGS_REQUEST);
-                    return;
->>>>>>> 4a14e170
             }
         }
         mAdapter.notifyDataSetChanged();
@@ -733,7 +567,7 @@
 
     @Override
     public void onConfigurationChanged(Configuration newConfig) {
-
+ 
         if (mIsXLargeDevice) {
             if (mMenuDrawer != null) {
                 // Re-attach the drawer if an XLarge device is rotated, so it can be static if in landscape
@@ -746,7 +580,7 @@
                 }
             }
         }
-
+ 
         super.onConfigurationChanged(newConfig);
     }
 
@@ -880,13 +714,10 @@
         @Override
         public void onSelectItem(){
             mShouldFinish = false;
-            PackageManager pm = WPActionBarActivity.this.getPackageManager();
             Intent intent = new Intent(WPActionBarActivity.this, EditPostActivity.class);
-            if (pm.hasSystemFeature(PackageManager.FEATURE_CAMERA)) {
-                intent.putExtra("quick-media", Constants.QUICK_POST_PHOTO_CAMERA);
-            } else {
-                intent.putExtra("quick-media", Constants.QUICK_POST_PHOTO_LIBRARY);
-            }
+            intent.putExtra("quick-media", DeviceUtils.getInstance().hasCamera(getApplicationContext())
+                    ? Constants.QUICK_POST_PHOTO_CAMERA
+                    : Constants.QUICK_POST_PHOTO_LIBRARY);
             intent.putExtra("isNew", true);
             startActivityWithDelay(intent);
         }
@@ -899,13 +730,10 @@
         @Override
         public void onSelectItem(){
             mShouldFinish = false;
-            PackageManager pm = WPActionBarActivity.this.getPackageManager();
             Intent intent = new Intent(WPActionBarActivity.this, EditPostActivity.class);
-            if (pm.hasSystemFeature(PackageManager.FEATURE_CAMERA)) {
-                intent.putExtra("quick-media", Constants.QUICK_POST_VIDEO_CAMERA);
-            } else {
-                intent.putExtra("quick-media", Constants.QUICK_POST_VIDEO_LIBRARY);
-            }
+            intent.putExtra("quick-media", DeviceUtils.getInstance().hasCamera(getApplicationContext())
+                    ? Constants.QUICK_POST_VIDEO_CAMERA
+                    : Constants.QUICK_POST_VIDEO_LIBRARY);
             intent.putExtra("isNew", true);
             startActivityWithDelay(intent);
         }
