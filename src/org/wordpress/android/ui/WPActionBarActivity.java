--- conflicted
+++ resolved
@@ -1079,23 +1079,14 @@
         filter.addAction(WordPress.BROADCAST_ACTION_XMLRPC_INVALID_CREDENTIALS);
         filter.addAction(WordPress.BROADCAST_ACTION_XMLRPC_INVALID_SSL_CERTIFICATE);
         filter.addAction(WordPress.BROADCAST_ACTION_XMLRPC_LOGIN_LIMIT);
-<<<<<<< HEAD
-        filter.addAction(SimperiumUtils.BROADCAST_ACTION_SIMPERIUM_NOT_AUTHORIZED);
-        LocalBroadcastManager.getInstance(this).registerReceiver(mReceiver, filter);
-=======
         LocalBroadcastManager lbm = LocalBroadcastManager.getInstance(this);
         lbm.registerReceiver(mReceiver, filter);
->>>>>>> 04121dc9
     }
 
     private void unregisterReceiver() {
         try {
-<<<<<<< HEAD
-            LocalBroadcastManager.getInstance(this).unregisterReceiver(mReceiver);
-=======
             LocalBroadcastManager lbm = LocalBroadcastManager.getInstance(this);
             lbm.unregisterReceiver(mReceiver);
->>>>>>> 04121dc9
         } catch (IllegalArgumentException e) {
             // exception occurs if receiver already unregistered (safe to ignore)
         }
