--- conflicted
+++ resolved
@@ -57,12 +57,8 @@
     private OnPostActionListener mOnPostActionListener;
     private PostsActivity mParentActivity;
     private ListScrollPositionManager mListScrollPositionManager;
-<<<<<<< HEAD
     private int mLoadedBlogId;
 
-    public boolean inDrafts = false;
-=======
->>>>>>> b736dda6
     public List<String> imageUrl = new Vector<String>();
     public String errorMsg = "";
     public int totalDrafts = 0;
@@ -140,11 +136,10 @@
         Button footer = (Button) View.inflate(getActivity()
                 .getApplicationContext(), R.layout.list_footer_btn, null);
         footer.setText(getResources().getText(R.string.load_more) + " "
-                + getResources().getText((isPage)? R.string.tab_pages : R.string.tab_posts));
+                + getResources().getText((isPage) ? R.string.tab_pages : R.string.tab_posts));
 
         footer.setOnClickListener(new Button.OnClickListener() {
             public void onClick(View v) {
-
                 if (!WordPress.wpDB.findLocalChanges(WordPress.getCurrentBlog().getId(), isPage)) {
                     // first view is showing, show the second progress view
                     switcher.showNext();
@@ -212,15 +207,10 @@
             mStatuses = new String[0];
             if (mPostListAdapter != null) {
                 mPostListAdapter.notifyDataSetChanged();
-<<<<<<< HEAD
                 if (WordPress.currentPost != null) {
                     mOnPostActionListener.onPostAction(PostsActivity.POST_CLEAR, WordPress.currentPost);
                     WordPress.currentPost = null;
                 }
-=======
-                mOnPostActionListener.onPostAction(PostsActivity.POST_CLEAR, WordPress.currentPost);
-                WordPress.currentPost = null;
->>>>>>> b736dda6
             }
         }
         if (loadedPosts != null) {
@@ -342,15 +332,11 @@
                         if (post.getId() >= 0) {
                             allowComments = post.isMt_allow_comments();
                         }
-<<<<<<< HEAD
-
-=======
-                        
-                        if( PostUploadService.isUploading(post) ) {
+
+                        if (PostUploadService.isUploading(post)) {
                             return;
                         }
-                        
->>>>>>> b736dda6
+
                         mRowID = info.position;
 
                         if (totalDrafts > 0 && mRowID < totalDrafts) {
@@ -620,11 +606,7 @@
 
                         @Override
                         public void run() {
-<<<<<<< HEAD
-                            loadPosts(loadMore);
-=======
-                            loadPosts(mLoadMore);
->>>>>>> b736dda6
+                        loadPosts(mLoadMore);
                         }
                     });
                 }
@@ -657,33 +639,11 @@
                         if (!mLoadMore) {
                             WordPress.wpDB.deleteUploadedPosts(mBlog.getId(), mIsPage);
                         }
-
                         for (int ctr = 0; ctr < result.length; ctr++) {
                             Map<?, ?> postMap = (Map<?, ?>) result[ctr];
                             postsList.add(ctr, postMap);
                         }
-
-<<<<<<< HEAD
-                        WordPress.wpDB.savePosts(dbVector,
-                                WordPress.currentBlog.getId(), isPage);
-                    } else {
-                        if (mPostListAdapter != null) {
-                            if (mPostIDs.length == 2) {
-                                try {
-                                    WordPress.wpDB.deleteUploadedPosts(
-                                            WordPress.currentBlog.getId(),
-                                            WordPress.currentPost.isPage());
-                                    mOnPostActionListener.onPostAction(PostsActivity.POST_CLEAR,
-                                            WordPress.currentPost);
-                                } catch (Exception e) {
-                                    e.printStackTrace();
-                                }
-                                WordPress.currentPost = null;
-                            }
-                        }
-=======
                         WordPress.wpDB.savePosts(postsList, mBlog.getId(), mIsPage);
->>>>>>> b736dda6
                     }
                 }
             } catch (XMLRPCException e) {
