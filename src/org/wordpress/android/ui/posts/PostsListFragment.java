package org.wordpress.android.ui.posts;

import android.app.Activity;
import android.os.Bundle;
import android.support.v4.app.FragmentTransaction;
import android.support.v4.app.ListFragment;
import android.text.TextUtils;
import android.view.LayoutInflater;
import android.view.View;
import android.view.ViewGroup;
import android.widget.AdapterView;
import android.widget.TextView;
import android.widget.Toast;

import org.wordpress.android.R;
import org.wordpress.android.WordPress;
import org.wordpress.android.models.Post;
<<<<<<< HEAD
import org.wordpress.android.models.PostsListPost;
import org.wordpress.android.ui.posts.adapters.PostListAdapter;
=======
import org.wordpress.android.util.AppLog;
import org.wordpress.android.util.AppLog.T;
import org.wordpress.android.util.ListScrollPositionManager;
import org.wordpress.android.util.PostUploadService;
import org.wordpress.android.util.StringUtils;
>>>>>>> cffee3cb
import org.wordpress.android.util.WPAlertDialogFragment;
import org.xmlrpc.android.ApiHelper;

import java.util.List;
import java.util.Vector;

public class PostsListFragment extends ListFragment {
    /** Called when the activity is first created. */
    private OnPostSelectedListener mOnPostSelectedListener;
    private OnRefreshListener mOnRefreshListener;
    private PostsActivity mParentActivity;
    private PostListAdapter mPostListAdapter;
    private View mProgressFooterView;
    private boolean mCanLoadMorePosts = true;

<<<<<<< HEAD
    private boolean mIsPage;
=======
    public List<String> imageUrl = new Vector<String>();
    public int totalDrafts = 0;
    public boolean isPage = false, shouldSelectAfterLoad = false;
    public int numRecords = 20;
    public ViewSwitcher switcher;
    public getRecentPostsTask getPostsTask;
>>>>>>> cffee3cb

    public static final int POSTS_REQUEST_COUNT = 20;

    @Override
    public void onCreate(Bundle icicle) {
        super.onCreate(icicle);
        Bundle extras = getActivity().getIntent().getExtras();
        if (extras != null) {
            mIsPage = extras.getBoolean(PostsActivity.EXTRA_VIEW_PAGES);
        }
    }

    @Override
    public View onCreateView(LayoutInflater inflater, ViewGroup container, Bundle savedInstanceState) {
        View v = inflater.inflate(R.layout.empty_listview, container, false);
        return v;
    }

    public PostListAdapter getPostListAdapter() {
        if (mPostListAdapter == null) {
            PostListAdapter.OnLoadMoreListener loadMoreListener = new PostListAdapter.OnLoadMoreListener() {
                @Override
                public void onLoadMore(boolean loadMore) {
                    if (mCanLoadMorePosts)
                        requestPosts(loadMore);
                }
            };

            mPostListAdapter = new PostListAdapter(getActivity(), mIsPage, loadMoreListener);
        }

        return mPostListAdapter;
    }

    @Override
    public void onActivityCreated(Bundle bundle) {
        super.onActivityCreated(bundle);
        mProgressFooterView = View.inflate(getActivity(), R.layout.list_footer_progress, null);
        getListView().addFooterView(mProgressFooterView, null, false);
        mProgressFooterView.setVisibility(View.GONE);
        getListView().setDivider(getResources().getDrawable(R.drawable.list_divider));
        getListView().setDividerHeight(1);

        getListView().setOnItemClickListener(new AdapterView.OnItemClickListener() {
            public void onItemClick(AdapterView<?> arg0, View v, int position, long id) {
                if (position >= getPostListAdapter().getCount()) //out of bounds
                    return;
                if (v == null) //view is gone
                    return;
                PostsListPost postsListPost = (PostsListPost) getPostListAdapter().getItem(position);
                if (postsListPost == null)
                    return;
                if (!mParentActivity.mIsRefreshing) {
                    showPost(postsListPost.getPostId());
                } else {
                    Toast.makeText(mParentActivity, R.string.please_wait_refresh_done,
                            Toast.LENGTH_SHORT).show();
                }
            }
        });

        TextView textview = (TextView) getListView().getEmptyView();
        if (textview != null) {
            if (mIsPage) {
                textview.setText(getText(R.string.pages_empty_list));
            } else {
                textview.setText(getText(R.string.posts_empty_list));
            }
            textview.setOnClickListener(new View.OnClickListener() {
                @Override
                public void onClick(View v) {
                    mParentActivity.newPost();
                }
            });
        }
    }

    public void onAttach(Activity activity) {
        super.onAttach(activity);
        try {
            // check that the containing activity implements our callback
            mOnPostSelectedListener = (OnPostSelectedListener) activity;
            mOnRefreshListener = (OnRefreshListener) activity;
        } catch (ClassCastException e) {
            activity.finish();
            throw new ClassCastException(activity.toString()
                    + " must implement Callback");
        }
    }

    public void onResume() {
        super.onResume();
        mParentActivity = (PostsActivity) getActivity();
        if (WordPress.getCurrentBlog() != null) {
            getListView().setAdapter(getPostListAdapter());
            getPostListAdapter().loadPosts();
        }
    }

<<<<<<< HEAD
    private void showPost(long selectedID) {
        Post post = new Post(WordPress.currentBlog.getLocalTableBlogId(), selectedID, mIsPage);
        if (post.getId() >= 0) {
            WordPress.currentPost = post;
            mOnPostSelectedListener.onPostSelected(post);
            mPostListAdapter.notifyDataSetChanged();
        } else {
            if (!getActivity().isFinishing()) {
                FragmentTransaction ft = getFragmentManager().beginTransaction();
                WPAlertDialogFragment alert = WPAlertDialogFragment.newInstance(getString(R.string.post_not_found));
                ft.add(alert, "alert");
                ft.commitAllowingStateLoss();
=======
    public void createSwitcher() {
        // create the ViewSwitcher in the current context
        switcher = new ViewSwitcher(getActivity().getApplicationContext());
        Button footer = (Button) View.inflate(getActivity()
                .getApplicationContext(), R.layout.list_footer_btn, null);
        footer.setText(getResources().getText(R.string.load_more) + " "
                + getResources().getText((isPage) ? R.string.tab_pages : R.string.tab_posts));

        footer.setOnClickListener(new Button.OnClickListener() {
            public void onClick(View v) {
                if (!WordPress.wpDB.findLocalChanges(WordPress.getCurrentBlog().getLocalTableBlogId(), isPage)) {
                    // first view is showing, show the second progress view
                    switcher.showNext();
                    // get 20 more posts
                    numRecords += 20;
                    refreshPosts(true);
                } else {
                    if (!getActivity().isFinishing()) {
                        FragmentTransaction ft = getFragmentManager().beginTransaction();
                        WPAlertDialogFragment alert = WPAlertDialogFragment.newConfirmDialog(
                                getString(R.string.local_changes),
                                getString(R.string.remote_changes));
                        ft.add(alert, "alert");
                        ft.commitAllowingStateLoss();
                    }
                }
>>>>>>> cffee3cb
            }
        }
    }

    public void requestPosts(boolean loadMore) {
        int postCount = getPostListAdapter().getRemotePostCount() + POSTS_REQUEST_COUNT;
        if (!loadMore) {
            mOnRefreshListener.onRefresh(true);
            postCount = POSTS_REQUEST_COUNT;
        }
        List<Object> apiArgs = new Vector<Object>();
        apiArgs.add(WordPress.getCurrentBlog());
        apiArgs.add(mIsPage);
        apiArgs.add(postCount);
        apiArgs.add(loadMore);
        if (mProgressFooterView != null && loadMore)
            mProgressFooterView.setVisibility(View.VISIBLE);

        ApiHelper.FetchPostsTask fetchPostsTaskTask = new ApiHelper.FetchPostsTask(new ApiHelper.FetchPostsTask.Callback() {
            @Override
            public void onSuccess(int postCount) {
                if (isAdded() && hasActivity()) {
                    if (postCount == 0) {
                        mCanLoadMorePosts = false;
                        return;
                    } else if (postCount == getPostListAdapter().getRemotePostCount() && postCount != POSTS_REQUEST_COUNT) {
                        // TODO: What if a user has exactly POSTS_REQUESTS_COUNT posts on their blog?
                        mCanLoadMorePosts = false;
                        if (mProgressFooterView != null)
                            mProgressFooterView.setVisibility(View.GONE);
                        return;
                    }

                    mOnRefreshListener.onRefresh(false);
                    getPostListAdapter().loadPosts();
                }
            }

            @Override
            public void onFailure(ApiHelper.ErrorType errorType, String errorMessage, Throwable throwable) {
                if (!hasActivity())
                    return;
                mOnRefreshListener.onRefresh(false);
                if (mProgressFooterView != null)
                    mProgressFooterView.setVisibility(View.GONE);
                if (!TextUtils.isEmpty(errorMessage) && !getActivity().isFinishing()) {
                    FragmentTransaction ft = getFragmentManager()
                            .beginTransaction();
                    WPAlertDialogFragment alert = WPAlertDialogFragment
                            .newInstance(mIsPage ? getString(R.string.error_refresh_pages) : getString(R.string.error_refresh_posts));
                    try {
                        alert.show(ft, "alert");
                    } catch (Exception e) {
                        e.printStackTrace();
                    }
<<<<<<< HEAD
                }
=======
                });
            }

            if (this.shouldSelectAfterLoad && mPostIDs != null && mPostIDs.length >= 1) {
                selectAndShowFirstPost();
                shouldSelectAfterLoad = false;
            }

            if (loadedPosts == null) {
                refreshPosts(false);
            }
            mListScrollPositionManager.restoreScrollOffset();
            return true;
        } else {

            if (loadedPosts == null) {
                refreshPosts(false);
                if (!isPage)
                    new ApiHelper.RefreshBlogContentTask(getActivity(), WordPress.getCurrentBlog(), new ApiHelper.VerifyCredentialsCallback(getActivity())).execute(false);
            }
            mListScrollPositionManager.restoreScrollOffset();
            return false;
        }
    }

    private String getFormattedDate(long localTime) {
        int flags = 0;
        flags |= android.text.format.DateUtils.FORMAT_SHOW_DATE;
        flags |= android.text.format.DateUtils.FORMAT_ABBREV_MONTH;
        flags |= android.text.format.DateUtils.FORMAT_SHOW_YEAR;
        flags |= android.text.format.DateUtils.FORMAT_SHOW_TIME;
        String formattedDate = DateUtils.formatDateTime(getActivity().getApplicationContext(), localTime, flags);
        return formattedDate;
    }

    class ViewWrapper {
        View base;
        TextView title = null;
        TextView date = null;
        TextView status = null;

        ViewWrapper(View base) {
            this.base = base;
        }

        TextView getTitle() {
            if (title == null) {
                title = (TextView) base.findViewById(R.id.title);
            }
            return (title);
        }

        TextView getDate() {
            if (date == null) {
                date = (TextView) base.findViewById(R.id.date);
            }
            return (date);
        }

        TextView getStatus() {
            if (status == null) {
                status = (TextView) base.findViewById(R.id.status);
            }
            return (status);
        }
    }

    private boolean loadDrafts() { // loads drafts from the db

        List<Map<String, Object>> loadedPosts;
        if (isPage) {
            loadedPosts = WordPress.wpDB.loadDrafts(
                    WordPress.currentBlog.getLocalTableBlogId(), true);
        } else {
            loadedPosts = WordPress.wpDB.loadDrafts(
                    WordPress.currentBlog.getLocalTableBlogId(), false);
        }
        if (loadedPosts != null) {
            mDraftIDs = new String[loadedPosts.size()];
            mDraftTitles = new String[loadedPosts.size()];
            mDraftDateCreated = new String[loadedPosts.size()];
            mUploaded = new int[loadedPosts.size()];
            totalDrafts = loadedPosts.size();
            mDraftStatuses = new String[loadedPosts.size()];

            for (int i = 0; i < loadedPosts.size(); i++) {
                Map<String, Object> contentHash = loadedPosts.get(i);
                mDraftIDs[i] = contentHash.get("id").toString();
                mDraftTitles[i] = StringUtils.unescapeHTML(contentHash.get(
                        "title").toString());
                mDraftDateCreated[i] = "";
                mUploaded[i] = (Integer) contentHash.get("uploaded");
                mDraftStatuses[i] = getString(R.string.local_draft);
>>>>>>> cffee3cb
            }
        });

        fetchPostsTaskTask.execute(apiArgs);
    }

    protected void clear() {
        if (getPostListAdapter() != null)
            getPostListAdapter().clear();
    }

<<<<<<< HEAD
    private boolean hasActivity() {
        return getActivity() != null;
=======
    public String statEventForViewClosing() {
        if (isPage) {
            return WPMobileStatsUtil.StatsEventPagesClosed;
        } else {
            return WPMobileStatsUtil.StatsEventPostsClosed;
        }
    }

    @Override
    public boolean onContextItemSelected(MenuItem item) {
        Post post = new Post(WordPress.currentBlog.getLocalTableBlogId(), mSelectedID, isPage);

        if (post.getId() < 0) {
            if (!getActivity().isFinishing()) {
                FragmentTransaction ft = getFragmentManager().beginTransaction();
                WPAlertDialogFragment alert = WPAlertDialogFragment.newAlertDialog(getString(R.string.post_not_found));
                ft.add(alert, "alert");
                ft.commitAllowingStateLoss();
            }
            return false;
        }

        int itemGroupID = item.getGroupId();
        /* Switch on the ID of the item, to get what the user selected. */
        if (itemGroupID == MENU_GROUP_POSTS || itemGroupID == MENU_GROUP_PAGES || itemGroupID == MENU_GROUP_DRAFTS ) {
            switch (item.getItemId()) {
            case MENU_ITEM_EDIT:
                WPMobileStatsUtil.flagProperty(statEventForViewClosing(), WPMobileStatsUtil.StatsPropertyPostMenuClickedEdit);
                Intent i2 = new Intent(getActivity().getApplicationContext(), EditPostActivity.class);
                i2.putExtra(EditPostActivity.EXTRA_POSTID, mSelectedID);
                if( itemGroupID == MENU_GROUP_PAGES ){ //page synced with the server
                    i2.putExtra(EditPostActivity.EXTRA_IS_PAGE, true);
                } else if ( itemGroupID == MENU_GROUP_DRAFTS ) { //local draft
                    if (isPage)
                        i2.putExtra(EditPostActivity.EXTRA_IS_PAGE, true);
                }

                getActivity().startActivityForResult(i2, PostsActivity.ACTIVITY_EDIT_POST);
                return true;
            case MENU_ITEM_DELETE:
                WPMobileStatsUtil.flagProperty(statEventForViewClosing(), WPMobileStatsUtil.StatsPropertyPostMenuClickedDelete);
                mOnPostActionListener.onPostAction(PostsActivity.POST_DELETE, post);
                return true;
            case MENU_ITEM_PREVIEW:
                WPMobileStatsUtil.flagProperty(statEventForViewClosing(), WPMobileStatsUtil.StatsPropertyPostMenuClickedPreview);
                Intent i = new Intent(getActivity(), PreviewPostActivity.class);
                i.putExtra("isPage", itemGroupID == MENU_GROUP_PAGES ? true : false);
                i.putExtra("postID", mSelectedID);
                i.putExtra("blogID", WordPress.currentBlog.getLocalTableBlogId());
                startActivity(i);
                return true;
            case MENU_ITEM_SHARE:
                WPMobileStatsUtil.flagProperty(statEventForViewClosing(), WPMobileStatsUtil.StatsPropertyPostMenuClickedShare);
                mOnPostActionListener.onPostAction(PostsActivity.POST_SHARE, post);
                return true;
            /*case MENU_ITEM_ADD_COMMENT:
                WPMobileStatsUtil.flagProperty(statEventForViewClosing(), WPMobileStatsUtil.StatsPropertyPostMenuClickedComment);
                mOnPostActionListener.onPostAction(PostsActivity.POST_COMMENT, post);
                return true;*/
            default:
                return false;
            }
        }
        return false;
    }

    public class getRecentPostsTask extends
            AsyncTask<List<?>, Void, Boolean> {

        private boolean mIsPage, mLoadMore;
        private Blog mBlog;

        protected void onPostExecute(Boolean result) {
            if (isCancelled() || !result) {
                mOnRefreshListener.onRefresh(false);
                return;
            }

            if (mLoadMore)
                switcher.showPrevious();
            mOnRefreshListener.onRefresh(false);
            if (isAdded()) {
                if (getActivity() != null) {
                    getActivity().runOnUiThread(new Runnable() {

                        @Override
                        public void run() {
                        loadPosts(mLoadMore);
                        }
                    });
                }
            }
        }

        @Override
        protected Boolean doInBackground(List<?>... args) {
            boolean success = false;
            List<?> arguments = args[0];
            mBlog = (Blog) arguments.get(0);
            if (mBlog == null)
                return false;
            mIsPage = (Boolean) arguments.get(1);
            int recordCount = (Integer) arguments.get(2);
            mLoadMore = (Boolean) arguments.get(3);
            XMLRPCClient client = new XMLRPCClient(mBlog.getUrl(),
                    mBlog.getHttpuser(),
                    mBlog.getHttppassword());
            Object[] params = {mBlog.getRemoteBlogId(),
                    mBlog.getUsername(),
                    mBlog.getPassword(), recordCount};
            try {
                Object[] result = (Object[]) client.call((mIsPage) ? "wp.getPages"
                        : "metaWeblog.getRecentPosts", params);
                if (result != null) {
                    if (result.length > 0) {
                        success = true;
                        List<Map<?, ?>> postsList = new ArrayList<Map<?, ?>>();
                        if (!mLoadMore) {
                            WordPress.wpDB.deleteUploadedPosts(mBlog.getLocalTableBlogId(), mIsPage);
                        }
                        for (int ctr = 0; ctr < result.length; ctr++) {
                            Map<?, ?> postMap = (Map<?, ?>) result[ctr];
                            postsList.add(ctr, postMap);
                        }
                        WordPress.wpDB.savePosts(postsList, mBlog.getLocalTableBlogId(), mIsPage);
                    }
                }
            } catch (XMLRPCException e) {
            }

            return success;
        }
>>>>>>> cffee3cb
    }

    public interface OnPostSelectedListener {
        public void onPostSelected(Post post);
    }

    public interface OnRefreshListener {
        public void onRefresh(boolean start);
    }

    public interface OnPostActionListener {
        public void onPostAction(int action, Post post);
    }
<<<<<<< HEAD
=======

    private void showPost(long selectedID) {
        Post post = new Post(WordPress.currentBlog.getLocalTableBlogId(), selectedID, isPage);
        if (post.getId() >= 0) {
            WordPress.currentPost = post;
            mOnPostSelectedListener.onPostSelected(post);
            mPostListAdapter.notifyDataSetChanged();
        } else {
            if (!getActivity().isFinishing()) {
                FragmentTransaction ft = getFragmentManager().beginTransaction();
                WPAlertDialogFragment alert = WPAlertDialogFragment.newAlertDialog(getString(R.string.post_not_found));
                ft.add(alert, "alert");
                ft.commitAllowingStateLoss();
            }
        }
    }

    private void selectAndShowFirstPost() {
        Post post = new Post(WordPress.currentBlog.getLocalTableBlogId(), Integer.valueOf(mPostIDs[0]), isPage);
        if (post.getId() >= 0) {
            WordPress.currentPost = post;
            mOnPostSelectedListener.onPostSelected(post);
            FragmentManager fm = getActivity().getSupportFragmentManager();
            ViewPostFragment f = (ViewPostFragment) fm.findFragmentById(R.id.postDetail);
            if (f != null && f.isInLayout()) {
                getListView().setItemChecked(0, true);
            }
        }
    }
>>>>>>> cffee3cb
}<|MERGE_RESOLUTION|>--- conflicted
+++ resolved
@@ -15,16 +15,8 @@
 import org.wordpress.android.R;
 import org.wordpress.android.WordPress;
 import org.wordpress.android.models.Post;
-<<<<<<< HEAD
 import org.wordpress.android.models.PostsListPost;
 import org.wordpress.android.ui.posts.adapters.PostListAdapter;
-=======
-import org.wordpress.android.util.AppLog;
-import org.wordpress.android.util.AppLog.T;
-import org.wordpress.android.util.ListScrollPositionManager;
-import org.wordpress.android.util.PostUploadService;
-import org.wordpress.android.util.StringUtils;
->>>>>>> cffee3cb
 import org.wordpress.android.util.WPAlertDialogFragment;
 import org.xmlrpc.android.ApiHelper;
 
@@ -40,16 +32,7 @@
     private View mProgressFooterView;
     private boolean mCanLoadMorePosts = true;
 
-<<<<<<< HEAD
     private boolean mIsPage;
-=======
-    public List<String> imageUrl = new Vector<String>();
-    public int totalDrafts = 0;
-    public boolean isPage = false, shouldSelectAfterLoad = false;
-    public int numRecords = 20;
-    public ViewSwitcher switcher;
-    public getRecentPostsTask getPostsTask;
->>>>>>> cffee3cb
 
     public static final int POSTS_REQUEST_COUNT = 20;
 
@@ -149,7 +132,6 @@
         }
     }
 
-<<<<<<< HEAD
     private void showPost(long selectedID) {
         Post post = new Post(WordPress.currentBlog.getLocalTableBlogId(), selectedID, mIsPage);
         if (post.getId() >= 0) {
@@ -159,37 +141,9 @@
         } else {
             if (!getActivity().isFinishing()) {
                 FragmentTransaction ft = getFragmentManager().beginTransaction();
-                WPAlertDialogFragment alert = WPAlertDialogFragment.newInstance(getString(R.string.post_not_found));
+                WPAlertDialogFragment alert = WPAlertDialogFragment.newAlertDialog(getString(R.string.post_not_found));
                 ft.add(alert, "alert");
                 ft.commitAllowingStateLoss();
-=======
-    public void createSwitcher() {
-        // create the ViewSwitcher in the current context
-        switcher = new ViewSwitcher(getActivity().getApplicationContext());
-        Button footer = (Button) View.inflate(getActivity()
-                .getApplicationContext(), R.layout.list_footer_btn, null);
-        footer.setText(getResources().getText(R.string.load_more) + " "
-                + getResources().getText((isPage) ? R.string.tab_pages : R.string.tab_posts));
-
-        footer.setOnClickListener(new Button.OnClickListener() {
-            public void onClick(View v) {
-                if (!WordPress.wpDB.findLocalChanges(WordPress.getCurrentBlog().getLocalTableBlogId(), isPage)) {
-                    // first view is showing, show the second progress view
-                    switcher.showNext();
-                    // get 20 more posts
-                    numRecords += 20;
-                    refreshPosts(true);
-                } else {
-                    if (!getActivity().isFinishing()) {
-                        FragmentTransaction ft = getFragmentManager().beginTransaction();
-                        WPAlertDialogFragment alert = WPAlertDialogFragment.newConfirmDialog(
-                                getString(R.string.local_changes),
-                                getString(R.string.remote_changes));
-                        ft.add(alert, "alert");
-                        ft.commitAllowingStateLoss();
-                    }
-                }
->>>>>>> cffee3cb
             }
         }
     }
@@ -239,109 +193,13 @@
                     FragmentTransaction ft = getFragmentManager()
                             .beginTransaction();
                     WPAlertDialogFragment alert = WPAlertDialogFragment
-                            .newInstance(mIsPage ? getString(R.string.error_refresh_pages) : getString(R.string.error_refresh_posts));
+                            .newAlertDialog(mIsPage ? getString(R.string.error_refresh_pages) : getString(R.string.error_refresh_posts));
                     try {
                         alert.show(ft, "alert");
                     } catch (Exception e) {
                         e.printStackTrace();
                     }
-<<<<<<< HEAD
-                }
-=======
-                });
-            }
-
-            if (this.shouldSelectAfterLoad && mPostIDs != null && mPostIDs.length >= 1) {
-                selectAndShowFirstPost();
-                shouldSelectAfterLoad = false;
-            }
-
-            if (loadedPosts == null) {
-                refreshPosts(false);
-            }
-            mListScrollPositionManager.restoreScrollOffset();
-            return true;
-        } else {
-
-            if (loadedPosts == null) {
-                refreshPosts(false);
-                if (!isPage)
-                    new ApiHelper.RefreshBlogContentTask(getActivity(), WordPress.getCurrentBlog(), new ApiHelper.VerifyCredentialsCallback(getActivity())).execute(false);
-            }
-            mListScrollPositionManager.restoreScrollOffset();
-            return false;
-        }
-    }
-
-    private String getFormattedDate(long localTime) {
-        int flags = 0;
-        flags |= android.text.format.DateUtils.FORMAT_SHOW_DATE;
-        flags |= android.text.format.DateUtils.FORMAT_ABBREV_MONTH;
-        flags |= android.text.format.DateUtils.FORMAT_SHOW_YEAR;
-        flags |= android.text.format.DateUtils.FORMAT_SHOW_TIME;
-        String formattedDate = DateUtils.formatDateTime(getActivity().getApplicationContext(), localTime, flags);
-        return formattedDate;
-    }
-
-    class ViewWrapper {
-        View base;
-        TextView title = null;
-        TextView date = null;
-        TextView status = null;
-
-        ViewWrapper(View base) {
-            this.base = base;
-        }
-
-        TextView getTitle() {
-            if (title == null) {
-                title = (TextView) base.findViewById(R.id.title);
-            }
-            return (title);
-        }
-
-        TextView getDate() {
-            if (date == null) {
-                date = (TextView) base.findViewById(R.id.date);
-            }
-            return (date);
-        }
-
-        TextView getStatus() {
-            if (status == null) {
-                status = (TextView) base.findViewById(R.id.status);
-            }
-            return (status);
-        }
-    }
-
-    private boolean loadDrafts() { // loads drafts from the db
-
-        List<Map<String, Object>> loadedPosts;
-        if (isPage) {
-            loadedPosts = WordPress.wpDB.loadDrafts(
-                    WordPress.currentBlog.getLocalTableBlogId(), true);
-        } else {
-            loadedPosts = WordPress.wpDB.loadDrafts(
-                    WordPress.currentBlog.getLocalTableBlogId(), false);
-        }
-        if (loadedPosts != null) {
-            mDraftIDs = new String[loadedPosts.size()];
-            mDraftTitles = new String[loadedPosts.size()];
-            mDraftDateCreated = new String[loadedPosts.size()];
-            mUploaded = new int[loadedPosts.size()];
-            totalDrafts = loadedPosts.size();
-            mDraftStatuses = new String[loadedPosts.size()];
-
-            for (int i = 0; i < loadedPosts.size(); i++) {
-                Map<String, Object> contentHash = loadedPosts.get(i);
-                mDraftIDs[i] = contentHash.get("id").toString();
-                mDraftTitles[i] = StringUtils.unescapeHTML(contentHash.get(
-                        "title").toString());
-                mDraftDateCreated[i] = "";
-                mUploaded[i] = (Integer) contentHash.get("uploaded");
-                mDraftStatuses[i] = getString(R.string.local_draft);
->>>>>>> cffee3cb
+                }
             }
         });
 
@@ -353,143 +211,8 @@
             getPostListAdapter().clear();
     }
 
-<<<<<<< HEAD
     private boolean hasActivity() {
         return getActivity() != null;
-=======
-    public String statEventForViewClosing() {
-        if (isPage) {
-            return WPMobileStatsUtil.StatsEventPagesClosed;
-        } else {
-            return WPMobileStatsUtil.StatsEventPostsClosed;
-        }
-    }
-
-    @Override
-    public boolean onContextItemSelected(MenuItem item) {
-        Post post = new Post(WordPress.currentBlog.getLocalTableBlogId(), mSelectedID, isPage);
-
-        if (post.getId() < 0) {
-            if (!getActivity().isFinishing()) {
-                FragmentTransaction ft = getFragmentManager().beginTransaction();
-                WPAlertDialogFragment alert = WPAlertDialogFragment.newAlertDialog(getString(R.string.post_not_found));
-                ft.add(alert, "alert");
-                ft.commitAllowingStateLoss();
-            }
-            return false;
-        }
-
-        int itemGroupID = item.getGroupId();
-        /* Switch on the ID of the item, to get what the user selected. */
-        if (itemGroupID == MENU_GROUP_POSTS || itemGroupID == MENU_GROUP_PAGES || itemGroupID == MENU_GROUP_DRAFTS ) {
-            switch (item.getItemId()) {
-            case MENU_ITEM_EDIT:
-                WPMobileStatsUtil.flagProperty(statEventForViewClosing(), WPMobileStatsUtil.StatsPropertyPostMenuClickedEdit);
-                Intent i2 = new Intent(getActivity().getApplicationContext(), EditPostActivity.class);
-                i2.putExtra(EditPostActivity.EXTRA_POSTID, mSelectedID);
-                if( itemGroupID == MENU_GROUP_PAGES ){ //page synced with the server
-                    i2.putExtra(EditPostActivity.EXTRA_IS_PAGE, true);
-                } else if ( itemGroupID == MENU_GROUP_DRAFTS ) { //local draft
-                    if (isPage)
-                        i2.putExtra(EditPostActivity.EXTRA_IS_PAGE, true);
-                }
-
-                getActivity().startActivityForResult(i2, PostsActivity.ACTIVITY_EDIT_POST);
-                return true;
-            case MENU_ITEM_DELETE:
-                WPMobileStatsUtil.flagProperty(statEventForViewClosing(), WPMobileStatsUtil.StatsPropertyPostMenuClickedDelete);
-                mOnPostActionListener.onPostAction(PostsActivity.POST_DELETE, post);
-                return true;
-            case MENU_ITEM_PREVIEW:
-                WPMobileStatsUtil.flagProperty(statEventForViewClosing(), WPMobileStatsUtil.StatsPropertyPostMenuClickedPreview);
-                Intent i = new Intent(getActivity(), PreviewPostActivity.class);
-                i.putExtra("isPage", itemGroupID == MENU_GROUP_PAGES ? true : false);
-                i.putExtra("postID", mSelectedID);
-                i.putExtra("blogID", WordPress.currentBlog.getLocalTableBlogId());
-                startActivity(i);
-                return true;
-            case MENU_ITEM_SHARE:
-                WPMobileStatsUtil.flagProperty(statEventForViewClosing(), WPMobileStatsUtil.StatsPropertyPostMenuClickedShare);
-                mOnPostActionListener.onPostAction(PostsActivity.POST_SHARE, post);
-                return true;
-            /*case MENU_ITEM_ADD_COMMENT:
-                WPMobileStatsUtil.flagProperty(statEventForViewClosing(), WPMobileStatsUtil.StatsPropertyPostMenuClickedComment);
-                mOnPostActionListener.onPostAction(PostsActivity.POST_COMMENT, post);
-                return true;*/
-            default:
-                return false;
-            }
-        }
-        return false;
-    }
-
-    public class getRecentPostsTask extends
-            AsyncTask<List<?>, Void, Boolean> {
-
-        private boolean mIsPage, mLoadMore;
-        private Blog mBlog;
-
-        protected void onPostExecute(Boolean result) {
-            if (isCancelled() || !result) {
-                mOnRefreshListener.onRefresh(false);
-                return;
-            }
-
-            if (mLoadMore)
-                switcher.showPrevious();
-            mOnRefreshListener.onRefresh(false);
-            if (isAdded()) {
-                if (getActivity() != null) {
-                    getActivity().runOnUiThread(new Runnable() {
-
-                        @Override
-                        public void run() {
-                        loadPosts(mLoadMore);
-                        }
-                    });
-                }
-            }
-        }
-
-        @Override
-        protected Boolean doInBackground(List<?>... args) {
-            boolean success = false;
-            List<?> arguments = args[0];
-            mBlog = (Blog) arguments.get(0);
-            if (mBlog == null)
-                return false;
-            mIsPage = (Boolean) arguments.get(1);
-            int recordCount = (Integer) arguments.get(2);
-            mLoadMore = (Boolean) arguments.get(3);
-            XMLRPCClient client = new XMLRPCClient(mBlog.getUrl(),
-                    mBlog.getHttpuser(),
-                    mBlog.getHttppassword());
-            Object[] params = {mBlog.getRemoteBlogId(),
-                    mBlog.getUsername(),
-                    mBlog.getPassword(), recordCount};
-            try {
-                Object[] result = (Object[]) client.call((mIsPage) ? "wp.getPages"
-                        : "metaWeblog.getRecentPosts", params);
-                if (result != null) {
-                    if (result.length > 0) {
-                        success = true;
-                        List<Map<?, ?>> postsList = new ArrayList<Map<?, ?>>();
-                        if (!mLoadMore) {
-                            WordPress.wpDB.deleteUploadedPosts(mBlog.getLocalTableBlogId(), mIsPage);
-                        }
-                        for (int ctr = 0; ctr < result.length; ctr++) {
-                            Map<?, ?> postMap = (Map<?, ?>) result[ctr];
-                            postsList.add(ctr, postMap);
-                        }
-                        WordPress.wpDB.savePosts(postsList, mBlog.getLocalTableBlogId(), mIsPage);
-                    }
-                }
-            } catch (XMLRPCException e) {
-            }
-
-            return success;
-        }
->>>>>>> cffee3cb
     }
 
     public interface OnPostSelectedListener {
@@ -503,36 +226,4 @@
     public interface OnPostActionListener {
         public void onPostAction(int action, Post post);
     }
-<<<<<<< HEAD
-=======
-
-    private void showPost(long selectedID) {
-        Post post = new Post(WordPress.currentBlog.getLocalTableBlogId(), selectedID, isPage);
-        if (post.getId() >= 0) {
-            WordPress.currentPost = post;
-            mOnPostSelectedListener.onPostSelected(post);
-            mPostListAdapter.notifyDataSetChanged();
-        } else {
-            if (!getActivity().isFinishing()) {
-                FragmentTransaction ft = getFragmentManager().beginTransaction();
-                WPAlertDialogFragment alert = WPAlertDialogFragment.newAlertDialog(getString(R.string.post_not_found));
-                ft.add(alert, "alert");
-                ft.commitAllowingStateLoss();
-            }
-        }
-    }
-
-    private void selectAndShowFirstPost() {
-        Post post = new Post(WordPress.currentBlog.getLocalTableBlogId(), Integer.valueOf(mPostIDs[0]), isPage);
-        if (post.getId() >= 0) {
-            WordPress.currentPost = post;
-            mOnPostSelectedListener.onPostSelected(post);
-            FragmentManager fm = getActivity().getSupportFragmentManager();
-            ViewPostFragment f = (ViewPostFragment) fm.findFragmentById(R.id.postDetail);
-            if (f != null && f.isInLayout()) {
-                getListView().setItemChecked(0, true);
-            }
-        }
-    }
->>>>>>> cffee3cb
 }