--- conflicted
+++ resolved
@@ -237,18 +237,9 @@
 
             XMLRPCClientInterface client = XMLRPCFactory.instantiate(blog.getUri(), blog.getHttpuser(),
                     blog.getHttppassword());
-<<<<<<< HEAD
-            Object[] xmlParams = {blog.getRemoteBlogId(), blog.getUsername(), blog.getPassword(), mCommentId, postHash};
-=======
-
-            Object[] xmlParams = {
-                    blog.getRemoteBlogId(),
-                    blog.getUsername(),
-                    blog.getPassword(),
-                    Long.toString(mCommentId),
-                    postHash};
-
->>>>>>> 178bd4ec
+            Object[] xmlParams = {blog.getRemoteBlogId(), blog.getUsername(), blog.getPassword(), Long.toString(
+                    mCommentId), postHash};
+
             try {
                 Object result = client.call("wp.editComment", xmlParams);
                 boolean isSaved = (result != null && Boolean.parseBoolean(result.toString()));
