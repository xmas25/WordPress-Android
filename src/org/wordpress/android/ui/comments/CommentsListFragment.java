package org.wordpress.android.ui.comments;

import android.annotation.SuppressLint;
import android.app.Activity;
import android.app.AlertDialog;
import android.content.DialogInterface;
import android.graphics.drawable.Drawable;
import android.os.AsyncTask;
import android.os.Bundle;
import android.support.v4.app.Fragment;
import android.view.LayoutInflater;
import android.view.View;
import android.view.ViewGroup;
import android.widget.AdapterView;
import android.widget.ListView;
import android.widget.ProgressBar;

import com.actionbarsherlock.view.ActionMode;
import com.actionbarsherlock.view.MenuInflater;
import com.actionbarsherlock.view.MenuItem;

import org.wordpress.android.R;
import org.wordpress.android.WordPress;
import org.wordpress.android.models.Comment;
import org.wordpress.android.models.CommentList;
import org.wordpress.android.models.CommentStatus;
import org.wordpress.android.ui.WPActionBarActivity;
import org.wordpress.android.ui.comments.CommentActions.ChangedFrom;
import org.wordpress.android.ui.comments.CommentActions.OnCommentChangeListener;
import org.wordpress.android.util.AppLog;
import org.wordpress.android.util.NetworkUtils;
import org.wordpress.android.util.SysUtils;
import org.wordpress.android.util.ToastUtils;
import org.xmlrpc.android.ApiHelper;
<<<<<<< HEAD
import org.xmlrpc.android.XMLRPCClient;
import org.xmlrpc.android.XMLRPCClientInterface;
=======
>>>>>>> 04292dec
import org.xmlrpc.android.XMLRPCException;
import org.xmlrpc.android.XMLRPCFactory;

import java.util.HashMap;
import java.util.Map;

public class CommentsListFragment extends Fragment {
    private boolean mIsUpdatingComments = false;
    private boolean mCanLoadMoreComments = true;

    private ProgressBar mProgressLoadMore;
    private ListView mListView;
    private CommentAdapter mCommentAdapter;
    private ActionMode mActionMode;

    private OnCommentSelectedListener mOnCommentSelectedListener;
    private OnAnimateRefreshButtonListener mOnAnimateRefreshButton;
    private OnCommentChangeListener mOnCommentChangeListener;

    private static final int COMMENTS_PER_PAGE = 30;

    private ListView getListView() {
        return mListView;
    }

    private CommentAdapter getCommentAdapter() {
        if (mCommentAdapter == null) {
            // adapter calls this to request more comments from server when it reaches the end
            CommentAdapter.OnLoadMoreListener loadMoreListener = new CommentAdapter.OnLoadMoreListener() {
                @Override
                public void onLoadMore() {
                    if (mCanLoadMoreComments && !mIsUpdatingComments)
                        updateComments(true);
                }
            };

            // adapter calls this when selected comments have changed (CAB)
            CommentAdapter.OnSelectedItemsChangeListener changeListener = new CommentAdapter.OnSelectedItemsChangeListener() {
                @Override
                public void onSelectedItemsChanged() {
                    if (mActionMode != null) {
                        if (getSelectedCommentCount() == 0) {
                            mActionMode.finish();
                        } else {
                            updateActionModeTitle();
                            // must invalidate to ensure onPrepareActionMode is called
                            mActionMode.invalidate();
                        }
                    }
                }
            };

            mCommentAdapter = new CommentAdapter(getActivity(), loadMoreListener, changeListener);
        }
        return mCommentAdapter;
    }

    private boolean hasCommentAdapter() {
        return (mCommentAdapter != null);
    }

    private int getSelectedCommentCount() {
        return getCommentAdapter().getSelectedCommentCount();
    }

    protected void clear() {
        if (hasCommentAdapter())
            getCommentAdapter().clear();
    }

    @Override
    public void onActivityCreated(Bundle bundle) {
        super.onActivityCreated(bundle);
        setUpListView();
        getCommentAdapter().loadComments();
        updateComments(false);
    }

    public void onAttach(Activity activity) {
        super.onAttach(activity);
        try {
            // check that the containing activity implements our callback
            mOnCommentSelectedListener = (OnCommentSelectedListener) activity;
            mOnCommentChangeListener = (OnCommentChangeListener) activity;
            mOnAnimateRefreshButton = (OnAnimateRefreshButtonListener) activity;
        } catch (ClassCastException e) {
            activity.finish();
            throw new ClassCastException(activity.toString() + " must implement Callback");
        }
    }

    @Override
    public View onCreateView(LayoutInflater inflater, ViewGroup container, Bundle savedInstanceState) {
        View view = inflater.inflate(R.layout.view_comments_fragment, container, false);

        mListView = (ListView) view.findViewById(android.R.id.list);
        mListView.setEmptyView(view.findViewById(android.R.id.empty));

        // progress bar that appears when loading more comments
        mProgressLoadMore = (ProgressBar) view.findViewById(R.id.progress_loading);
        mProgressLoadMore.setVisibility(View.GONE);

        return view;
    }

    private void dismissDialog(int id) {
        if (!hasActivity())
            return;
        try {
            getActivity().dismissDialog(id);
        } catch (IllegalArgumentException e) {
            // raised when dialog wasn't created
        }
    }

<<<<<<< HEAD
    @SuppressWarnings("unchecked")
    protected void moderateComments(CommentStatus newStatus) {
        final String newStatusStr = CommentStatus.toString(newStatus);
        final Blog blog = WordPress.currentBlog;

        // handles bulk moderation
        Iterator it= selectedCommentPositions.iterator();
        final List<Comment> commentsUpdatedList = new LinkedList<Comment>();
        while (it.hasNext()) {
            int i = (Integer) it.next();
            XMLRPCClientInterface client = XMLRPCFactory.instantiate(blog.getUri(), blog.getHttpuser(),
                    blog.getHttppassword());

            Comment listRow = (Comment) getListView().getItemAtPosition(i);
            int curCommentID = listRow.commentID;

            Map<String, String> contentHash, postHash = new HashMap<String, String>();
            contentHash = (Map<String, String>) allComments.get(curCommentID);

            if (contentHash.get("status").equals(newStatusStr)) {
                it.remove();
                continue;
            }
=======
    private void moderateSelectedComments(CommentStatus newStatus) {
        final CommentList selectedComments = getCommentAdapter().getSelectedComments();
        final CommentList updateComments = new CommentList();
>>>>>>> 04292dec

        // build list of comments whose status is different than passed
        for (Comment comment: selectedComments) {
            if (comment.getStatusEnum() != newStatus)
                updateComments.add(comment);
        }
        if (updateComments.size() == 0)
            return;

        if (!NetworkUtils.checkConnection(getActivity()))
            return;

        final int dlgId;
        switch (newStatus) {
            case APPROVED:
                dlgId = CommentDialogs.ID_COMMENT_DLG_APPROVING;
                break;
            case UNAPPROVED:
                dlgId = CommentDialogs.ID_COMMENT_DLG_UNAPPROVING;
                break;
            case SPAM:
                dlgId = CommentDialogs.ID_COMMENT_DLG_SPAMMING;
                break;
            case TRASH:
                dlgId = CommentDialogs.ID_COMMENT_DLG_TRASHING;
                break;
            default :
                return;
        }
        getActivity().showDialog(dlgId);

<<<<<<< HEAD
    protected void deleteComments() {
        // bulk delete comments
        for (int i : selectedCommentPositions) {
            Blog blog = WordPress.currentBlog;
            XMLRPCClientInterface client = XMLRPCFactory.instantiate(blog.getUri(), blog.getHttpuser(),
                    blog.getHttppassword());
=======
>>>>>>> 04292dec

        CommentActions.OnCommentsModeratedListener listener = new CommentActions.OnCommentsModeratedListener() {
            @Override
            public void onCommentsModerated(final CommentList moderatedComments) {
                if (!hasActivity())
                    return;
                finishActionMode();
                dismissDialog(dlgId);
                if (moderatedComments.size() > 0) {
                    getCommentAdapter().clearSelectedComments();
                    getCommentAdapter().replaceComments(moderatedComments);
                    if (mOnCommentChangeListener != null)
                        mOnCommentChangeListener.onCommentChanged(ChangedFrom.COMMENT_LIST);
                } else {
                    ToastUtils.showToast(getActivity(), R.string.error_moderate_comment);
                }
            }
        };

        CommentActions.moderateComments(WordPress.getCurrentLocalTableBlogId(), updateComments, newStatus, listener);
    }

    private void confirmDeleteComments() {
        AlertDialog.Builder builder = new AlertDialog.Builder(getActivity());
        builder.setMessage(R.string.dlg_confirm_trash_comments);
        builder.setTitle(R.string.trash);
        builder.setCancelable(true);
        builder.setPositiveButton(R.string.trash_yes, new DialogInterface.OnClickListener() {
            @Override
            public void onClick(DialogInterface dialog, int id) {
                deleteSelectedComments();
            }
        });
        builder.setNegativeButton(R.string.trash_no, new DialogInterface.OnClickListener() {
            @Override
            public void onClick(DialogInterface dialog, int id) {
                dialog.cancel();
            }
        });
        AlertDialog alert = builder.create();
        alert.show();
    }

    private void deleteSelectedComments() {
        if (!NetworkUtils.checkConnection(getActivity()))
            return;

        final CommentList selectedComments = getCommentAdapter().getSelectedComments();
        getActivity().showDialog(CommentDialogs.ID_COMMENT_DLG_TRASHING);
        CommentActions.OnCommentsModeratedListener listener = new CommentActions.OnCommentsModeratedListener() {
            @Override
            public void onCommentsModerated(final CommentList deletedComments) {
                if (!hasActivity())
                    return;
                finishActionMode();
                dismissDialog(CommentDialogs.ID_COMMENT_DLG_TRASHING);
                if (deletedComments.size() > 0) {
                    getCommentAdapter().clearSelectedComments();
                    getCommentAdapter().deleteComments(deletedComments);
                    if (mOnCommentChangeListener != null)
                        mOnCommentChangeListener.onCommentChanged(ChangedFrom.COMMENT_LIST);
                } else {
                    ToastUtils.showToast(getActivity(), R.string.error_moderate_comment);
                }
            }
        };

        CommentActions.moderateComments(WordPress.getCurrentLocalTableBlogId(), selectedComments, CommentStatus.TRASH, listener);
    }

    protected void setHighlightedCommentId(int commentId) {
        getCommentAdapter().setHighlightedCommentId(commentId);
    }

    private void setUpListView() {
        ListView listView = this.getListView();
        listView.setAdapter(getCommentAdapter());

        listView.setOnItemClickListener(new AdapterView.OnItemClickListener() {
            public void onItemClick(AdapterView<?> parent, View view, int position, long id) {
                if (mActionMode == null) {
                    Comment comment = (Comment) getCommentAdapter().getItem(position);
                    mOnCommentSelectedListener.onCommentSelected(comment);
                    getListView().invalidateViews();
                } else {
                    getCommentAdapter().toggleItemSelected(position, view);
                }
            }
        });

        listView.setOnItemLongClickListener(new AdapterView.OnItemLongClickListener() {
            @Override
            public boolean onItemLongClick(AdapterView<?> parent, View view, int position, long id) {
                // enable CAB if it's not already enabled
                if (mActionMode == null) {
                    if (getActivity() instanceof WPActionBarActivity) {
                        ((WPActionBarActivity) getActivity()).startActionMode(new ActionModeCallback());
                        getCommentAdapter().setEnableSelection(true);
                        getCommentAdapter().setItemSelected(position, true, view);
                    }
                } else {
                    getCommentAdapter().toggleItemSelected(position, view);
                }
                return true;
            }
        });
    }

    protected void loadComments() {
        // this is called from CommentsActivity when a comment was changed in the detail view,
        // and the change will already be in SQLite so simply reload the comment adapter
        // to show the change
        getCommentAdapter().loadComments();
    }

<<<<<<< HEAD
    public void refreshComments() {
        refreshComments(false);
    }
    public void refreshComments(boolean loadMore) {
        mListScrollPositionManager.saveScrollOffset();
        if (!loadMore) {
            mOnAnimateRefreshButton.onAnimateRefreshButton(true);
        }
        Blog blog = WordPress.currentBlog;
        XMLRPCClientInterface client = XMLRPCFactory.instantiate(blog.getUri(), blog.getHttpuser(),
                blog.getHttppassword());

        Map<String, Object> hPost = new HashMap<String, Object>();
        if (loadMore) {
            ListView listView = this.getListView();
            scrollPosition = listView.getFirstVisiblePosition();
            View firstVisibleView = listView.getChildAt(0);
            scrollPositionTop = (firstVisibleView == null) ? 0
                    : firstVisibleView.getTop();
            hPost.put("number", numRecords + COMMENTS_PER_PAGE);
=======
    /*
     * get latest comments from server, or pass loadMore=true to get comments beyond the
     * existing ones
     */
    @SuppressLint("NewApi")
    protected void updateComments(boolean loadMore) {
        if (mIsUpdatingComments)
            AppLog.w(AppLog.T.COMMENTS, "update comments task already running");
        if (SysUtils.canUseExecuteOnExecutor()) {
            new UpdateCommentsTask(loadMore).executeOnExecutor(AsyncTask.THREAD_POOL_EXECUTOR);
>>>>>>> 04292dec
        } else {
            new UpdateCommentsTask(loadMore).execute();
        }
    }

    /*
     * task to retrieve latest comments from server
     */
    private class UpdateCommentsTask extends AsyncTask<Void, Void, CommentList> {
        boolean isError;
        final boolean isLoadingMore;

        private UpdateCommentsTask(boolean loadMore) {
            isLoadingMore = loadMore;
        }

        @Override
        protected void onPreExecute() {
            super.onPreExecute();
            mIsUpdatingComments = true;
            if (isLoadingMore) {
                showLoadingProgress();
            } else {
                mOnAnimateRefreshButton.onAnimateRefreshButton(true);
            }
        }

        @Override
        protected void onCancelled() {
            super.onCancelled();
            mIsUpdatingComments = false;
        }

        @Override
        protected CommentList doInBackground(Void... args) {
            if (!hasActivity())
                return null;

            Map<String, Object> hPost = new HashMap<String, Object>();
            if (isLoadingMore) {
                int numExisting = getCommentAdapter().getCount();
                hPost.put("offset", numExisting);
                hPost.put("number", COMMENTS_PER_PAGE);
            } else {
                hPost.put("number", COMMENTS_PER_PAGE);
            }

            Object[] params = { WordPress.currentBlog.getRemoteBlogId(),
                                WordPress.currentBlog.getUsername(),
                                WordPress.currentBlog.getPassword(),
                                hPost };
            try {
                return ApiHelper.refreshComments(getActivity(), params);
            } catch (XMLRPCException e) {
                isError = true;
                return null;
            }
        }

        protected void onPostExecute(CommentList comments) {
            mIsUpdatingComments = false;
            if (!hasActivity())
                return;

            if (isLoadingMore) {
                hideLoadingProgress();
            } else {
                mOnAnimateRefreshButton.onAnimateRefreshButton(false);
            }

            if (isCancelled())
                return;

            mCanLoadMoreComments = (comments != null && comments.size() > 0);

            // result will be null on error OR if no more comments exists
            if (comments == null) {
                if (isError && !getActivity().isFinishing())
                    ToastUtils.showToast(getActivity(), R.string.error_refresh_comments, ToastUtils.Duration.LONG);
                return;
            }

            if (comments.size() > 0)
                getCommentAdapter().loadComments();
        }
    }

    public interface OnCommentSelectedListener {
        public void onCommentSelected(Comment comment);
    }

    public interface OnAnimateRefreshButtonListener {
        public void onAnimateRefreshButton(boolean start);
    }

    @Override
    public void onSaveInstanceState(Bundle outState) {
        if (outState.isEmpty()) {
            outState.putBoolean("bug_19917_fix", true);
        }
        super.onSaveInstanceState(outState);
    }

    private boolean hasActivity() {
        return (getActivity() != null && !isRemoving());
    }

    /*
     * show/hide progress bar which appears at the bottom when loading more comments
     */
    private void showLoadingProgress() {
        if (hasActivity() && mProgressLoadMore != null)
            mProgressLoadMore.setVisibility(View.VISIBLE);
    }
    private void hideLoadingProgress() {
        if (hasActivity() && mProgressLoadMore != null)
            mProgressLoadMore.setVisibility(View.GONE);
    }

    /****
     * Contextual ActionBar (CAB) routines
     ***/
    private void updateActionModeTitle() {
        if (mActionMode == null)
            return;
        int numSelected = getSelectedCommentCount();
        if (numSelected > 0) {
            mActionMode.setTitle(Integer.toString(numSelected));
        } else {
            mActionMode.setTitle("");
        }
    }

    private void finishActionMode() {
        if (mActionMode != null)
            mActionMode.finish();
    }

    private final class ActionModeCallback implements ActionMode.Callback {
        @Override
        public boolean onCreateActionMode(ActionMode actionMode, com.actionbarsherlock.view.Menu menu) {
            mActionMode = actionMode;
            MenuInflater inflater = actionMode.getMenuInflater();
            inflater.inflate(R.menu.menu_comments_cab, menu);
            return true;
        }

        private void setItemEnabled(com.actionbarsherlock.view.Menu menu, int menuId, boolean isEnabled) {
            final MenuItem item = menu.findItem(menuId);
            if (item == null || item.isEnabled() == isEnabled)
                return;
            item.setEnabled(isEnabled);
            if (item.getIcon() != null) {
                // must mutate the drawable to avoid affecting other instances of it
                Drawable icon = item.getIcon().mutate();
                icon.setAlpha(isEnabled ? 255 : 128);
                item.setIcon(icon);
            }
        }

        @Override
        public boolean onPrepareActionMode(ActionMode actionMode, com.actionbarsherlock.view.Menu menu) {
            final CommentList selectedComments = getCommentAdapter().getSelectedComments();

            boolean hasSelection = (selectedComments.size() > 0);
            boolean hasApproved = hasSelection && selectedComments.hasAnyWithStatus(CommentStatus.APPROVED);
            boolean hasUnapproved = hasSelection && selectedComments.hasAnyWithStatus(CommentStatus.UNAPPROVED);
            boolean hasSpam = hasSelection && selectedComments.hasAnyWithStatus(CommentStatus.SPAM);
            boolean hasAnyNonSpam = hasSelection && selectedComments.hasAnyWithoutStatus(CommentStatus.SPAM);

            setItemEnabled(menu, R.id.menu_approve,   hasUnapproved || hasSpam);
            setItemEnabled(menu, R.id.menu_unapprove, hasApproved);
            setItemEnabled(menu, R.id.menu_spam,      hasAnyNonSpam);
            setItemEnabled(menu, R.id.menu_trash,     hasSelection);

            return true;
        }

        @Override
        public boolean onActionItemClicked(ActionMode actionMode, com.actionbarsherlock.view.MenuItem menuItem) {
            int numSelected = getSelectedCommentCount();
            if (numSelected == 0)
                return false;

            switch (menuItem.getItemId()) {
                case R.id.menu_approve :
                    moderateSelectedComments(CommentStatus.APPROVED);
                    return true;
                case R.id.menu_unapprove :
                    moderateSelectedComments(CommentStatus.UNAPPROVED);
                    return true;
                case R.id.menu_spam :
                    moderateSelectedComments(CommentStatus.SPAM);
                    return true;
                case R.id.menu_trash :
                    // unlike the other status changes, we ask the user to confirm trashing
                    confirmDeleteComments();
                    return true;
                default:
                    return false;
            }
        }

        @Override
        public void onDestroyActionMode(ActionMode mode) {
            getCommentAdapter().setEnableSelection(false);
            mActionMode = null;
        }
    }
}<|MERGE_RESOLUTION|>--- conflicted
+++ resolved
@@ -32,13 +32,7 @@
 import org.wordpress.android.util.SysUtils;
 import org.wordpress.android.util.ToastUtils;
 import org.xmlrpc.android.ApiHelper;
-<<<<<<< HEAD
-import org.xmlrpc.android.XMLRPCClient;
-import org.xmlrpc.android.XMLRPCClientInterface;
-=======
->>>>>>> 04292dec
 import org.xmlrpc.android.XMLRPCException;
-import org.xmlrpc.android.XMLRPCFactory;
 
 import java.util.HashMap;
 import java.util.Map;
@@ -152,35 +146,9 @@
         }
     }
 
-<<<<<<< HEAD
-    @SuppressWarnings("unchecked")
-    protected void moderateComments(CommentStatus newStatus) {
-        final String newStatusStr = CommentStatus.toString(newStatus);
-        final Blog blog = WordPress.currentBlog;
-
-        // handles bulk moderation
-        Iterator it= selectedCommentPositions.iterator();
-        final List<Comment> commentsUpdatedList = new LinkedList<Comment>();
-        while (it.hasNext()) {
-            int i = (Integer) it.next();
-            XMLRPCClientInterface client = XMLRPCFactory.instantiate(blog.getUri(), blog.getHttpuser(),
-                    blog.getHttppassword());
-
-            Comment listRow = (Comment) getListView().getItemAtPosition(i);
-            int curCommentID = listRow.commentID;
-
-            Map<String, String> contentHash, postHash = new HashMap<String, String>();
-            contentHash = (Map<String, String>) allComments.get(curCommentID);
-
-            if (contentHash.get("status").equals(newStatusStr)) {
-                it.remove();
-                continue;
-            }
-=======
     private void moderateSelectedComments(CommentStatus newStatus) {
         final CommentList selectedComments = getCommentAdapter().getSelectedComments();
         final CommentList updateComments = new CommentList();
->>>>>>> 04292dec
 
         // build list of comments whose status is different than passed
         for (Comment comment: selectedComments) {
@@ -211,16 +179,6 @@
                 return;
         }
         getActivity().showDialog(dlgId);
-
-<<<<<<< HEAD
-    protected void deleteComments() {
-        // bulk delete comments
-        for (int i : selectedCommentPositions) {
-            Blog blog = WordPress.currentBlog;
-            XMLRPCClientInterface client = XMLRPCFactory.instantiate(blog.getUri(), blog.getHttpuser(),
-                    blog.getHttppassword());
-=======
->>>>>>> 04292dec
 
         CommentActions.OnCommentsModeratedListener listener = new CommentActions.OnCommentsModeratedListener() {
             @Override
@@ -336,28 +294,6 @@
         getCommentAdapter().loadComments();
     }
 
-<<<<<<< HEAD
-    public void refreshComments() {
-        refreshComments(false);
-    }
-    public void refreshComments(boolean loadMore) {
-        mListScrollPositionManager.saveScrollOffset();
-        if (!loadMore) {
-            mOnAnimateRefreshButton.onAnimateRefreshButton(true);
-        }
-        Blog blog = WordPress.currentBlog;
-        XMLRPCClientInterface client = XMLRPCFactory.instantiate(blog.getUri(), blog.getHttpuser(),
-                blog.getHttppassword());
-
-        Map<String, Object> hPost = new HashMap<String, Object>();
-        if (loadMore) {
-            ListView listView = this.getListView();
-            scrollPosition = listView.getFirstVisiblePosition();
-            View firstVisibleView = listView.getChildAt(0);
-            scrollPositionTop = (firstVisibleView == null) ? 0
-                    : firstVisibleView.getTop();
-            hPost.put("number", numRecords + COMMENTS_PER_PAGE);
-=======
     /*
      * get latest comments from server, or pass loadMore=true to get comments beyond the
      * existing ones
@@ -368,7 +304,6 @@
             AppLog.w(AppLog.T.COMMENTS, "update comments task already running");
         if (SysUtils.canUseExecuteOnExecutor()) {
             new UpdateCommentsTask(loadMore).executeOnExecutor(AsyncTask.THREAD_POOL_EXECUTOR);
->>>>>>> 04292dec
         } else {
             new UpdateCommentsTask(loadMore).execute();
         }
