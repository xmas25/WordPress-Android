--- conflicted
+++ resolved
@@ -13,10 +13,7 @@
 import android.content.SharedPreferences;
 import android.os.Build;
 import android.preference.PreferenceManager;
-<<<<<<< HEAD
-=======
 import android.text.TextUtils;
->>>>>>> bb6fd9f5
 
 import com.android.volley.VolleyError;
 import com.google.android.gcm.GCMRegistrar;
@@ -40,11 +37,8 @@
     
     public static final String WPCOM_PUSH_DEVICE_NOTIFICATION_SETTINGS = "wp_pref_notification_settings";
     private static final String WPCOM_PUSH_DEVICE_SERVER_ID = "wp_pref_notifications_server_id";
-<<<<<<< HEAD
-=======
     public static final String WPCOM_PUSH_DEVICE_UUID = "wp_pref_notifications_uuid";
     
->>>>>>> bb6fd9f5
     public static void refreshNotifications(final RestRequest.Listener listener,
                                             final RestRequest.ErrorListener errorListener) {
         WordPress.restClient.getNotifications(
@@ -108,18 +102,6 @@
             return;
         
         String gcmToken = GCMRegistrar.getRegistrationId(context);
-<<<<<<< HEAD
-        if (gcmToken == null)
-            return;
-        
-        SharedPreferences settings = PreferenceManager.getDefaultSharedPreferences(context);
-        String deviceID = settings.getString(WPCOM_PUSH_DEVICE_SERVER_ID, null );
-        if (deviceID==null) {
-            AppLog.e(T.NOTIFS, "Wait, device_ID is null in preferences. Get device settings skipped. WTF has appenend here?!?!");
-            return;
-        }
-        
-=======
         if (TextUtils.isEmpty(gcmToken))
             return;
         
@@ -130,7 +112,6 @@
             return;
         }
         
->>>>>>> bb6fd9f5
         WordPress.restClient.get("/device/"+deviceID,listener, errorListener);
     }
     
@@ -138,13 +119,6 @@
 
         if (!WordPress.hasValidWPComCredentials(context))
             return;
-<<<<<<< HEAD
-        
-        String gcmToken = GCMRegistrar.getRegistrationId(context);
-        if (gcmToken == null)
-            return;
-=======
->>>>>>> bb6fd9f5
         
         String gcmToken = GCMRegistrar.getRegistrationId(context);
         if (TextUtils.isEmpty(gcmToken))
@@ -152,11 +126,7 @@
         
         SharedPreferences settings = PreferenceManager.getDefaultSharedPreferences(context);
         String deviceID = settings.getString(WPCOM_PUSH_DEVICE_SERVER_ID, null );
-<<<<<<< HEAD
-        if (deviceID==null) {
-=======
         if (TextUtils.isEmpty(deviceID)) {
->>>>>>> bb6fd9f5
             AppLog.e(T.NOTIFS, "Wait, device_ID is null in preferences. Set device settings skipped. WTF has appenend here?!?!");
             return;
         }
@@ -210,11 +180,7 @@
         WordPress.restClient.post("/device/"+deviceID, contentStruct, null, null, null);
     }
     
-<<<<<<< HEAD
-    public static void registerDeviceForPushNotifications(final Context ctx, String token, final boolean loadSettings) {
-=======
     public static void registerDeviceForPushNotifications(final Context ctx, String token) {
->>>>>>> bb6fd9f5
         SharedPreferences settings = PreferenceManager.getDefaultSharedPreferences(ctx);
         String uuid = settings.getString(WPCOM_PUSH_DEVICE_UUID, null);
         if (uuid == null)
@@ -235,11 +201,7 @@
             public void onResponse(JSONObject jsonObject) {
                 AppLog.d(T.NOTIFS, "Register token action succeeded");
                 try {
-<<<<<<< HEAD
-                    String deviceID = jsonObject.getString("device_id");
-=======
                     String deviceID = jsonObject.getString("ID");
->>>>>>> bb6fd9f5
                     if (deviceID==null) {
                         AppLog.e(T.NOTIFS, "Server response is missing of the device_id. Registration skipped!!");
                         return;
@@ -247,39 +209,13 @@
                     SharedPreferences settings = PreferenceManager.getDefaultSharedPreferences(ctx);
                     SharedPreferences.Editor editor = settings.edit();
                     editor.putString(WPCOM_PUSH_DEVICE_SERVER_ID, deviceID);
-<<<<<<< HEAD
-=======
                     JSONObject settingsJSON = jsonObject.getJSONObject("settings");
                     editor.putString(WPCOM_PUSH_DEVICE_NOTIFICATION_SETTINGS, settingsJSON.toString());
->>>>>>> bb6fd9f5
                     editor.commit();
                     AppLog.d(T.NOTIFS, "Server response OK. The device_id : " + deviceID);
                 } catch (JSONException e1) {
                     AppLog.e(T.NOTIFS, "Server response is NOT ok. Registration skipped!!", e1);
                     return;
-<<<<<<< HEAD
-                }
-                if (loadSettings) { //load notification settings if necessary
-                    com.wordpress.rest.RestRequest.Listener listener = new RestRequest.Listener() {
-                        @Override
-                        public void onResponse(JSONObject jsonObject) {
-                            AppLog.d(T.NOTIFS, "Settings loaded with success");
-                            SharedPreferences settings = PreferenceManager.getDefaultSharedPreferences(ctx);
-                            Editor editor = settings.edit();
-                            try {
-                                JSONObject settingsJSON = jsonObject.getJSONObject("settings");
-                                editor.putString(WPCOM_PUSH_DEVICE_NOTIFICATION_SETTINGS, settingsJSON.toString());
-                                editor.commit();
-                            } catch (JSONException e) {
-                                AppLog.e(T.NOTIFS, "Can't parse the JSON object returned from the server that contains PN settings.", e);
-                                return;
-                            }
-                        }
-                    };
-
-                    NotificationUtils.getPushNotificationSettings(ctx, listener, null);
-=======
->>>>>>> bb6fd9f5
                 }
             }
         };
@@ -293,22 +229,15 @@
         WordPress.restClient.post("/devices/new", contentStruct, null, listener, errorListener);
     }
     
-<<<<<<< HEAD
-    public static void unregisterDevicePushNotifications(final Context ctx, String token) {
-=======
     public static void unregisterDevicePushNotifications(final Context ctx) {
->>>>>>> bb6fd9f5
         com.wordpress.rest.RestRequest.Listener listener = new RestRequest.Listener() {
             @Override
             public void onResponse(JSONObject jsonObject) {
                 AppLog.d(T.NOTIFS, "Unregister token action succeeded");
                 SharedPreferences.Editor editor = PreferenceManager.getDefaultSharedPreferences(ctx).edit();
                 editor.remove(WPCOM_PUSH_DEVICE_SERVER_ID);
-<<<<<<< HEAD
-=======
                 editor.remove(WPCOM_PUSH_DEVICE_NOTIFICATION_SETTINGS);
                 editor.remove(WPCOM_PUSH_DEVICE_UUID);
->>>>>>> bb6fd9f5
                 editor.commit();
             }
         };
@@ -321,11 +250,7 @@
         
         SharedPreferences settings = PreferenceManager.getDefaultSharedPreferences(ctx);
         String deviceID = settings.getString(WPCOM_PUSH_DEVICE_SERVER_ID, null );
-<<<<<<< HEAD
-        if (deviceID==null) {
-=======
         if (TextUtils.isEmpty(deviceID)) {
->>>>>>> bb6fd9f5
             AppLog.e(T.NOTIFS, "Wait, device_ID is null in preferences. Unregistration skipped. WTF has appenend here?!?!");
             return;
         }
