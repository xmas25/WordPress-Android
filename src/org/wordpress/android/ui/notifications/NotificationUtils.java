package org.wordpress.android.ui.notifications;

import android.content.Context;
import android.content.SharedPreferences;
import android.os.Build;
import android.preference.PreferenceManager;
import android.text.TextUtils;

import com.android.volley.VolleyError;
import com.google.android.gcm.GCMRegistrar;
import com.google.gson.Gson;
import com.google.gson.internal.StringMap;
import com.wordpress.rest.RestRequest;

import org.json.JSONArray;
import org.json.JSONException;
import org.json.JSONObject;
import org.wordpress.android.BuildConfig;
import org.wordpress.android.WordPress;
import org.wordpress.android.models.Note;
import org.wordpress.android.util.AppLog;
import org.wordpress.android.util.AppLog.T;
import org.wordpress.android.util.DeviceUtils;
import org.wordpress.android.util.MapUtils;

import java.io.ByteArrayInputStream;
import java.io.ByteArrayOutputStream;
import java.io.IOException;
import java.util.ArrayList;
import java.util.HashMap;
import java.util.List;
import java.util.Map;
import java.util.zip.InflaterInputStream;

public class NotificationUtils {
<<<<<<< HEAD
=======

    static interface NoteUpdatedListener {
        void onNoteUpdated(int noteId);
    }

    public static final String WPCOM_PUSH_DEVICE_NOTIFICATION_SETTINGS = "wp_pref_notification_settings";
    private static final String WPCOM_PUSH_DEVICE_SERVER_ID = "wp_pref_notifications_server_id";
    public static final String WPCOM_PUSH_DEVICE_UUID = "wp_pref_notifications_uuid";

    public static void refreshNotifications(final RestRequest.Listener listener,
                                            final RestRequest.ErrorListener errorListener) {
        WordPress.getRestClientUtils().getNotifications(new RestRequest.Listener() {
                                                            @Override
                                                            public void onResponse(JSONObject response) {
                                                                if (listener != null) {
                                                                    listener.onResponse(response);
                                                                }
                                                            }
                                                        }, new RestRequest.ErrorListener() {
                                                            @Override
                                                            public void onErrorResponse(VolleyError error) {
                                                                if (errorListener != null) {
                                                                    errorListener.onErrorResponse(error);
                                                                }
                                                            }
                                                        }
        );
    }

    /*
     * updates a single notification, storing the result in the local db upon success
     */
    public static void updateNotification(final int noteId, final NoteUpdatedListener updateListener) {
        if (noteId == 0)
            return;

        RestRequest.Listener listener = new RestRequest.Listener() {
            @Override
            public void onResponse(JSONObject jsonObject) {
                if (jsonObject == null)
                    return;

                final List<Note> notes;
                try {
                    // response is an array of notes with a single note item
                    notes = parseNotes(jsonObject);
                    if (notes == null || notes.size() == 0) {
                        return;
                    }
                } catch (JSONException e) {
                    AppLog.e(T.NOTIFS, e);
                    return;
                }

                WordPress.wpDB.addNote(notes.get(0), false);

                if (updateListener != null) {
                    updateListener.onNoteUpdated(noteId);
                }
            }
        };
        WordPress.getRestClientUtils().getNotification(Integer.toString(noteId), listener, null);
    }
>>>>>>> 47150599

    public static List<Note> parseNotes(JSONObject response) throws JSONException {
        List<Note> notes;
        JSONArray notesJSON = response.getJSONArray("notes");
        notes = new ArrayList<Note>(notesJSON.length());
        for (int i = 0; i < notesJSON.length(); i++) {
            Note n = new Note(notesJSON.getJSONObject(i));
            notes.add(n);
        }
        return notes;
    }

    public static String unzipString(byte[] zbytes) {
        try {
            // Add extra byte to array when Inflater is set to true
            byte[] input = new byte[zbytes.length + 1];
            System.arraycopy(zbytes, 0, input, 0, zbytes.length);
            input[zbytes.length] = 0;
            ByteArrayInputStream bin = new ByteArrayInputStream(input);
            InflaterInputStream in = new InflaterInputStream(bin);
            ByteArrayOutputStream bout = new ByteArrayOutputStream(512);
            int b;
            while ((b = in.read()) != -1) {
                bout.write(b);
            }
            bout.close();
            return bout.toString();
        } catch (IOException io) {
            AppLog.e(T.NOTIFS, "Unzipping failed", io);
            return null;
        }
    }


    public static void getPushNotificationSettings(Context context, RestRequest.Listener listener,
                                                   RestRequest.ErrorListener errorListener) {
        if (!WordPress.hasValidWPComCredentials(context)) {
            return;
        }

        String gcmToken = GCMRegistrar.getRegistrationId(context);
        if (TextUtils.isEmpty(gcmToken)) {
            return;
        }

        SharedPreferences settings = PreferenceManager.getDefaultSharedPreferences(context);
        String deviceID = settings.getString(WPCOM_PUSH_DEVICE_SERVER_ID, null);
        if (TextUtils.isEmpty(deviceID)) {
            AppLog.e(T.NOTIFS, "device_ID is null in preferences. Get device settings skipped.");
            return;
        }

        WordPress.getRestClientUtils().get("/device/" + deviceID, listener, errorListener);
    }

    public static void setPushNotificationSettings(Context context) {
        if (!WordPress.hasValidWPComCredentials(context)) {
            return;
        }

        String gcmToken = GCMRegistrar.getRegistrationId(context);
        if (TextUtils.isEmpty(gcmToken)) {
            return;
        }

        SharedPreferences settings = PreferenceManager.getDefaultSharedPreferences(context);
        String deviceID = settings.getString(WPCOM_PUSH_DEVICE_SERVER_ID, null);
        if (TextUtils.isEmpty(deviceID)) {
            AppLog.e(T.NOTIFS, "device_ID is null in preferences. Set device settings skipped.");
            return;
        }

        String settingsJson = settings.getString(WPCOM_PUSH_DEVICE_NOTIFICATION_SETTINGS, null);
        if (settingsJson == null)
            return;

        Gson gson = new Gson();
        Map<String, StringMap<String>> notificationSettings = gson.fromJson(settingsJson, HashMap.class);
        Map<String, Object> updatedSettings = new HashMap<String, Object>();
        if (notificationSettings == null)
            return;


        // Build the settings object to send back to WP.com
        StringMap<?> mutedBlogsMap = notificationSettings.get("muted_blogs");
        StringMap<?> muteUntilMap = notificationSettings.get("mute_until");
        ArrayList<StringMap<Double>> blogsList = (ArrayList<StringMap<Double>>) mutedBlogsMap.get("value");
        notificationSettings.remove("muted_blogs");
        notificationSettings.remove("mute_until");

        for (Map.Entry<String, StringMap<String>> entry : notificationSettings.entrySet())
        {
            StringMap<String> setting = entry.getValue();
            updatedSettings.put(entry.getKey(), setting.get("value"));
        }

        if (muteUntilMap != null && muteUntilMap.get("value") != null) {
            updatedSettings.put("mute_until", muteUntilMap.get("value"));
        }

        ArrayList<StringMap<Double>> mutedBlogsList = new ArrayList<StringMap<Double>>();
        for (StringMap<Double> userBlog : blogsList) {
            if (MapUtils.getMapBool(userBlog, "value")) {
                mutedBlogsList.add(userBlog);
            }
        }

        if (updatedSettings.size() == 0 && mutedBlogsList.size() == 0)
            return;

        updatedSettings.put("muted_blogs", mutedBlogsList); //If muted blogs list is unchanged we can even skip this assignment.

        Map<String, String> contentStruct = new HashMap<String, String>();
        contentStruct.put("device_token", gcmToken);
        contentStruct.put("device_family", "android");
        contentStruct.put("app_secret_key", NotificationUtils.getAppPushNotificationsName());
        contentStruct.put("settings", gson.toJson(updatedSettings));
        WordPress.getRestClientUtils().post("/device/"+deviceID, contentStruct, null, null, null);
    }

    public static void registerDeviceForPushNotifications(final Context ctx, String token) {
        SharedPreferences settings = PreferenceManager.getDefaultSharedPreferences(ctx);
        String uuid = settings.getString(WPCOM_PUSH_DEVICE_UUID, null);
        if (uuid == null)
            return;

        String deviceName = DeviceUtils.getInstance().getDeviceName(ctx);
        Map<String, String> contentStruct = new HashMap<String, String>();
        contentStruct.put("device_token", token);
        contentStruct.put("device_family", "android");
        contentStruct.put("app_secret_key", NotificationUtils.getAppPushNotificationsName());
        contentStruct.put("device_name", deviceName);
        contentStruct.put("device_model",  Build.MANUFACTURER + " " + Build.MODEL);
        contentStruct.put("app_version", WordPress.versionName);
        contentStruct.put("os_version",  android.os.Build.VERSION.RELEASE);
        contentStruct.put("device_uuid", uuid);
        com.wordpress.rest.RestRequest.Listener listener = new RestRequest.Listener() {
            @Override
            public void onResponse(JSONObject jsonObject) {
                AppLog.d(T.NOTIFS, "Register token action succeeded");
                try {
                    String deviceID = jsonObject.getString("ID");
                    if (deviceID==null) {
                        AppLog.e(T.NOTIFS, "Server response is missing of the device_id. Registration skipped!!");
                        return;
                    }
                    SharedPreferences settings = PreferenceManager.getDefaultSharedPreferences(ctx);
                    SharedPreferences.Editor editor = settings.edit();
                    editor.putString(WPCOM_PUSH_DEVICE_SERVER_ID, deviceID);
                    JSONObject settingsJSON = jsonObject.getJSONObject("settings");
                    editor.putString(WPCOM_PUSH_DEVICE_NOTIFICATION_SETTINGS, settingsJSON.toString());
                    editor.commit();
                    AppLog.d(T.NOTIFS, "Server response OK. The device_id : " + deviceID);
                } catch (JSONException e1) {
                    AppLog.e(T.NOTIFS, "Server response is NOT ok. Registration skipped!!", e1);
                }
            }
        };
        RestRequest.ErrorListener errorListener = new RestRequest.ErrorListener() {
            @Override
            public void onErrorResponse(VolleyError volleyError) {
                AppLog.e(T.NOTIFS, "Register token action failed", volleyError);
            }
        };

        WordPress.getRestClientUtils().post("/devices/new", contentStruct, null, listener, errorListener);
    }

    public static void unregisterDevicePushNotifications(final Context ctx) {
        com.wordpress.rest.RestRequest.Listener listener = new RestRequest.Listener() {
            @Override
            public void onResponse(JSONObject jsonObject) {
                AppLog.d(T.NOTIFS, "Unregister token action succeeded");
                SharedPreferences.Editor editor = PreferenceManager.getDefaultSharedPreferences(ctx).edit();
                editor.remove(WPCOM_PUSH_DEVICE_SERVER_ID);
                editor.remove(WPCOM_PUSH_DEVICE_NOTIFICATION_SETTINGS);
                editor.remove(WPCOM_PUSH_DEVICE_UUID);
                editor.commit();
            }
        };
        RestRequest.ErrorListener errorListener = new RestRequest.ErrorListener() {
            @Override
            public void onErrorResponse(VolleyError volleyError) {
                AppLog.e(T.NOTIFS, "Unregister token action failed", volleyError);
            }
        };

        SharedPreferences settings = PreferenceManager.getDefaultSharedPreferences(ctx);
        String deviceID = settings.getString(WPCOM_PUSH_DEVICE_SERVER_ID, null );
        if (TextUtils.isEmpty(deviceID)) {
            return;
        }
        WordPress.getRestClientUtils().post("/devices/" + deviceID + "/delete", listener, errorListener);
    }

    public static String getAppPushNotificationsName(){
        //white listing only few keys.
        if (BuildConfig.APP_PN_KEY.equals("org.wordpress.android.beta.build"))
                return "org.wordpress.android.beta.build";
        if (BuildConfig.APP_PN_KEY.equals("org.wordpress.android.debug.build"))
            return "org.wordpress.android.debug.build";

        return "org.wordpress.android.playstore";
    }
}<|MERGE_RESOLUTION|>--- conflicted
+++ resolved
@@ -33,8 +33,6 @@
 import java.util.zip.InflaterInputStream;
 
 public class NotificationUtils {
-<<<<<<< HEAD
-=======
 
     static interface NoteUpdatedListener {
         void onNoteUpdated(int noteId);
@@ -98,7 +96,6 @@
         };
         WordPress.getRestClientUtils().getNotification(Integer.toString(noteId), listener, null);
     }
->>>>>>> 47150599
 
     public static List<Note> parseNotes(JSONObject response) throws JSONException {
         List<Note> notes;
