package org.wordpress.android.ui.notifications;

<<<<<<< HEAD
import android.content.BroadcastReceiver;
import android.content.Context;
import android.content.Intent;
import android.content.IntentFilter;
import android.os.Bundle;
import android.support.v4.app.ListFragment;
import android.support.v4.content.LocalBroadcastManager;
=======
import android.app.ListFragment;
import android.content.res.Configuration;
import android.os.Bundle;
>>>>>>> aa0977bf
import android.view.LayoutInflater;
import android.view.View;
import android.view.ViewGroup;
import android.widget.ListView;
import android.widget.TextView;

import com.simperium.client.Bucket;
import com.simperium.client.BucketObject;
import com.simperium.client.BucketObjectMissingException;

import org.wordpress.android.R;
import org.wordpress.android.models.Note;
<<<<<<< HEAD
import org.wordpress.android.util.SimperiumUtils;
=======
import org.wordpress.android.ui.PullToRefreshHelper;
import org.wordpress.android.ui.PullToRefreshHelper.RefreshListener;
import org.wordpress.android.util.AppLog;
import org.wordpress.android.util.AppLog.T;
import org.wordpress.android.util.NetworkUtils;

import uk.co.senab.actionbarpulltorefresh.library.PullToRefreshLayout;
>>>>>>> aa0977bf

public class NotificationsListFragment extends ListFragment implements Bucket.Listener<Note> {
    private NotesAdapter mNotesAdapter;
    private OnNoteClickListener mNoteClickListener;
    private boolean mShouldLoadFirstNote;

    Bucket<Note> mBucket;

    /**
     * For responding to tapping of notes
     */
    public interface OnNoteClickListener {
        public void onClickNote(Note note);
    }

    @Override
    public View onCreateView(LayoutInflater inflater, ViewGroup container, Bundle savedInstanceState) {
<<<<<<< HEAD
        View v = inflater.inflate(R.layout.empty_listview, container, false);
        return v;
    }

    @Override
    public void onActivityCreated(Bundle bundle) {
        super.onActivityCreated(bundle);

        // setup the initial notes adapter, starts listening to the bucket
        mBucket = SimperiumUtils.getNotesBucket();

        mNotesAdapter = new NotesAdapter(getActivity(), mBucket);
=======
        mProgressFooterView = View.inflate(getActivity(), R.layout.list_footer_progress, null);
        mProgressFooterView.setVisibility(View.GONE);
        return inflater.inflate(R.layout.empty_listview, container, false);
    }

    public void animateRefresh(boolean refresh) {
        mPullToRefreshHelper.setRefreshing(refresh);
    }

    @Override
    public void onViewCreated(View view, Bundle savedInstanceState) {
        super.onViewCreated(view, savedInstanceState);
>>>>>>> aa0977bf

        ListView listView = getListView();
        listView.setChoiceMode(ListView.CHOICE_MODE_SINGLE);
        listView.setDivider(getResources().getDrawable(R.drawable.list_divider));
        listView.setDividerHeight(1);
        setListAdapter(mNotesAdapter);

        // Set empty text if no notifications
        TextView textview = (TextView) listView.getEmptyView();
        if (textview != null) {
            textview.setText(getText(R.string.notifications_empty_list));
        }
<<<<<<< HEAD
=======
    }

    @Override
    public void onActivityCreated(Bundle bundle) {
        super.onActivityCreated(bundle);

        initPullToRefreshHelper();
        mPullToRefreshHelper.registerReceiver(getActivity());
>>>>>>> aa0977bf
    }

    @Override
    public void onResume() {
        super.onResume();
        refreshNotes();

        registerReceiver();
        // start listening to bucket change events
        mBucket.addListener(this);
    }

    @Override
    public void onPause() {
        // unregister the listener and close the cursor
        mBucket.removeListener(this);

        unregisterReceiver();
        super.onPause();
    }

    @Override
    public void onDestroy() {
        mNotesAdapter.closeCursor();

        super.onDestroy();
    }

    @Override
    public void onListItemClick(ListView l, View v, int position, long id) {
        Note note = mNotesAdapter.getNote(position);
        l.setItemChecked(position, true);
        if (note != null && !note.isPlaceholder() && mNoteClickListener != null) {
            mNoteClickListener.onClickNote(note);
        }
    }

    public void setOnNoteClickListener(OnNoteClickListener listener) {
        mNoteClickListener = listener;
    }

    protected void updateLastSeenTime() {
        // set the timestamp to now
        try {
            if (mNotesAdapter != null && mNotesAdapter.getCount() > 0) {
                Note newestNote = mNotesAdapter.getNote(0);
                BucketObject meta = SimperiumUtils.getMetaBucket().get("meta");
                meta.setProperty("last_seen", newestNote.getTimestamp());
                meta.save();
            }
        } catch (BucketObjectMissingException e) {
            // try again later, meta is created by wordpress.com
        }
    }

    public void refreshNotes() {
        if (!hasActivity() || mNotesAdapter == null) {
            return;
        }

        getActivity().runOnUiThread(new Runnable() {
            @Override
            public void run() {
                mNotesAdapter.reloadNotes();
                updateLastSeenTime();

                // Show first note if we're on a landscape tablet
                if (mShouldLoadFirstNote && mNotesAdapter.getCount() > 0) {
                    mShouldLoadFirstNote = false;
                    Note note = mNotesAdapter.getNote(0);
                    if (note != null && mNoteClickListener != null) {
                        mNoteClickListener.onClickNote(note);
                        getListView().setItemChecked(0, true);
                    }
                }
            }
        });
    }

    @Override
    public void onSaveInstanceState(Bundle outState) {
        if (outState.isEmpty()) {
            outState.putBoolean("bug_19917_fix", true);
        }
        super.onSaveInstanceState(outState);
    }

    /**
     * Simperium bucket listener methods
     */
    @Override
    public void onSaveObject(Bucket<Note> bucket, Note object) {
        refreshNotes();
    }

    @Override
    public void onDeleteObject(Bucket<Note> bucket, Note object) {
        refreshNotes();
    }

    @Override
    public void onChange(Bucket<Note> bucket, Bucket.ChangeType type, String key) {
        refreshNotes();
    }

    @Override
    public void onBeforeUpdateObject(Bucket<Note> noteBucket, Note note) {
        //noop
    }

    public void setShouldLoadFirstNote(boolean shouldLoad) {
        mShouldLoadFirstNote = shouldLoad;
    }

    private boolean hasActivity() {
        return getActivity() != null;
    }


    /**
     * Broadcast listener for simperium sign in
     */
    private void registerReceiver() {
        if (!hasActivity())
            return;

        IntentFilter filter = new IntentFilter();
        filter.addAction(SimperiumUtils.BROADCAST_ACTION_SIMPERIUM_SIGNED_IN);
        LocalBroadcastManager.getInstance(getActivity()).registerReceiver(mReceiver, filter);
    }

    private void unregisterReceiver() {
        if (!hasActivity())
            return;

        try {
            LocalBroadcastManager.getInstance(getActivity()).unregisterReceiver(mReceiver);
        } catch (IllegalArgumentException e) {
            // exception occurs if receiver already unregistered (safe to ignore)
        }
    }

    private final BroadcastReceiver mReceiver = new BroadcastReceiver() {
        @Override
        public void onReceive(Context context, Intent intent) {
            if (intent == null || intent.getAction() == null || !hasActivity())
                return;

            if (intent.getAction().equals(SimperiumUtils.BROADCAST_ACTION_SIMPERIUM_SIGNED_IN)) {
                // Get the new bucket instance and start listening again
                mBucket.removeListener(NotificationsListFragment.this);
                mBucket = SimperiumUtils.getNotesBucket();
                mBucket.addListener(NotificationsListFragment.this);
            }
        }
<<<<<<< HEAD
    };
=======
        super.onSaveInstanceState(outState);
    }

    @Override
    public void onDestroyView() {
        super.onDestroyView();
        mPullToRefreshHelper.unregisterReceiver(getActivity());
    }
>>>>>>> aa0977bf
}<|MERGE_RESOLUTION|>--- conflicted
+++ resolved
@@ -1,18 +1,12 @@
 package org.wordpress.android.ui.notifications;
 
-<<<<<<< HEAD
+import android.app.ListFragment;
 import android.content.BroadcastReceiver;
 import android.content.Context;
 import android.content.Intent;
 import android.content.IntentFilter;
 import android.os.Bundle;
-import android.support.v4.app.ListFragment;
 import android.support.v4.content.LocalBroadcastManager;
-=======
-import android.app.ListFragment;
-import android.content.res.Configuration;
-import android.os.Bundle;
->>>>>>> aa0977bf
 import android.view.LayoutInflater;
 import android.view.View;
 import android.view.ViewGroup;
@@ -25,17 +19,7 @@
 
 import org.wordpress.android.R;
 import org.wordpress.android.models.Note;
-<<<<<<< HEAD
 import org.wordpress.android.util.SimperiumUtils;
-=======
-import org.wordpress.android.ui.PullToRefreshHelper;
-import org.wordpress.android.ui.PullToRefreshHelper.RefreshListener;
-import org.wordpress.android.util.AppLog;
-import org.wordpress.android.util.AppLog.T;
-import org.wordpress.android.util.NetworkUtils;
-
-import uk.co.senab.actionbarpulltorefresh.library.PullToRefreshLayout;
->>>>>>> aa0977bf
 
 public class NotificationsListFragment extends ListFragment implements Bucket.Listener<Note> {
     private NotesAdapter mNotesAdapter;
@@ -53,7 +37,6 @@
 
     @Override
     public View onCreateView(LayoutInflater inflater, ViewGroup container, Bundle savedInstanceState) {
-<<<<<<< HEAD
         View v = inflater.inflate(R.layout.empty_listview, container, false);
         return v;
     }
@@ -66,20 +49,6 @@
         mBucket = SimperiumUtils.getNotesBucket();
 
         mNotesAdapter = new NotesAdapter(getActivity(), mBucket);
-=======
-        mProgressFooterView = View.inflate(getActivity(), R.layout.list_footer_progress, null);
-        mProgressFooterView.setVisibility(View.GONE);
-        return inflater.inflate(R.layout.empty_listview, container, false);
-    }
-
-    public void animateRefresh(boolean refresh) {
-        mPullToRefreshHelper.setRefreshing(refresh);
-    }
-
-    @Override
-    public void onViewCreated(View view, Bundle savedInstanceState) {
-        super.onViewCreated(view, savedInstanceState);
->>>>>>> aa0977bf
 
         ListView listView = getListView();
         listView.setChoiceMode(ListView.CHOICE_MODE_SINGLE);
@@ -92,17 +61,6 @@
         if (textview != null) {
             textview.setText(getText(R.string.notifications_empty_list));
         }
-<<<<<<< HEAD
-=======
-    }
-
-    @Override
-    public void onActivityCreated(Bundle bundle) {
-        super.onActivityCreated(bundle);
-
-        initPullToRefreshHelper();
-        mPullToRefreshHelper.registerReceiver(getActivity());
->>>>>>> aa0977bf
     }
 
     @Override
@@ -258,16 +216,5 @@
                 mBucket.addListener(NotificationsListFragment.this);
             }
         }
-<<<<<<< HEAD
     };
-=======
-        super.onSaveInstanceState(outState);
-    }
-
-    @Override
-    public void onDestroyView() {
-        super.onDestroyView();
-        mPullToRefreshHelper.unregisterReceiver(getActivity());
-    }
->>>>>>> aa0977bf
 }