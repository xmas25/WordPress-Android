package org.wordpress.android.ui.notifications;

import android.app.Dialog;
import android.content.Intent;
<<<<<<< HEAD
=======
import android.content.IntentFilter;
import android.os.Build;
>>>>>>> 9bc4d3d9
import android.os.Bundle;
import android.support.v4.app.Fragment;
import android.support.v4.app.FragmentManager;
import android.support.v4.app.FragmentTransaction;
import android.view.View;

import com.actionbarsherlock.app.ActionBar;
import com.actionbarsherlock.view.Menu;
import com.actionbarsherlock.view.MenuInflater;
import com.actionbarsherlock.view.MenuItem;
import com.simperium.client.Bucket;
import com.simperium.client.BucketObjectMissingException;
import com.simperium.client.User;

import org.wordpress.android.GCMIntentService;
import org.wordpress.android.R;
import org.wordpress.android.models.BlogPairId;
import org.wordpress.android.models.Note;
import org.wordpress.android.ui.WPActionBarActivity;
import org.wordpress.android.ui.comments.CommentDetailFragment;
import org.wordpress.android.ui.comments.CommentDialogs;
import org.wordpress.android.ui.reader.ReaderPostDetailFragment;
import org.wordpress.android.ui.reader.actions.ReaderAuthActions;
import org.wordpress.android.util.AppLog;
import org.wordpress.android.util.AppLog.T;
import org.wordpress.android.util.SimperiumUtils;
import org.wordpress.android.util.StringUtils;
import org.wordpress.android.util.ToastUtils;
import org.wordpress.android.util.stats.AnalyticsTracker;

public class NotificationsActivity extends WPActionBarActivity
                                   implements NotificationFragment.OnPostClickListener,
                                              NotificationFragment.OnCommentClickListener {
    public static final String NOTIFICATION_ACTION = "org.wordpress.android.NOTIFICATION";
    public static final String NOTE_ID_EXTRA = "noteId";
    public static final String FROM_NOTIFICATION_EXTRA = "fromNotification";
    public static final String NOTE_INSTANT_REPLY_EXTRA = "instantReply";
    private static final String KEY_INITIAL_UPDATE = "initial_update";
    private static final String KEY_SELECTED_COMMENT_ID = "selected_comment_id";
    private static final String KEY_SELECTED_POST_ID = "selected_post_id";

    private NotificationsListFragment mNotesList;
    private boolean mDualPane;
    private int mSelectedNoteId;
    private boolean mHasPerformedInitialUpdate;
    private BlogPairId mTmpSelectedComment;
    private BlogPairId mTmpSelectedReaderPost;
    private BlogPairId mSelectedComment;
    private BlogPairId mSelectedReaderPost;

    @Override
    public void onCreate(Bundle savedInstanceState) {
        super.onCreate(savedInstanceState);

        // savedInstanceState will be non-null if activity is being re-created
        if (savedInstanceState == null) {
            AnalyticsTracker.track(AnalyticsTracker.Stat.NOTIFICATIONS_ACCESSED);
        }

        createMenuDrawer(R.layout.notifications);
        View fragmentContainer = findViewById(R.id.layout_fragment_container);
        mDualPane = fragmentContainer != null && getString(R.string.dual_pane_mode).equals(fragmentContainer.getTag());

        ActionBar actionBar = getSupportActionBar();
        actionBar.setDisplayShowTitleEnabled(true);
        setTitle(getResources().getString(R.string.notifications));

        FragmentManager fm = getSupportFragmentManager();
        fm.addOnBackStackChangedListener(mOnBackStackChangedListener);
        mNotesList = (NotificationsListFragment) fm.findFragmentById(R.id.fragment_notes_list);
        mNotesList.setOnNoteClickListener(new NoteClickListener());

        GCMIntentService.activeNotificationsMap.clear();

        if (savedInstanceState != null) {
            mHasPerformedInitialUpdate = savedInstanceState.getBoolean(KEY_INITIAL_UPDATE);
            popNoteDetail();
        } else {
            launchWithNoteId();
        }

        // remove window background since background color is set in fragment (reduces overdraw)
        getWindow().setBackgroundDrawable(null);

        // Show an auth alert if we don't have an authorized Simperium user
        if (SimperiumUtils.getSimperium() != null) {
            User user = SimperiumUtils.getSimperium().getUser();
            if (user != null && user.getStatus() == User.Status.NOT_AUTHORIZED) {
                ToastUtils.showAuthErrorDialog(this, R.string.sign_in_again, R.string.simperium_connection_error);
            }
        }
    }

    @Override
    protected void onNewIntent(Intent intent) {
        super.onNewIntent(intent);
        GCMIntentService.activeNotificationsMap.clear();
        launchWithNoteId();
    }

    private final FragmentManager.OnBackStackChangedListener mOnBackStackChangedListener =
            new FragmentManager.OnBackStackChangedListener() {
                public void onBackStackChanged() {
                    int backStackEntryCount = getSupportFragmentManager().getBackStackEntryCount();
                    // This is ugly, but onBackStackChanged is not called just after a fragment commit.
                    // In a 2 commits in a row case, onBackStackChanged is called twice but after the
                    // 2 commits. That's why mSelectedPostId can't be affected correctly after the first commit.
                    switch (backStackEntryCount) {
                        case 2:
                            mSelectedReaderPost = mTmpSelectedReaderPost;
                            mSelectedComment = mTmpSelectedComment;
                            mTmpSelectedReaderPost = null;
                            mTmpSelectedComment = null;
                            break;
                        case 1:
                            if (mDualPane) {
                                mSelectedReaderPost = mTmpSelectedReaderPost;
                                mSelectedComment = mTmpSelectedComment;
                            } else {
                                mSelectedReaderPost = null;
                                mSelectedComment = null;
                             }
                            break;
                        case 0:
                            mMenuDrawer.setDrawerIndicatorEnabled(true);
                            mSelectedReaderPost = null;
                            mSelectedComment = null;
                            break;
                    }
                }
            };

    /**
     * Detect if Intent has a noteId extra and display that specific note detail fragment
     */
    private void launchWithNoteId() {
        Intent intent = getIntent();
        if (intent.hasExtra(NOTE_ID_EXTRA)) {
            String noteID = intent.getStringExtra(NOTE_ID_EXTRA);

            Bucket<Note> notesBucket = SimperiumUtils.getNotesBucket();
            try {
                if (notesBucket != null) {
                    Note note = notesBucket.get(noteID);
                    if (note != null) {
                        openNote(note);
                    }
                }
            } catch (BucketObjectMissingException e) {
                AppLog.e(T.NOTIFS, "Could not load notification from bucket.");
            }
        } else {
            // Dual pane and no note specified then select the first note
            if (mDualPane && mNotesList != null) {
                mNotesList.setShouldLoadFirstNote(true);
            }
        }
    }

    @Override
    public boolean onOptionsItemSelected(final MenuItem item) {
        switch (item.getItemId()) {
            case android.R.id.home:
                if (mDualPane) {
                    // let WPActionBarActivity handle it (toggles menu drawer)
                    return super.onOptionsItemSelected(item);
                } else {
                    FragmentManager fm = getSupportFragmentManager();
                    if (fm.getBackStackEntryCount() > 0) {
                        popNoteDetail();
                        return true;
                    } else {
                        return super.onOptionsItemSelected(item);
                    }
                }
            default:
                return super.onOptionsItemSelected(item);
        }
    }

    @Override
    public boolean onCreateOptionsMenu(Menu menu) {
        super.onCreateOptionsMenu(menu);
        MenuInflater inflater = getSupportMenuInflater();
        inflater.inflate(R.menu.notifications, menu);
        return true;
    }

    void popNoteDetail(){
        FragmentManager fm = getSupportFragmentManager();
        Fragment f = fm.findFragmentById(R.id.fragment_comment_detail);
        if (f == null) {
            fm.popBackStack();
        }
    }

    /**
     * Tries to pick the correct fragment detail type for a given note
     */
    private Fragment getDetailFragmentForNote(Note note){
        if (note == null)
            return null;

        if (note.isCommentType()) {
            // show comment detail for comment notifications
            return CommentDetailFragment.newInstance(note);
        } else if (note.isCommentLikeType()) {
            return new NoteCommentLikeFragment();
        } else if (note.isAutomattcherType()) {
            // show reader post detail for automattchers about posts - note that comment
            // automattchers are handled by note.isCommentType() above
            boolean isPost = (note.getBlogId() !=0 && note.getPostId() != 0 && note.getCommentId() == 0);
            if (isPost) {
                return ReaderPostDetailFragment.newInstance(note.getBlogId(), note.getPostId());
            } else {
                // right now we'll never get here
                return new NoteMatcherFragment();
            }
        } else if (note.isSingleLineListTemplate()) {
            return new NoteSingleLineListFragment();
        } else if (note.isBigBadgeTemplate()) {
            return new BigBadgeFragment();
        }

        return null;
    }

    /**
     *  Open a note fragment based on the type of note
     */
<<<<<<< HEAD
    private void openNote(final Note note) {
        if (note == null || isFinishing()) {
=======
    private void openNote(final Note note, boolean scrollToNote) {
        if (note == null || isFinishing() || isActivityDestroyed()) {
>>>>>>> 9bc4d3d9
            return;
        }
        
        mSelectedNoteId = StringUtils.stringToInt(note.getId());

        // mark the note as read if it's unread
        if (note.isUnread()) {
            // mark as read which syncs with simperium
            note.markAsRead();
        }
        FragmentManager fm = getSupportFragmentManager();

        // remove the note detail if it's already on there
        if (fm.getBackStackEntryCount() > 0) {
            fm.popBackStack();
        }

        // create detail fragment for this note type
        Fragment detailFragment = getDetailFragmentForNote(note);
        if (detailFragment == null) {
            AppLog.d(T.NOTIFS, String.format("No fragment found for %s", note.toJSONObject()));
            return;
        }

        // set the note if this is a NotificationFragment (ReaderPostDetailFragment is the only
        // fragment used here that is not a NotificationFragment)
        if (detailFragment instanceof NotificationFragment) {
            ((NotificationFragment) detailFragment).setNote(note);
        }

        // swap the fragment
        FragmentTransaction ft = fm.beginTransaction();
        ft.replace(R.id.layout_fragment_container, detailFragment).setTransition(
                FragmentTransaction.TRANSIT_FRAGMENT_FADE);

        AnalyticsTracker.track(AnalyticsTracker.Stat.NOTIFICATIONS_OPENED_NOTIFICATION_DETAILS);
        // only add to backstack if we're removing the list view from the fragment container
        View container = findViewById(R.id.layout_fragment_container);
        if (container.findViewById(R.id.fragment_notes_list) != null) {
            mMenuDrawer.setDrawerIndicatorEnabled(false);
            ft.addToBackStack(null);
            if (mNotesList != null) {
                ft.hide(mNotesList);
            }
        }
        ft.commitAllowingStateLoss();
    }

    private class NoteClickListener implements NotificationsListFragment.OnNoteClickListener {
        @Override
        public void onClickNote(Note note){
            if (note == null)
                return;
            // open the latest version of this note just in case it has changed - this can
            // happen if the note was tapped from the list fragment after it was updated
            // by another fragment (such as NotificationCommentLikeFragment)
            //Note updatedNote = WordPress.wpDB.getNoteById(StringUtils.stringToInt(note.getId()));
            openNote(note);
        }
    }

    @Override
    public void onSaveInstanceState(Bundle outState) {
        if (outState.isEmpty()) {
            outState.putBoolean("bug_19917_fix", true);
        }
        outState.putBoolean(KEY_INITIAL_UPDATE, mHasPerformedInitialUpdate);
        outState.putInt(NOTE_ID_EXTRA, mSelectedNoteId);
        if (mSelectedReaderPost != null) {
            outState.putSerializable(KEY_SELECTED_POST_ID, mSelectedReaderPost);
        }
        if (mSelectedComment != null) {
            outState.putSerializable(KEY_SELECTED_COMMENT_ID, mSelectedComment);
        }
        super.onSaveInstanceState(outState);
    }

    @Override
    protected void onStart() {
        super.onStart();
        if (!mHasPerformedInitialUpdate) {
            mHasPerformedInitialUpdate = true;
            ReaderAuthActions.updateCookies(this);
        }
    }

    @Override
    protected Dialog onCreateDialog(int id) {
        Dialog dialog = CommentDialogs.createCommentDialog(this, id);
        if (dialog != null)
            return dialog;
        return super.onCreateDialog(id);
    }

    /**
     * called from fragment when a link to a post is tapped - shows the post in a reader
     * detail fragment
     */
    @Override
    public void onPostClicked(Note note, int remoteBlogId, int postId) {
        mTmpSelectedReaderPost = new BlogPairId(remoteBlogId, postId);
        ReaderPostDetailFragment readerFragment = ReaderPostDetailFragment.newInstance(remoteBlogId, postId);
        String tagForFragment = getString(R.string.fragment_tag_reader_post_detail);
        FragmentTransaction ft = getSupportFragmentManager().beginTransaction();
        ft.replace(R.id.layout_fragment_container, readerFragment, tagForFragment)
          .setTransition(FragmentTransaction.TRANSIT_FRAGMENT_FADE)
          .addToBackStack(tagForFragment)
          .commit();
    }

    /**
     * called from fragment when a link to a comment is tapped - shows the comment in the comment
     * detail fragment
     */
    @Override
    public void onCommentClicked(Note note, int remoteBlogId, long commentId) {
        mTmpSelectedComment = new BlogPairId(remoteBlogId, commentId);
        CommentDetailFragment commentFragment = CommentDetailFragment.newInstance(note);
        String tagForFragment = getString(R.string.fragment_tag_comment_detail);
        FragmentTransaction ft = getSupportFragmentManager().beginTransaction();
        ft.replace(R.id.layout_fragment_container, commentFragment, tagForFragment)
          .setTransition(FragmentTransaction.TRANSIT_FRAGMENT_FADE)
          .addToBackStack(tagForFragment)
          .commit();
    }
}<|MERGE_RESOLUTION|>--- conflicted
+++ resolved
@@ -2,11 +2,6 @@
 
 import android.app.Dialog;
 import android.content.Intent;
-<<<<<<< HEAD
-=======
-import android.content.IntentFilter;
-import android.os.Build;
->>>>>>> 9bc4d3d9
 import android.os.Bundle;
 import android.support.v4.app.Fragment;
 import android.support.v4.app.FragmentManager;
@@ -237,13 +232,8 @@
     /**
      *  Open a note fragment based on the type of note
      */
-<<<<<<< HEAD
     private void openNote(final Note note) {
-        if (note == null || isFinishing()) {
-=======
-    private void openNote(final Note note, boolean scrollToNote) {
         if (note == null || isFinishing() || isActivityDestroyed()) {
->>>>>>> 9bc4d3d9
             return;
         }
         
