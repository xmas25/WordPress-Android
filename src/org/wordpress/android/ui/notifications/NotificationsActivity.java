--- conflicted
+++ resolved
@@ -1,10 +1,7 @@
 package org.wordpress.android.ui.notifications;
 
 import android.app.Dialog;
-import android.content.BroadcastReceiver;
-import android.content.Context;
 import android.content.Intent;
-import android.content.IntentFilter;
 import android.os.Bundle;
 import android.support.v4.app.Fragment;
 import android.support.v4.app.FragmentManager;
@@ -26,27 +23,21 @@
 import org.wordpress.android.WordPress;
 import org.wordpress.android.models.Note;
 import org.wordpress.android.ui.WPActionBarActivity;
-import org.wordpress.android.ui.comments.CommentActions;
 import org.wordpress.android.ui.comments.CommentDetailFragment;
 import org.wordpress.android.ui.comments.CommentDialogs;
 import org.wordpress.android.ui.reader.ReaderPostDetailFragment;
 import org.wordpress.android.ui.reader.actions.ReaderAuthActions;
 import org.wordpress.android.util.AppLog;
 import org.wordpress.android.util.AppLog.T;
-import org.wordpress.android.util.NetworkUtils;
 import org.wordpress.android.util.StringUtils;
-import org.wordpress.android.util.ToastUtils;
 
 import java.util.ArrayList;
-import java.util.HashMap;
 import java.util.List;
-import java.util.Map;
 
 import static org.wordpress.android.WordPress.getRestClientUtils;
 
 public class NotificationsActivity extends WPActionBarActivity
-                                   implements CommentActions.OnCommentChangeListener,
-                                              NotificationFragment.OnPostClickListener,
+                                   implements NotificationFragment.OnPostClickListener,
                                               NotificationFragment.OnCommentClickListener {
 
     public static final String NOTIFICATION_ACTION      = "org.wordpress.android.NOTIFICATION";
@@ -59,7 +50,6 @@
     private NotificationsListFragment mNotesList;
     private boolean mLoadingMore = false;
     private boolean mFirstLoadComplete = false;
-    private BroadcastReceiver mBroadcastReceiver;
 
     @Override
     public void onCreate(Bundle savedInstanceState){
@@ -72,119 +62,23 @@
 
         FragmentManager fm = getSupportFragmentManager();
         fm.addOnBackStackChangedListener(mOnBackStackChangedListener);
-<<<<<<< HEAD
-        mNotesList = (NotificationsListFragment) fm.findFragmentById(R.id.notes_list);
+        mNotesList = (NotificationsListFragment) fm.findFragmentById(R.id.fragment_notes_list);
         mNotesList.setOnNoteClickListener(new NoteClickListener());
-
-        fragmentDetectors.add(new FragmentDetector(){
-            @Override
-            public Fragment getFragment(Note note){
-                if (note.isCommentType()) {
-                    //Fragment fragment = new NoteCommentFragment();
-                    Fragment fragment = CommentDetailFragment.newInstance(note);
-                    return fragment;
-                }
-                return null;
-            }
-        });
-        fragmentDetectors.add(new FragmentDetector() {
-            @Override
-            public Fragment getFragment(Note note) {
-                if (note.isMultiLineListTemplate()){
-                    Fragment fragment = null;
-                    if (note.isCommentLikeType())
-                        fragment = new NoteCommentLikeFragment();
-                    else if (note.isAutomattcherType())
-                        fragment = new NoteMatcherFragment();
-                    return fragment;
-                }
-                return null;
-            }
-        });
-
-        fragmentDetectors.add(new FragmentDetector() {
-            @Override
-            public Fragment getFragment(Note note) {
-                if (note.isSingleLineListTemplate()) {
-                    Fragment fragment = new SingleLineListFragment();
-                    return fragment;
-                }
-                return null;
-            }
-        });
-
-        fragmentDetectors.add(new FragmentDetector(){
-            @Override
-            public Fragment getFragment(Note note){
-                if (note.isBigBadgeTemplate()) {
-                    Fragment fragment = new BigBadgeFragment();
-                    return fragment;
-                }
-                return null;
-            }
-        });
-        
-        GCMIntentService.activeNotificationsMap.clear();
-
-        if (savedInstanceState == null)
-            launchWithNoteId();
-=======
-        mNotesList = (NotificationsListFragment) fm.findFragmentById(R.id.fragment_notes_list);
-        mNotesList.setNoteProvider(new NoteProvider());
-        mNotesList.setOnNoteClickListener(new NoteClickListener());
-
-        // load notes, and automatically show the note passed in the intent (if any) if
-        // activity isn't being restored
-        boolean launchWithNoteId = (savedInstanceState == null);
-        loadNotes(launchWithNoteId);
 
         GCMIntentService.activeNotificationsMap.clear();
 
         if (savedInstanceState != null) {
             mHasPerformedInitialUpdate = savedInstanceState.getBoolean(KEY_INITIAL_UPDATE);
         }
->>>>>>> 47150599
 
         if (savedInstanceState != null) {
             popNoteDetail();
         }
 
-        if (mBroadcastReceiver == null) {
-            createBroadcastReceiver();
-        }
-
         // remove window background since background color is set in fragment (reduces overdraw)
         getWindow().setBackgroundDrawable(null);
     }
 
-    private void loadNotes(final boolean launchWithNoteId) {
-        new Thread() {
-            @Override
-            public void run() {
-                final List<Note> notes = WordPress.wpDB.getLatestNotes();
-                NotificationsActivity.this.runOnUiThread(new Runnable() {
-                    @Override
-                    public void run() {
-                        refreshNotificationsListFragment(notes);
-                        if (launchWithNoteId)
-                            launchWithNoteId();
-                    }
-                });
-            }
-        }.start();
-    }
-
-    private void createBroadcastReceiver() {
-        mBroadcastReceiver = new BroadcastReceiver() {
-            @Override
-            public void onReceive(Context context, Intent intent) {
-<<<<<<< HEAD
-=======
-                loadNotes(false);
->>>>>>> 47150599
-            }
-        };
-    }
 
     @Override
     protected void onNewIntent(Intent intent) {
@@ -208,55 +102,11 @@
      */
     private void launchWithNoteId(){
         final Intent intent = getIntent();
-<<<<<<< HEAD
         // TODO: Check bucket for note
-=======
-        if (intent.hasExtra(NOTE_ID_EXTRA)) {
-            int noteID = Integer.valueOf(intent.getStringExtra(NOTE_ID_EXTRA));
-            Note note = WordPress.wpDB.getNoteById(noteID);
-            if (note != null) {
-                openNote(note);
-            } else {
-                // find it/load it etc
-                Map<String, String> params = new HashMap<String, String>();
-                params.put("ids", intent.getStringExtra(NOTE_ID_EXTRA));
-                NotesResponseHandler handler = new NotesResponseHandler(){
-                    @Override
-                    public void onNotes(List<Note> notes){
-                        // there should only be one note!
-                        if (!notes.isEmpty()) {
-                            openNote(notes.get(0));
-                        }
-                    }
-                };
-                getRestClientUtils().getNotifications(params, handler, handler);
-            }
-        } else {
-            // on a tablet: open first note if none selected
-            String fragmentTag = mNotesList.getTag();
-            if (fragmentTag != null && fragmentTag.equals("tablet-view")) {
-                if (mNotesList.hasAdapter() && !mNotesList.getNotesAdapter().isEmpty()) {
-                    openNote(mNotesList.getNotesAdapter().getItem(0));
-                }
-            }
-            mNotesList.animateRefresh(true);
-            refreshNotes();
-        }
->>>>>>> 47150599
     }
 
     @Override
     public boolean onOptionsItemSelected(final MenuItem item) {
-<<<<<<< HEAD
-        if (item.equals(mRefreshMenuItem)) {
-            return true;
-        } else if (item.getItemId() == android.R.id.home){
-            FragmentManager fm = getSupportFragmentManager();
-            if (fm.getBackStackEntryCount() > 0) {
-                popNoteDetail();
-                return true;
-            }
-=======
         switch (item.getItemId()) {
             case android.R.id.home:
                 if (isLargeOrXLarge()) {
@@ -273,7 +123,6 @@
                 }
             default:
                 return super.onOptionsItemSelected(item);
->>>>>>> 47150599
         }
     }
 
@@ -282,11 +131,6 @@
         super.onCreateOptionsMenu(menu);
         MenuInflater inflater = getSupportMenuInflater();
         inflater.inflate(R.menu.notifications, menu);
-<<<<<<< HEAD
-        mRefreshMenuItem = menu.findItem(R.id.menu_refresh);
-        menu.removeItem(R.id.menu_refresh);
-=======
->>>>>>> 47150599
         return true;
     }
 
@@ -329,50 +173,17 @@
         return null;
     }
 
-    /*
-     * mark a single notification as read, both on the server and locally
-     */
-    private void markNoteAsRead(final Note note) {
-        if (note == null)
+    /**
+     *  Open a note fragment based on the type of note
+     */
+    private void openNote(final Note note) {
+        if (note == null || isFinishing())
             return;
-<<<<<<< HEAD
-        // if note is "unread" set note to "read"
+
+        // mark the note as read if it's unread
         if (note.isUnread()) {
             // mark as read which syncs with simperium
             note.markAsRead();
-=======
-        getRestClientUtils().markNoteAsRead(note,
-                new RestRequest.Listener() {
-                    @Override
-                    public void onResponse(JSONObject response) {
-                        // clear the unread count then save to local db
-                        note.setUnreadCount("0");
-                        WordPress.wpDB.addNote(note, note.isPlaceholder());
-                        // reflect the change in the note list
-                        if (!isFinishing() && mNotesList != null)
-                            mNotesList.updateNote(note);
-                    }
-                },
-                new RestRequest.ErrorListener() {
-                    @Override
-                    public void onErrorResponse(VolleyError error) {
-                        AppLog.d(T.NOTIFS, String.format("Failed to mark as read %s", error));
-                    }
-                }
-        );
-    }
-
-    /**
-     *  Open a note fragment based on the type of note
-     */
-    private void openNote(final Note note){
-        if (note == null || isFinishing())
-            return;
-
-        // mark the note as read if it's unread
-        if (note.isUnread()) {
-            markNoteAsRead(note);
->>>>>>> 47150599
         }
 
         FragmentManager fm = getSupportFragmentManager();
@@ -416,137 +227,8 @@
             if (mNotesList != null)
                 ft.hide(mNotesList);
         }
-<<<<<<< HEAD
-        transaction.commitAllowingStateLoss();
-    }
-    
-    public void moderateComment(String siteId, String commentId, String status, final Note originalNote) {
-        RestRequest.Listener success = new RestRequest.Listener(){
-            @Override
-            public void onResponse(JSONObject response){
-                Map<String, String> params = new HashMap<String, String>();
-                params.put("ids", originalNote.getId());
-                NotesResponseHandler handler = new NotesResponseHandler() {
-                    @Override
-                    public void onNotes(List<Note> notes) {
-                        // there should only be one note!
-                        if (!notes.isEmpty()) {
-                            Note updatedNote = notes.get(0);
-                        }
-                    }
-                };
-            }
-        };
-        RestRequest.ErrorListener failure = new RestRequest.ErrorListener(){
-            @Override
-            public void onErrorResponse(VolleyError error){
-                Log.d(TAG, String.format("Error moderating comment: %s", error));
-                if (isFinishing())
-                    return;
-                Toast.makeText(NotificationsActivity.this, getString(R.string.error_moderate_comment), Toast.LENGTH_LONG).show();
-                FragmentManager fm = getSupportFragmentManager();
-                NoteCommentFragment f = (NoteCommentFragment) fm.findFragmentById(R.id.note_fragment_container);
-                if (f != null) {
-                    f.animateModeration(false);
-                }
-            }
-        };
-        WordPress.restClient.moderateComment(siteId, commentId, status, success, failure);
-    }
-
-    /**
-     * these four methods implement OnCommentChangedListener and are triggered from the comment details fragment whenever a comment is changed
-     */
-    @Override
-    public void onCommentAdded() {
-    }
-
-    @Override
-    public void onCommentDeleted() {
-    }
-
-    @Override
-    public void onCommentModerated(final Comment comment, final Note note) {
-        if (isFinishing())
-            return;
-        if (note == null) 
-            return;
-        // Simperium notifies that the object is updated
-    }
-
-    @Override
-    public void onCommentsModerated(final List<Comment> comments) {
-    }
-
-=======
 
         ft.commitAllowingStateLoss();
-    }
-
-    /*
-     * triggered from the comment details fragment whenever a comment is changed (moderated, added,
-     * deleted, etc.) - refresh notifications so changes are reflected here
-     */
-    @Override
-    public void onCommentChanged(CommentActions.ChangedFrom changedFrom, CommentActions.ChangeType changeType) {
-        // remove the comment detail fragment if the comment was trashed
-        if (changeType == CommentActions.ChangeType.TRASHED && changedFrom == CommentActions.ChangedFrom.COMMENT_DETAIL) {
-            FragmentManager fm = getSupportFragmentManager();
-            if (fm.getBackStackEntryCount() > 0) {
-                fm.popBackStack();
-            }
-        }
-
-        mNotesList.animateRefresh(true);
-        refreshNotes();
-    }
-
-    private void refreshNotificationsListFragment(List<Note> notes) {
-        AppLog.d(T.NOTIFS, "refreshing note list fragment");
-        mNotesList.getNotesAdapter().addAll(notes, true);
-        // mark last seen timestamp
-        if (!notes.isEmpty()) {
-            updateLastSeen(notes.get(0).getTimestamp());
-        }
-    }
-
-    public void refreshNotes() {
-        if (!NetworkUtils.isNetworkAvailable(this)) {
-            mNotesList.animateRefresh(false);
-            return;
-        }
-
-        mFirstLoadComplete = false;
-        NotesResponseHandler notesHandler = new NotesResponseHandler(){
-            @Override
-            public void onNotes(final List<Note> notes) {
-                mFirstLoadComplete = true;
-                mNotesList.setAllNotesLoaded(false);
-                // nbradbury - saving notes can be slow, so do it in the background
-                new Thread() {
-                    @Override
-                    public void run() {
-                        WordPress.wpDB.saveNotes(notes, true);
-                        NotificationsActivity.this.runOnUiThread(new Runnable() {
-                            @Override
-                            public void run() {
-                                refreshNotificationsListFragment(notes);
-                                mNotesList.animateRefresh(false);
-                            }
-                        });
-                    }
-                }.start();
-            }
-            @Override
-            public void onErrorResponse(VolleyError error){
-                //We need to show an error message? and remove the loading indicator from the list?
-                mFirstLoadComplete = true;
-                mNotesList.getNotesAdapter().addAll(new ArrayList<Note>(), true);
-                ToastUtils.showToastOrAuthAlert(NotificationsActivity.this, error, getString(R.string.error_refresh_notifications));
-                mNotesList.animateRefresh(false);
-            }
-        };
-        NotificationUtils.refreshNotifications(notesHandler, notesHandler);
     }
 
     private void updateLastSeen(String timestamp) {
@@ -564,42 +246,6 @@
         );
     }
 
-    private void requestNotesBefore(final Note note){
-        Map<String, String> params = new HashMap<String, String>();
-        AppLog.d(T.NOTIFS, String.format("Requesting more notes before %s", note.queryJSON("timestamp", "")));
-        params.put("before", note.queryJSON("timestamp", ""));
-        NotesResponseHandler notesHandler = new NotesResponseHandler(){
-            @Override
-            public void onNotes(List<Note> notes){
-                // API returns 'on or before' timestamp, so remove first item
-                if (notes.size() >= 1)
-                    notes.remove(0);
-                mNotesList.setAllNotesLoaded(notes.size() == 0);
-                mNotesList.getNotesAdapter().addAll(notes, false);
-            }
-        };
-        getRestClientUtils().getNotifications(params, notesHandler, notesHandler);
-    }
-
-    private class NoteProvider implements NotificationsListFragment.NoteProvider {
-        @Override
-        public boolean canRequestMore() {
-            return mFirstLoadComplete && !mLoadingMore;
-        }
-
-        @Override
-        public void onRequestMoreNotifications(){
-            if (canRequestMore()) {
-                NotesAdapter adapter = mNotesList.getNotesAdapter();
-                if (adapter.getCount() > 0) {
-                    Note lastNote = adapter.getItem(adapter.getCount()-1);
-                    requestNotesBefore(lastNote);
-                }
-            }
-        }
-    }
-
->>>>>>> 47150599
     private class NoteClickListener implements NotificationsListFragment.OnNoteClickListener {
         @Override
         public void onClickNote(Note note){
@@ -666,18 +312,6 @@
     }
 
     @Override
-    protected void onPause() {
-        super.onPause();
-        unregisterReceiver(mBroadcastReceiver);
-    }
-
-    @Override
-    public void onResume() {
-        super.onResume();
-        registerReceiver(mBroadcastReceiver, new IntentFilter(NOTIFICATION_ACTION));
-    }
-
-    @Override
     protected void onStart() {
         super.onStart();
         if (!mHasPerformedInitialUpdate) {
