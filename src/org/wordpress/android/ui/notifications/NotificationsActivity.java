package org.wordpress.android.ui.notifications;

import android.app.Dialog;
import android.content.BroadcastReceiver;
import android.content.Context;
import android.content.Intent;
import android.content.IntentFilter;
import android.os.Bundle;
import android.support.v4.app.Fragment;
import android.support.v4.app.FragmentManager;
import android.support.v4.app.FragmentTransaction;
import android.support.v4.content.IntentCompat;
import android.view.View;
import android.widget.ListAdapter;
import android.widget.ListView;
import android.widget.Toast;

import com.actionbarsherlock.app.ActionBar;
import com.actionbarsherlock.view.Menu;
import com.actionbarsherlock.view.MenuInflater;
import com.actionbarsherlock.view.MenuItem;
import com.android.volley.VolleyError;
import com.wordpress.rest.RestRequest;

import org.json.JSONException;
import org.json.JSONObject;
import org.wordpress.android.GCMIntentService;
import org.wordpress.android.R;
import org.wordpress.android.WordPress;
import org.wordpress.android.models.Note;
import org.wordpress.android.ui.WPActionBarActivity;
import org.wordpress.android.ui.comments.CommentActions;
import org.wordpress.android.ui.comments.CommentDetailFragment;
import org.wordpress.android.ui.comments.CommentDialogs;
import org.wordpress.android.ui.notifications.NotificationsListFragment.NotesAdapter;
import org.wordpress.android.ui.reader.ReaderPostDetailFragment;
import org.wordpress.android.ui.reader.actions.ReaderAuthActions;
import org.wordpress.android.util.AppLog;
import org.wordpress.android.util.AppLog.T;
import org.wordpress.android.util.NetworkUtils;
import org.wordpress.android.util.ToastUtils;

import java.util.ArrayList;
import java.util.HashMap;
import java.util.HashSet;
import java.util.List;
import java.util.Map;
import java.util.Set;

import static org.wordpress.android.WordPress.getRestClientUtils;

public class NotificationsActivity extends WPActionBarActivity
                                   implements CommentActions.OnCommentChangeListener,
                                              CommentDetailFragment.OnPostClickListener {
    public static final String NOTIFICATION_ACTION = "org.wordpress.android.NOTIFICATION";
    public static final String NOTE_ID_EXTRA="noteId";
    public static final String FROM_NOTIFICATION_EXTRA="fromNotification";
    public static final String NOTE_REPLY_EXTRA="replyContent";
    public static final String NOTE_INSTANT_REPLY_EXTRA = "instantReply";
    public static final int FLAG_FROM_NOTE=Intent.FLAG_ACTIVITY_CLEAR_TOP |
                                            Intent.FLAG_ACTIVITY_SINGLE_TOP |
                                            Intent.FLAG_ACTIVITY_NEW_TASK |
                                            IntentCompat.FLAG_ACTIVITY_CLEAR_TASK;
    private static final String KEY_INITIAL_UPDATE = "initial_update";

    private final Set<FragmentDetector> fragmentDetectors = new HashSet<FragmentDetector>();

    private NotificationsListFragment mNotesList;
    private boolean mLoadingMore = false;
    private boolean mFirstLoadComplete = false;
    private List<Note> mNotes;
    private BroadcastReceiver mBroadcastReceiver;

    @Override
    public void onCreate(Bundle savedInstanceState){
        super.onCreate(savedInstanceState);
        createMenuDrawer(R.layout.notifications);

        ActionBar actionBar = getSupportActionBar();
        actionBar.setDisplayShowTitleEnabled(true);
        setTitle(getResources().getString(R.string.notifications));

        FragmentManager fm = getSupportFragmentManager();
        fm.addOnBackStackChangedListener(mOnBackStackChangedListener);
        mNotesList = (NotificationsListFragment) fm.findFragmentById(R.id.fragment_notes_list);
        mNotesList.setNoteProvider(new NoteProvider());
        mNotesList.setOnNoteClickListener(new NoteClickListener());

        // Load notes
        mNotes = WordPress.wpDB.getLatestNotes();

        fragmentDetectors.add(new FragmentDetector(){
            @Override
            public Fragment getFragment(Note note){
                if (note.isCommentType()) {
                    return CommentDetailFragment.newInstance(note);
                }
                return null;
            }
        });
        fragmentDetectors.add(new FragmentDetector() {
            @Override
            public Fragment getFragment(Note note) {
                if (note.isMultiLineListTemplate()){
                    Fragment fragment = null;
                    if (note.isCommentLikeType())
                        fragment = new NoteCommentLikeFragment();
                    else if (note.isAutomattcherType())
                        fragment = new NoteMatcherFragment();
                    return fragment;
                }
                return null;
            }
        });
        fragmentDetectors.add(new FragmentDetector() {
            @Override
            public Fragment getFragment(Note note) {
                if (note.isSingleLineListTemplate()) {
                    return new SingleLineListFragment();
                }
                return null;
            }
        });
        fragmentDetectors.add(new FragmentDetector(){
            @Override
            public Fragment getFragment(Note note){
                AppLog.d(T.NOTIFS, String.format("Is it a big badge template? %b", note.isBigBadgeTemplate()));
                if (note.isBigBadgeTemplate()) {
                    return new BigBadgeFragment();
                }
                return null;
            }
        });

        GCMIntentService.activeNotificationsMap.clear();

        if (savedInstanceState == null) {
            launchWithNoteId();
        } else {
            mHasPerformedInitialUpdate = savedInstanceState.getBoolean(KEY_INITIAL_UPDATE);
        }

        refreshNotificationsListFragment(mNotes);

        if (savedInstanceState != null)
            popNoteDetail();
        if (mBroadcastReceiver == null)
            createBroadcastReceiver();

        // remove window background since background color is set in fragment (reduces overdraw)
        getWindow().setBackgroundDrawable(null);
    }

    private void createBroadcastReceiver() {
        mBroadcastReceiver = new BroadcastReceiver() {
            @Override
            public void onReceive(Context context, Intent intent) {
                mNotes = WordPress.wpDB.getLatestNotes();
                refreshNotificationsListFragment(mNotes);
            }
        };
    }

    @Override
    protected void onNewIntent(Intent intent) {
        super.onNewIntent(intent);

        GCMIntentService.activeNotificationsMap.clear();

        launchWithNoteId();
    }

    private final FragmentManager.OnBackStackChangedListener mOnBackStackChangedListener = new FragmentManager.OnBackStackChangedListener() {
        public void onBackStackChanged() {
            if (getSupportFragmentManager().getBackStackEntryCount() == 0)
                mMenuDrawer.setDrawerIndicatorEnabled(true);
        }
    };
    private boolean mHasPerformedInitialUpdate;

    /**
     * Detect if Intent has a noteId extra and display that specific note detail fragment
     */
    private void launchWithNoteId(){
        final Intent intent = getIntent();
        if (intent.hasExtra(NOTE_ID_EXTRA)) {
            int noteID = Integer.valueOf(intent.getStringExtra(NOTE_ID_EXTRA));
            Note note = WordPress.wpDB.getNoteById(noteID);
            if (note != null) {
                openNote(note);
            } else {
                // find it/load it etc
                Map<String, String> params = new HashMap<String, String>();
                params.put("ids", intent.getStringExtra(NOTE_ID_EXTRA));
                NotesResponseHandler handler = new NotesResponseHandler(){
                    @Override
                    public void onNotes(List<Note> notes){
                        // there should only be one note!
                        if (!notes.isEmpty()) {
                            Note note = notes.get(0);
                            openNote(note);
                        }
                    }
                };
                getRestClientUtils().getNotifications(params, handler, handler);
            }
        } else {
            // on a tablet: open first note if none selected
            String fragmentTag = mNotesList.getTag();
            if (fragmentTag != null && fragmentTag.equals("tablet-view")) {
                if (mNotes != null && mNotes.size() > 0) {
                    Note note = mNotes.get(0);
                    if (note != null) {
                        openNote(note);
                    }
                }
            }
            refreshNotes();
        }
    }

    @Override
    public boolean onOptionsItemSelected(final MenuItem item) {
        switch (item.getItemId()) {
            case android.R.id.home:
                if (isLargeOrXLarge()) {
                    // let WPActionBarActivity handle it (toggles menu drawer)
                    return super.onOptionsItemSelected(item);
                } else {
                    FragmentManager fm = getSupportFragmentManager();
                    if (fm.getBackStackEntryCount() > 0) {
                        popNoteDetail();
                        return true;
                    } else {
                        return super.onOptionsItemSelected(item);
                    }
                }
            default:
                return super.onOptionsItemSelected(item);
        }
    }

    @Override
    public boolean onCreateOptionsMenu(Menu menu) {
        super.onCreateOptionsMenu(menu);
        MenuInflater inflater = getSupportMenuInflater();
        inflater.inflate(R.menu.notifications, menu);
        return true;
    }

    public void popNoteDetail(){
        FragmentManager fm = getSupportFragmentManager();
        Fragment f = fm.findFragmentById(R.id.fragment_comment_detail);
        if (f == null) {
            fm.popBackStack();
        }
    }
    /**
     * Tries to pick the correct fragment detail type for a given note using the
     * fragment detectors
     */
    private Fragment fragmentForNote(Note note){
        for (FragmentDetector detector: fragmentDetectors) {
            Fragment fragment = detector.getFragment(note);
            if (fragment != null){
                return fragment;
            }
        }
        return null;
    }
    /**
     *  Open a note fragment based on the type of note
     */
    private void openNote(final Note note){
        if (note == null || isFinishing())
            return;
        // if note is "unread" set note to "read"
        if (note.isUnread()) {
            // send a request to mark note as read
            getRestClientUtils().markNoteAsRead(note, new RestRequest.Listener() {
                        @Override
                        public void onResponse(JSONObject response) {
                            if (isFinishing()) return;

                            final NotesAdapter notesAdapter = mNotesList.getNotesAdapter();

                            note.setUnreadCount("0");
                            if (notesAdapter.getPosition(note) < 0) {
                                // edge case when a note is opened with a note_id, and not tapping on the list. Loop over all notes
                                // in the adapter and find a match with the noteID
                                for (int i = 0; i < notesAdapter.getCount(); i++) {
                                    Note item = notesAdapter.getItem(i);
                                    if (item.getId().equals(note.getId())) {
                                        item.setUnreadCount("0");
                                        break;
                                    }
                                }
                            }

                            WordPress.wpDB.addNote(note, false); //Update the DB
                            notesAdapter.notifyDataSetChanged();
                        }
                    }, new RestRequest.ErrorListener() {
                        @Override
                        public void onErrorResponse(VolleyError error) {
                            AppLog.d(T.NOTIFS, String.format("Failed to mark as read %s", error));
                        }
                    }
            );
        }

        FragmentManager fm = getSupportFragmentManager();
        // remove the note detail if it's already on there
        if (fm.getBackStackEntryCount() > 0){
            fm.popBackStack();
        }
        Fragment fragment = fragmentForNote(note);
        if (fragment == null) {
            AppLog.d(T.NOTIFS, String.format("No fragment found for %s", note.toJSONObject()));
            return;
        }
        // swap the fragment
        NotificationFragment noteFragment = (NotificationFragment) fragment;
        Intent intent = getIntent();
        if (intent.hasExtra(NOTE_ID_EXTRA) && intent.getStringExtra(NOTE_ID_EXTRA).equals(note.getId())) {
            if (intent.hasExtra(NOTE_REPLY_EXTRA) || intent.hasExtra(NOTE_INSTANT_REPLY_EXTRA)) {
                fragment.setArguments(intent.getExtras());
            }
        }
        noteFragment.setNote(note);
        FragmentTransaction transaction = fm.beginTransaction();
        View container = findViewById(R.id.layout_fragment_container);
        transaction.replace(R.id.layout_fragment_container, fragment);
        transaction.setTransition(FragmentTransaction.TRANSIT_FRAGMENT_FADE);
        // only add to backstack if we're removing the list view from the fragment container
        if (container.findViewById(R.id.fragment_notes_list) != null) {
            mMenuDrawer.setDrawerIndicatorEnabled(false);
            transaction.addToBackStack(null);
            if (mNotesList != null)
                transaction.hide(mNotesList);
        }
        transaction.commitAllowingStateLoss();
    }

    public void moderateComment(String siteId, String commentId, String status, final Note originalNote) {
        RestRequest.Listener success = new RestRequest.Listener(){
            @Override
            public void onResponse(JSONObject response){
                Map<String, String> params = new HashMap<String, String>();
                params.put("ids", originalNote.getId());
                NotesResponseHandler handler = new NotesResponseHandler() {
                    @Override
                    public void onNotes(List<Note> notes) {
                        // there should only be one note!
                        if (!notes.isEmpty()) {
                            Note updatedNote = notes.get(0);
                            updateModeratedNote(originalNote, updatedNote);
                        }
                    }
                };
                WordPress.getRestClientUtils().getNotifications(params, handler, handler);
            }
        };
        RestRequest.ErrorListener failure = new RestRequest.ErrorListener(){
            @Override
            public void onErrorResponse(VolleyError error){
                AppLog.d(T.NOTIFS, String.format("Error moderating comment: %s", error));
                if (isFinishing())
                    return;
                Toast.makeText(NotificationsActivity.this, getString(R.string.error_moderate_comment), Toast.LENGTH_LONG).show();
                FragmentManager fm = getSupportFragmentManager();
                NoteCommentFragment f = (NoteCommentFragment) fm.findFragmentById(R.id.layout_fragment_container);
                if (f != null) {
                    f.animateModeration(false);
                }
            }
        };
        WordPress.getRestClientUtils().moderateComment(siteId, commentId, status, success, failure);
    }

    /*
     * passed note has just been moderated, update it in the list adapter and note fragment
     */
    private void updateModeratedNote(Note originalNote, Note updatedNote) {
        if (isFinishing())
            return;

        // TODO: position will be -1 for notes displayed from push notification, even though the note exists
        int position = mNotesList.getNotesAdapter().updateNote(originalNote, updatedNote);

        NoteCommentFragment f = (NoteCommentFragment) getSupportFragmentManager().findFragmentById(R.id.layout_fragment_container);
        if (f != null) {
            // if this is the active note, update it in the fragment
            if (position >= 0 && position == mNotesList.getListView().getCheckedItemPosition()) {
                f.setNote(updatedNote);
                f.onStart();
            }
            // stop animating the moderation
            f.animateModeration(false);
        }
    }

    /*
     * triggered from the comment details fragment whenever a comment is changed (moderated, added,
     * deleted, etc.) - refresh notifications so changes are reflected here
     */
    @Override
    public void onCommentChanged(CommentActions.ChangedFrom changedFrom, CommentActions.ChangeType changeType) {
        refreshNotes();
    }

    private void refreshNotificationsListFragment(List<Note> notes) {
        AppLog.d(T.NOTIFS, "refreshing note list fragment");
        final NotificationsListFragment.NotesAdapter adapter = mNotesList.getNotesAdapter();
        adapter.addAll(notes, true);
        // mark last seen timestamp
        if (!notes.isEmpty()) {
            updateLastSeen(notes.get(0).getTimestamp());
        }
    }

<<<<<<< HEAD
    public void refreshNotes(){
=======
    private void refreshNotes(){
        if (!NetworkUtils.checkConnection(this))
            return;

>>>>>>> a9c17c88
        mFirstLoadComplete = false;
        mNotesList.animateRefresh(true);
        NotesResponseHandler notesHandler = new NotesResponseHandler(){
            @Override
            public void onNotes(final List<Note> notes) {
                mFirstLoadComplete = true;
                mNotesList.setAllNotesLoaded(false);
                // nbradbury - saving notes can be slow, so do it in the background
                new Thread() {
                    @Override
                    public void run() {
                        WordPress.wpDB.saveNotes(notes, true);
                        NotificationsActivity.this.runOnUiThread(new Runnable() {
                            @Override
                            public void run() {
                                refreshNotificationsListFragment(notes);
                                mNotesList.animateRefresh(false);
                            }
                        });
                    }
                }.start();
            }
            @Override
            public void onErrorResponse(VolleyError error){
                //We need to show an error message? and remove the loading indicator from the list?
                mFirstLoadComplete = true;
                final NotificationsListFragment.NotesAdapter adapter = mNotesList.getNotesAdapter();
                adapter.addAll(new ArrayList<Note>(), true);

                Context context = NotificationsActivity.this;
                if (context != null) {
                    ToastUtils.showToastOrAuthAlert(context, error, context.getString(
                            R.string.error_refresh_notifications));
                }
                mNotesList.animateRefresh(false);
            }
        };
        NotificationUtils.refreshNotifications(notesHandler, notesHandler);
    }

    private void updateLastSeen(String timestamp) {
        getRestClientUtils().markNotificationsSeen(timestamp, new RestRequest.Listener() {
                    @Override
                    public void onResponse(JSONObject response) {
                        AppLog.d(T.NOTIFS, String.format("Set last seen time %s", response));
                    }
                }, new RestRequest.ErrorListener() {
                    @Override
                    public void onErrorResponse(VolleyError error) {
                        AppLog.d(T.NOTIFS, String.format("Could not set last seen time %s", error));
                    }
                }
        );
    }

    private void requestNotesBefore(final Note note){
        Map<String, String> params = new HashMap<String, String>();
        AppLog.d(T.NOTIFS, String.format("Requesting more notes before %s", note.queryJSON("timestamp", "")));
        params.put("before", note.queryJSON("timestamp", ""));
        NotesResponseHandler notesHandler = new NotesResponseHandler(){
            @Override
            public void onNotes(List<Note> notes){
                // API returns 'on or before' timestamp, so remove first item
                if (notes.size() >= 1)
                    notes.remove(0);
                NotificationsListFragment.NotesAdapter adapter = mNotesList.getNotesAdapter();
                adapter.addAll(notes, false);
            }
        };
        getRestClientUtils().getNotifications(params, notesHandler, notesHandler);
    }

    private class NoteProvider implements NotificationsListFragment.NoteProvider {
        @Override
        public boolean canRequestMore() {
            return mFirstLoadComplete && !mLoadingMore;
        }

        @Override
        public void onRequestMoreNotifications(ListView notesList, ListAdapter notesAdapter){
            if (canRequestMore()) {
                NotificationsListFragment.NotesAdapter adapter = mNotesList.getNotesAdapter();
                if (adapter.getCount() > 0) {
                    Note lastNote = adapter.getItem(adapter.getCount()-1);
                    requestNotesBefore(lastNote);
                }
            }
        }
    }

    private class NoteClickListener implements NotificationsListFragment.OnNoteClickListener {
        @Override
        public void onClickNote(Note note){
            openNote(note);
        }
    }

    abstract class NotesResponseHandler implements RestRequest.Listener, RestRequest.ErrorListener {
        NotesResponseHandler(){
            mLoadingMore = true;
        }
        abstract void onNotes(List<Note> notes);

        @Override
        public void onResponse(JSONObject response){
            mLoadingMore = false;

            if( response == null ) {
                //Not sure this could ever happen, but make sure we're catching all response types
                AppLog.w(T.NOTIFS, "Success, but did not receive any notes");
                mNotes = new ArrayList<Note>(0);
                onNotes(mNotes);
                return;
            }

            try {
                mNotes = NotificationUtils.parseNotes(response);
                onNotes(mNotes);
            } catch (JSONException e) {
                AppLog.e(T.NOTIFS, "Success, but can't parse the response", e);
                showError(getString(R.string.error_parsing_response));
            }
        }

        @Override
        public void onErrorResponse(VolleyError error){
            mLoadingMore = false;
            showError();
            AppLog.d(T.NOTIFS, String.format("Error retrieving notes: %s", error));
        }

        public void showError(final String errorMessage){
            Toast.makeText(NotificationsActivity.this, errorMessage, Toast.LENGTH_LONG).show();
        }

        public void showError(){
            showError(getString(R.string.error_generic));
        }
    }

    private abstract class FragmentDetector {
        abstract public Fragment getFragment(Note note);
    }

    @Override
    public void onSaveInstanceState(Bundle outState) {
        if (outState.isEmpty()) {
            outState.putBoolean("bug_19917_fix", true);
        }
        outState.putBoolean(KEY_INITIAL_UPDATE, mHasPerformedInitialUpdate);
        outState.remove(NOTE_ID_EXTRA);
        super.onSaveInstanceState(outState);
    }

    @Override
    protected void onPause() {
        super.onPause();
        unregisterReceiver(mBroadcastReceiver);
    }

    @Override
    public void onResume() {
        super.onResume();
        registerReceiver(mBroadcastReceiver, new IntentFilter(NOTIFICATION_ACTION));
    }

    @Override
    protected void onStart() {
        super.onStart();
        if (!mHasPerformedInitialUpdate) {
            mHasPerformedInitialUpdate = true;
            ReaderAuthActions.updateCookies(this);
        }
    }

    @Override
    protected Dialog onCreateDialog(int id) {
        Dialog dialog = CommentDialogs.createCommentDialog(this, id);
        if (dialog != null)
            return dialog;
        return super.onCreateDialog(id);
    }

    /*
     * called when a link to a post is tapped - shows the post in a reader detail fragment
     */
    @Override
    public void onPostClicked(long remoteBlogId, long postId) {
        ReaderPostDetailFragment readerFragment = ReaderPostDetailFragment.newInstance(remoteBlogId, postId);
        FragmentTransaction ft = getSupportFragmentManager().beginTransaction();
        String tagForFragment = getString(R.string.fragment_tag_reader_post_detail);
        ft.add(R.id.layout_fragment_container, readerFragment, tagForFragment)
          .addToBackStack(tagForFragment)
          .setTransition(FragmentTransaction.TRANSIT_FRAGMENT_FADE);
        // TODO: hide detail fragment if it exists to reduce overdraw
        ft.commit();
    }

}<|MERGE_RESOLUTION|>--- conflicted
+++ resolved
@@ -419,14 +419,10 @@
         }
     }
 
-<<<<<<< HEAD
     public void refreshNotes(){
-=======
-    private void refreshNotes(){
         if (!NetworkUtils.checkConnection(this))
             return;
 
->>>>>>> a9c17c88
         mFirstLoadComplete = false;
         mNotesList.animateRefresh(true);
         NotesResponseHandler notesHandler = new NotesResponseHandler(){
