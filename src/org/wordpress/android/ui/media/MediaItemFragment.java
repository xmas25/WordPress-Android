--- conflicted
+++ resolved
@@ -7,10 +7,7 @@
 import android.content.DialogInterface.OnClickListener;
 import android.database.Cursor;
 import android.graphics.Bitmap;
-<<<<<<< HEAD
-=======
 import android.graphics.drawable.ColorDrawable;
->>>>>>> 56960840
 import android.os.Bundle;
 import android.support.v4.app.Fragment;
 import android.view.LayoutInflater;
@@ -195,12 +192,8 @@
             mDateView.setText("Added on: " + date);
         } else {
             mDateView.setText("Uploaded on: " + date);
-<<<<<<< HEAD
-
-=======
-        }
-        
->>>>>>> 56960840
+        }
+
         // file name
         String fileName = cursor.getString(cursor.getColumnIndex("fileName"));
         mFileNameView.setText("File name: " + fileName);
@@ -303,10 +296,6 @@
                 imageView.setImageBitmap(bitmap);
             } else {
                 BitmapWorkerTask task = new BitmapWorkerTask(imageView, width, height, new BitmapWorkerCallback() {
-<<<<<<< HEAD
-
-=======
->>>>>>> 56960840
                     @Override
                     public void onBitmapReady(String path, ImageView imageView, Bitmap bitmap) {
                         imageView.setImageBitmap(bitmap);
