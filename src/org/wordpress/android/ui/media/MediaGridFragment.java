--- conflicted
+++ resolved
@@ -447,10 +447,6 @@
     public void setFilter(Filter filter) {
         mFilter = filter;
         Cursor cursor = filterItems(mFilter);
-<<<<<<< HEAD
-
-=======
->>>>>>> e7bbde01
         if (filter != Filter.CUSTOM_DATE || cursor == null || cursor.getCount() == 0) {
             mResultView.setVisibility(View.GONE);
         }
