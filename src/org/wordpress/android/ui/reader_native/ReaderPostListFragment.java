package org.wordpress.android.ui.reader_native;

import android.annotation.SuppressLint;
import android.app.Activity;
import android.content.Context;
import android.os.Build;
import android.os.Bundle;
import android.os.Handler;
import android.support.v4.app.Fragment;
import android.text.TextUtils;
import android.util.DisplayMetrics;
import android.view.LayoutInflater;
import android.view.View;
import android.view.ViewGroup;
import android.view.animation.Animation;
import android.view.animation.AnimationUtils;
import android.widget.AbsListView;
import android.widget.AdapterView;
import android.widget.ImageView;
<<<<<<< HEAD
import android.widget.LinearLayout;
=======
>>>>>>> c8efd6b1
import android.widget.ListView;
import android.widget.RelativeLayout;
import android.widget.TextView;

import com.actionbarsherlock.app.ActionBar;
import com.actionbarsherlock.app.SherlockFragmentActivity;

import org.wordpress.android.Constants;
import org.wordpress.android.R;
import org.wordpress.android.datasets.ReaderPostTable;
import org.wordpress.android.datasets.ReaderTagTable;
import org.wordpress.android.models.ReaderPost;
import org.wordpress.android.models.ReaderTag;
import org.wordpress.android.ui.prefs.ReaderPrefs;
import org.wordpress.android.ui.reader_native.actions.ReaderActions;
import org.wordpress.android.ui.reader_native.actions.ReaderPostActions;
import org.wordpress.android.ui.reader_native.actions.ReaderTagActions;
import org.wordpress.android.ui.reader_native.adapters.ReaderActionBarTagAdapter;
import org.wordpress.android.ui.reader_native.adapters.ReaderPostAdapter;
import org.wordpress.android.util.DisplayUtils;
import org.wordpress.android.util.ReaderAniUtils;
import org.wordpress.android.util.ReaderLog;
import org.wordpress.android.util.StringUtils;
import org.wordpress.android.widgets.StaggeredGridView.StaggeredGridView;

/**
 * Created by nbradbury on 6/30/13.
 * Fragment hosted by NativeReaderActivity which shows a list/grid of posts in a specific tag
 */
public class ReaderPostListFragment extends Fragment implements AbsListView.OnScrollListener {
    private ReaderPostAdapter mPostAdapter;
    private ReaderActionBarTagAdapter mActionBarAdapter;

    private TextView mNewPostsBar;
    private View mEmptyView;
    private View mFooterProgress;

    private String mCurrentTag;
    private boolean mIsUpdating = false;
    private boolean mAlreadyUpdatedTagList = false;
    private int mScrollToIndex = 0;

    private static final String KEY_TAG_LIST_UPDATED = "tags_updated";
    private static final String KEY_TAG_NAME = "tag_name";
    private static final String KEY_TOP_INDEX = "top_index";

    protected interface OnFirstVisibleItemChangeListener {
        void onFirstVisibleItemChanged(int firstVisibleItem);
    }

    private OnFirstVisibleItemChangeListener mFirstVisibleItemChangeListener;

    protected static ReaderPostListFragment newInstance(Context context) {
        ReaderLog.d("post list newInstance");

        // restore the previously-chosen tag, revert to default if not set or doesn't exist
        String tagName = ReaderPrefs.getReaderTag();
        if (TextUtils.isEmpty(tagName) || !ReaderTagTable.tagExists(tagName))
            tagName = context.getString(R.string.reader_default_tag_name);

        Bundle args = new Bundle();
        args.putString(KEY_TAG_NAME, tagName);

        ReaderPostListFragment fragment = new ReaderPostListFragment();
        fragment.setArguments(args);

        return fragment;
    }

    @Override
    public void setArguments(Bundle args) {
        super.setArguments(args);

        // note that setCurrentTag() should NOT be called here since it's automatically
        // called from the actionbar navigation handler
        if (args!=null && args.containsKey(KEY_TAG_NAME))
            mCurrentTag = args.getString(KEY_TAG_NAME);
    }

    @Override
    public void onActivityCreated(Bundle savedInstanceState) {
        super.onActivityCreated(savedInstanceState);

        if (savedInstanceState!=null) {
            mAlreadyUpdatedTagList = savedInstanceState.getBoolean(KEY_TAG_LIST_UPDATED);
            mCurrentTag = savedInstanceState.getString(KEY_TAG_NAME);
            mScrollToIndex = savedInstanceState.getInt(KEY_TOP_INDEX);
        } else {
            mScrollToIndex = 0;
        }

        // get list of tags from server if it hasn't already been done this session
        if (!mAlreadyUpdatedTagList)
            updateTagList();

        setupActionBar();
    }

    @Override
    public void onAttach(Activity activity) {
        super.onAttach(activity);

        // activity is assumed to implement OnFirstVisibleItemChangeListener
        try {
            mFirstVisibleItemChangeListener = (OnFirstVisibleItemChangeListener) activity;
        } catch (ClassCastException e) {
            throw new ClassCastException(activity.toString() + " must implement OnFirstVisibleItemChangeListener");
        }

    }

    @Override
    public void onSaveInstanceState(Bundle outState) {
        super.onSaveInstanceState(outState);
        outState.putBoolean(KEY_TAG_LIST_UPDATED, mAlreadyUpdatedTagList);
        if (hasCurrentTag())
            outState.putString(KEY_TAG_NAME, mCurrentTag);
        // retain index of top-most post
        if (hasActivity()) {
            final ListView listView = (ListView) getActivity().findViewById(android.R.id.list);
            final StaggeredGridView gridView = (StaggeredGridView) getActivity().findViewById(R.id.grid);
            final int topIndex;
            if (listView!=null) {
                topIndex = listView.getFirstVisiblePosition();
            } else if (gridView != null) {
                topIndex = gridView.getFirstPosition();
            } else {
                topIndex = 0;
            }
            outState.putInt(KEY_TOP_INDEX, topIndex);
        }
    }

    @Override
    public void onResume() {
        super.onResume();
        scheduleAutoUpdate();
    }

    @Override
    public void onPause() {
        super.onPause();
        unscheduleAutoUpdate();
        hideLoadingProgress();
    }

    /*
     * use dual-pane grid view for landscape tablets & landscape high-dpi devices
     */
    private boolean useGridView() {
        if (!hasActivity())
            return false;

        if (!DisplayUtils.isLandscape(getActivity()))
            return false;

        if (DisplayUtils.isTablet(getActivity()))
            return true;

        DisplayMetrics displayMetrics = new DisplayMetrics();
        getActivity().getWindowManager().getDefaultDisplay().getMetrics(displayMetrics);
        return (displayMetrics.densityDpi >= DisplayMetrics.DENSITY_HIGH);
    }

    @SuppressLint("NewApi")
    private void initListViewOverscroll(ListView listView) {
        // setOverScrollMode requires API 9
        if (listView!=null && Build.VERSION.SDK_INT >= 9)
            listView.setOverScrollMode(View.OVER_SCROLL_ALWAYS);
    }

    @Override
    public View onCreateView(LayoutInflater inflater, ViewGroup container, Bundle savedInstanceState) {
        final boolean useGridView = useGridView();
        final Context context = container.getContext();
        final int actionbarHeight = DisplayUtils.getActionBarHeight(context);
        final boolean isTranslucentActionBarEnabled = NativeReaderActivity.isTranslucentActionBarEnabled();
        final View view;

        // use two-column grid layout for landscape/tablet, list layout otherwise
        if (useGridView) {
            view = inflater.inflate(R.layout.reader_fragment_post_grid, container, false);
        } else {
            view = inflater.inflate(R.layout.reader_fragment_post_list, container, false);
        }

        // bar that appears at top when new posts are downloaded
        mNewPostsBar = (TextView) view.findViewById(R.id.text_new_posts);
        mNewPostsBar.setVisibility(View.GONE);
        mNewPostsBar.setOnClickListener(new View.OnClickListener() {
            @Override
            public void onClick(View view) {
                reloadPosts();
                hideNewPostsBar();
            }
        });

        // textView that appears when current tag has no posts
        mEmptyView = view.findViewById(R.id.empty_view);

        // move the "new posts" bar and "empty" textView down when the translucent ActionBar is enabled
        if (isTranslucentActionBarEnabled) {
            RelativeLayout.LayoutParams params = (RelativeLayout.LayoutParams) mNewPostsBar.getLayoutParams();
            if (params != null) {
                params.setMargins(0, actionbarHeight, 0, 0);
            }
            mEmptyView.setPadding(0, actionbarHeight, 0, 0);
        }

        if (useGridView) {
            final StaggeredGridView gridView = (StaggeredGridView) view.findViewById(R.id.grid);

            if (isTranslucentActionBarEnabled) {
                RelativeLayout header = new RelativeLayout(context);
                header.setLayoutParams(new RelativeLayout.LayoutParams(RelativeLayout.LayoutParams.MATCH_PARENT, RelativeLayout.LayoutParams.WRAP_CONTENT));
                header.setMinimumHeight(actionbarHeight - (gridView.getItemMargin() * 2));
                gridView.setHeaderView(header);
                // we can't fade the ActionBar while items are scrolled because StaggeredGridView
                // doesn't have a scroll listener, so just use a default alpha
                if (hasActivity() && getActivity() instanceof NativeReaderActivity)
                    ((NativeReaderActivity)getActivity()).setActionBarAlpha(NativeReaderActivity.ALPHA_LEVEL_3);
            }

            mFooterProgress = inflater.inflate(R.layout.reader_footer_progress, gridView, false);
            gridView.setFooterView(mFooterProgress);

            gridView.setOnItemClickListener(new StaggeredGridView.OnItemClickListener() {
                @Override
                public void onItemClick(StaggeredGridView parent, View view, int position, long id) {
                    // take header into account
                    position -= gridView.getHeaderViewsCount();
                    ReaderPost post = (ReaderPost) getPostAdapter().getItem(position);
                    ReaderActivityLauncher.showReaderPostDetailForResult(getActivity(), post);
                }
            });

            gridView.setAdapter(getPostAdapter());
        } else {
            final ListView listView = (ListView) view.findViewById(android.R.id.list);

            // set the listView's scroll listeners so we can detect up/down scrolling
            listView.setOnScrollListener(this);

            // add listView footer containing progress bar - appears when loading older posts
            mFooterProgress = inflater.inflate(R.layout.reader_footer_progress, listView, false);
            listView.addFooterView(mFooterProgress);

            if (isTranslucentActionBarEnabled) {
                // add a transparent header to the listView that matches the size of the ActionBar,
                // taking the size of the listView divider into account
                int headerHeight = actionbarHeight - getResources().getDimensionPixelSize(R.dimen.reader_divider_size);
                RelativeLayout header = new RelativeLayout(context);
                header.setLayoutParams(new AbsListView.LayoutParams(AbsListView.LayoutParams.MATCH_PARENT, headerHeight));
                listView.addHeaderView(header, null, false);
                initListViewOverscroll(listView);
            }

            listView.setOnItemClickListener(new AdapterView.OnItemClickListener() {
                @Override
                public void onItemClick(AdapterView<?> adapterView, View view, int position, long id) {
                    // take header into account
                    position -= listView.getHeaderViewsCount();
                    ReaderPost post = (ReaderPost) getPostAdapter().getItem(position);
                    ReaderActivityLauncher.showReaderPostDetailForResult(getActivity(), post);
                }
            });

            listView.setAdapter(getPostAdapter());
        }

        mFooterProgress.setVisibility(View.GONE);
        mFooterProgress.setBackgroundColor(context.getResources().getColor(R.color.reader_divider_grey));

        return view;
    }

    private void startBoxAndPagesAnimation() {
        Animation animPage1 = AnimationUtils.loadAnimation(getActivity(),
                R.anim.box_with_pages_slide_up_page1);
        ImageView page1 = (ImageView) getActivity().findViewById(R.id.empty_tags_box_page1);
        page1.startAnimation(animPage1);

        Animation animPage2 = AnimationUtils.loadAnimation(getActivity(),
                R.anim.box_with_pages_slide_up_page2);
        ImageView page2 = (ImageView) getActivity().findViewById(R.id.empty_tags_box_page2);
        page2.startAnimation(animPage2);

        Animation animPage3 = AnimationUtils.loadAnimation(getActivity(),
                R.anim.box_with_pages_slide_up_page3);
        ImageView page3 = (ImageView) getActivity().findViewById(R.id.empty_tags_box_page3);
        page3.startAnimation(animPage3);
    }

    private void setEmptyTitleAndDecriptionForCurrentTag() {
        boolean hasTagEverUpdated = ReaderTagTable.hasEverUpdatedTag(mCurrentTag);
        int title, description = -1;
<<<<<<< HEAD
        setEmptyViewTipArrowVisible(View.GONE);
        int tagIndex = mActionBarAdapter.getIndexOfTagName(mCurrentTag);
        ReaderTag tag = (ReaderTag) getActionBarAdapter().getItem(tagIndex);
        String tagId = tag.getTagStringId();
        if (tagId.equals("following")) {
            title = R.string.reader_empty_followed_blogs_title;
            description = R.string.reader_empty_followed_blogs_description;
            setEmptyViewTipArrowVisible(View.VISIBLE);
=======
        int tagIndex = mActionBarAdapter.getIndexOfTagName(mCurrentTag);
        ReaderTag tag = (ReaderTag) getActionBarAdapter().getItem(tagIndex);
        String tagId = tag.getStringIdFromEndpoint();
        if (tagId.equals("following")) {
            title = R.string.reader_empty_followed_blogs_title;
            description = R.string.reader_empty_followed_blogs_description;
>>>>>>> c8efd6b1
        } else {
            if (tagId.equals("liked")) {
                title = R.string.reader_empty_posts_liked;
            } else {
                if (hasTagEverUpdated) {
                    title = R.string.reader_empty_posts_in_tag;
                } else {
                    title = R.string.reader_empty_posts_in_tag_never_updated;
                }
            }
        }
        TextView titleView = (TextView) getActivity().findViewById(R.id.title_empty);
        TextView descriptionView = (TextView) getActivity().findViewById(R.id.description_empty);
        titleView.setText(getString(title));
        if (description == -1) {
            descriptionView.setVisibility(View.INVISIBLE);
        } else {
            descriptionView.setText(getString(description));
            descriptionView.setVisibility(View.VISIBLE);
        }
    }

<<<<<<< HEAD
    private void setEmptyViewTipArrowVisible(int visibility) {
        if (hasActivity() && getActivity() instanceof NativeReaderActivity) {
            View view = getActivity().findViewById(R.id.empty_arrow_tip);
            int[] location = ((NativeReaderActivity) getActivity()).getTagMenuItemLocation();
            if (location == null || location[0] == 0) {
                view.setVisibility(View.INVISIBLE);
                return;
            }
            if (visibility == View.VISIBLE) {
                Animation animArrow = AnimationUtils.loadAnimation(getActivity(), R.anim.up_and_down);
                view.startAnimation(animArrow);
            }
            LinearLayout.LayoutParams params = (LinearLayout.LayoutParams) view.getLayoutParams();
            if (params != null) {
                float iconWidth = getResources().getDimension(R.dimen.arrow_tip_size);
                params.setMargins(location[0] - (int) (iconWidth / 2.), 0, 0, 0);
                view.setLayoutParams(params);
            }
            view.setVisibility(visibility);
        }
    }

=======
>>>>>>> c8efd6b1
    /*
     * called by post adapter when data has been loaded
     */
    private ReaderActions.DataLoadedListener mDataLoadedListener = new ReaderActions.DataLoadedListener() {
        @Override
        public void onDataLoaded(boolean isEmpty) {
            if (isEmpty) {
                startBoxAndPagesAnimation();
                setEmptyTitleAndDecriptionForCurrentTag();
                mEmptyView.setVisibility(View.VISIBLE);
            } else {
                mEmptyView.setVisibility(View.GONE);
                // restore previous scroll position
                if (mScrollToIndex > 0) {
                    final ListView listView = (ListView) getActivity().findViewById(android.R.id.list);
                    final StaggeredGridView gridView = (StaggeredGridView) getActivity().findViewById(R.id.grid);
                    if (listView != null) {
                        listView.setSelection(mScrollToIndex);
                    } else if (gridView != null) {
                        gridView.setSelection(mScrollToIndex);
                    }
                    mScrollToIndex = 0;
                }
            }
        }
    };

    /*
     * called by post adapter to load older posts when user scrolls to the last post
     */
    ReaderActions.DataRequestedListener mDataRequestedListener = new ReaderActions.DataRequestedListener() {
        @Override
        public void onRequestData(ReaderActions.RequestDataAction action) {
            // skip if update is already in progress
            if (isUpdating())
                return;
            // skip if we already have the max # of posts
            if (ReaderPostTable.getNumPostsWithTag(mCurrentTag) >= Constants.READER_MAX_POSTS_TO_DISPLAY)
                return;
            // request older posts
            updatePostsWithCurrentTag(ReaderActions.RequestDataAction.LOAD_OLDER);
        }
    };

    /*
     * called by post adapter when user requests to reblog a post
     */
    ReaderActions.RequestReblogListener mReblogListener = new ReaderActions.RequestReblogListener() {
        @Override
        public void onRequestReblog(ReaderPost post) {
            if (hasActivity())
                ReaderActivityLauncher.showReaderReblogForResult(getActivity(), post);
        }
    };

    private ReaderPostAdapter getPostAdapter() {
        if (mPostAdapter==null)
            mPostAdapter = new ReaderPostAdapter(getActivity(),
                                                 useGridView(),
                                                 mReblogListener,
                                                 mDataLoadedListener,
                                                 mDataRequestedListener);
        return mPostAdapter;
    }

    private boolean hasPostAdapter () {
        return mPostAdapter!=null;
    }
    private boolean isPostAdapterEmpty() {
        return (mPostAdapter==null || mPostAdapter.isEmpty());
    }

    private boolean isCurrentTagName(String tagName) {
        if (!hasCurrentTag())
            return false;
        if (tagName==null || mCurrentTag ==null)
            return false;
        return (mCurrentTag.equalsIgnoreCase(tagName));
    }

    protected String getCurrentTagName() {
        if (!hasCurrentTag())
            return "";
        return StringUtils.notNullStr(mCurrentTag);
    }

    private boolean hasCurrentTag() {
        return mCurrentTag !=null;
    }

    protected void setCurrentTag(String tagName) {
        if (TextUtils.isEmpty(tagName))
            return;

        mCurrentTag = tagName;
        ReaderPrefs.setReaderTag(tagName);

        getPostAdapter().setTag(tagName);
        hideNewPostsBar();
        hideLoadingProgress();

        // update posts in this tag if it's time to do so
        if (ReaderTagTable.shouldAutoUpdateTag(tagName))
            updatePostsWithTag(tagName, ReaderActions.RequestDataAction.LOAD_NEWER);
    }

    /*
     * refresh adapter so latest posts appear
     */
    private void refreshPosts() {
        getPostAdapter().refresh();
    }

    /*
     * tell the adapter to reload a single post - called when user returns from detail, where the
     * post may have been changed (either by the user, or because it updated)
     */
    protected void reloadPost(ReaderPost post) {
        if (post==null)
            return;
        getPostAdapter().reloadPost(post);
    }

    /*
     * reload current tag
     */
    private void reloadPosts() {
        getPostAdapter().reload();
    }

    private boolean hasActivity() {
        return (getActivity()!=null);
    }

    /*
     * get latest posts for this tag from the server
     */
    protected void updatePostsWithCurrentTag(ReaderActions.RequestDataAction updateAction) {
        if (hasCurrentTag())
            updatePostsWithTag(mCurrentTag, updateAction);
    }
    private void updatePostsWithTag(final String tagName, final ReaderActions.RequestDataAction updateAction) {
        if (TextUtils.isEmpty(tagName))
            return;

        // cancel existing requests if we're already updating
        /*if (isUpdating()) {
            VolleyUtils.cancelAllNonImageRequests(WordPress.requestQueue);
            ReaderLog.i("canceling existing update");
        }*/

        unscheduleAutoUpdate();
        setIsUpdating(true, updateAction);

        ReaderPostActions.updatePostsWithTag(tagName, updateAction, new ReaderActions.UpdateResultAndCountListener() {
            @Override
            public void onUpdateResult(ReaderActions.UpdateResult result, int numNewPosts) {
                if (!hasActivity()) {
                    ReaderLog.w("volley response when fragment has no activity");
                    return;
                }
                setIsUpdating(false, updateAction);
                if (result == ReaderActions.UpdateResult.CHANGED && numNewPosts > 0 && isCurrentTagName(tagName)) {
                    // if we loaded new posts and posts are already displayed, show the "new posts"
                    // bar rather than immediately refreshing the list
                    if (!isPostAdapterEmpty() && updateAction == ReaderActions.RequestDataAction.LOAD_NEWER) {
                        showNewPostsBar(numNewPosts);
                    } else {
                        refreshPosts();
                    }
                }
                // schedule the next update in this tag
                if (result != ReaderActions.UpdateResult.FAILED)
                    scheduleAutoUpdate();
            }
        });
    }

    protected boolean isUpdating() {
        return mIsUpdating;
    }
    protected void setIsUpdating(boolean isUpdating, ReaderActions.RequestDataAction updateAction) {
        if (mIsUpdating==isUpdating)
            return;
        if (!hasActivity())
            return;

        mIsUpdating = isUpdating;
        switch (updateAction) {
            case LOAD_NEWER:
                if (getActivity() instanceof NativeReaderActivity)
                    ((NativeReaderActivity)getActivity()).setIsUpdating(isUpdating);
                break;

            case LOAD_OLDER:
                // if these are older posts, show/hide message bar at bottom
                if (isUpdating) {
                    showLoadingProgress();
                } else {
                    hideLoadingProgress();
                }
                break;
        }
    }

    private void showNewPostsBar(int numNewPosts) {
        if (mNewPostsBar==null || mNewPostsBar.getVisibility()==View.VISIBLE)
            return;
        if (numNewPosts==1) {
            mNewPostsBar.setText(R.string.reader_label_new_posts_one);
        } else {
            mNewPostsBar.setText(getString(R.string.reader_label_new_posts_multi, numNewPosts));
        }
        ReaderAniUtils.startAnimation(mNewPostsBar, R.anim.reader_top_bar_in);
        mNewPostsBar.setVisibility(View.VISIBLE);
    }

    private void hideNewPostsBar() {
        if (mNewPostsBar==null || mNewPostsBar.getVisibility()!=View.VISIBLE)
            return;
        Animation.AnimationListener listener = new Animation.AnimationListener() {
            @Override
            public void onAnimationStart(Animation animation) { }
            @Override
            public void onAnimationEnd(Animation animation) {
                mNewPostsBar.setVisibility(View.GONE);
            }
            @Override
            public void onAnimationRepeat(Animation animation) { }
        };
        ReaderAniUtils.startAnimation(mNewPostsBar, R.anim.reader_top_bar_out, listener);
    }

    /**
     * automatic updating
     **/
    private Handler mAutoUpdateHandler = new Handler();
    private Runnable mAutoUpdateTask = new Runnable() {
        public void run() {
            if (hasCurrentTag()) {
                ReaderLog.d("performing automatic update");
                updatePostsWithCurrentTag(ReaderActions.RequestDataAction.LOAD_NEWER);
            }
        }
    };

    public final void scheduleAutoUpdate() {
        if (!hasCurrentTag())
            return;

        ReaderLog.d("scheduling tag auto-update");
        mAutoUpdateHandler.postDelayed(mAutoUpdateTask, 60000 * Constants.READER_AUTO_UPDATE_DELAY_MINUTES);
    }

    public final void unscheduleAutoUpdate() {
        mAutoUpdateHandler.removeCallbacks(mAutoUpdateTask);
    }

    private ActionBar getActionBar() {
        if (hasActivity() && (getActivity() instanceof SherlockFragmentActivity)) {
            return ((SherlockFragmentActivity)getActivity()).getSupportActionBar();
        } else {
            return null;
        }
    }
    /*
     * make sure the passed tag is the one selected in the actionbar
     */
    @SuppressLint("NewApi")
    private void selectTagInActionBar(String tagName) {
        if (!hasActivity())
            return;
        if (tagName==null)
            return;

        ActionBar actionBar = getActionBar();
        if (actionBar==null)
            return;

        int position = getActionBarAdapter().getIndexOfTagName(tagName);
        if (position == -1)
            return;
        if (position == actionBar.getSelectedNavigationIndex())
            return;

        actionBar.setSelectedNavigationItem(position);
    }

    @SuppressLint("NewApi")
    private void setupActionBar() {
        ActionBar actionBar = getActionBar();
        if (actionBar==null)
            return;

        actionBar.setDisplayShowTitleEnabled(false);
        actionBar.setNavigationMode(ActionBar.NAVIGATION_MODE_LIST);

        ActionBar.OnNavigationListener navigationListener = new ActionBar.OnNavigationListener() {
            @Override
            public boolean onNavigationItemSelected(int itemPosition, long itemId) {
                ReaderTag tag = (ReaderTag) getActionBarAdapter().getItem(itemPosition);
                if (tag!=null) {
                    setCurrentTag(tag.getTagName());
                    ReaderLog.d("tag chosen from actionbar: " + tag.getTagName());
                }
                return true;
            }
        };

        actionBar.setListNavigationCallbacks(getActionBarAdapter(), navigationListener);
    }

    private ReaderActionBarTagAdapter getActionBarAdapter() {
        if (mActionBarAdapter==null) {
            ReaderActions.DataLoadedListener dataListener = new ReaderActions.DataLoadedListener() {
                @Override
                public void onDataLoaded(boolean isEmpty) {
                    selectTagInActionBar(mCurrentTag);
                }
            };
            mActionBarAdapter = new ReaderActionBarTagAdapter(getActivity(), dataListener);
        }
        return mActionBarAdapter;
    }

    /*
     * refresh the list of tags shown in the ActionBar
     */
    protected void refreshTags() {
        if (!hasActivity())
            return;

        // make sure current tag still exists, reset to default if it doesn't
        if (hasCurrentTag() && !ReaderTagTable.tagExists(getCurrentTagName())) {
            mCurrentTag = getActivity().getString(R.string.reader_default_tag_name);
        }
        getActionBarAdapter().refreshTags();
    }

    /*
     * request list of tags from the server
     */
    protected void updateTagList() {
        ReaderActions.UpdateResultListener listener = new ReaderActions.UpdateResultListener() {
            @Override
            public void onUpdateResult(ReaderActions.UpdateResult result) {
                if (!hasActivity()) {
                    ReaderLog.w("volley response when fragment has no activity");
                    return;
                }
                if (result!= ReaderActions.UpdateResult.FAILED)
                    mAlreadyUpdatedTagList = true;
                // refresh tags if they've changed
                if (result==ReaderActions.UpdateResult.CHANGED)
                    refreshTags();
            }
        };
        ReaderTagActions.updateTags(listener);
    }

    /*
     * show/hide progress bar footer in the listView
     */
    protected void showLoadingProgress() {
        if (!hasActivity() || mFooterProgress ==null || mFooterProgress.getVisibility()==View.VISIBLE )
            return;
        mFooterProgress.setVisibility(View.VISIBLE);
    }
    protected void hideLoadingProgress() {
        if (!hasActivity() || mFooterProgress ==null || mFooterProgress.getVisibility()!=View.VISIBLE )
            return;
        mFooterProgress.setVisibility(View.GONE);
    }

    @Override
    public void onScrollStateChanged(AbsListView absListView, int scrollState) {
        // nop
    }

    private int mPrevFirstVisibleItem = -1;
    @Override
    public void onScroll(AbsListView view, int firstVisibleItem, int visibleItemCount, int totalItemCount) {
        if (visibleItemCount==0 || !hasActivity())
            return;
        if (firstVisibleItem != mPrevFirstVisibleItem && mFirstVisibleItemChangeListener != null) {
            // this tells NativeReaderActivity to make the ActionBar more translucent as the user
            // scrolls through the list
            mFirstVisibleItemChangeListener.onFirstVisibleItemChanged(firstVisibleItem);
            mPrevFirstVisibleItem = firstVisibleItem;
        }
    }
}<|MERGE_RESOLUTION|>--- conflicted
+++ resolved
@@ -17,10 +17,6 @@
 import android.widget.AbsListView;
 import android.widget.AdapterView;
 import android.widget.ImageView;
-<<<<<<< HEAD
-import android.widget.LinearLayout;
-=======
->>>>>>> c8efd6b1
 import android.widget.ListView;
 import android.widget.RelativeLayout;
 import android.widget.TextView;
@@ -317,23 +313,12 @@
     private void setEmptyTitleAndDecriptionForCurrentTag() {
         boolean hasTagEverUpdated = ReaderTagTable.hasEverUpdatedTag(mCurrentTag);
         int title, description = -1;
-<<<<<<< HEAD
-        setEmptyViewTipArrowVisible(View.GONE);
-        int tagIndex = mActionBarAdapter.getIndexOfTagName(mCurrentTag);
-        ReaderTag tag = (ReaderTag) getActionBarAdapter().getItem(tagIndex);
-        String tagId = tag.getTagStringId();
-        if (tagId.equals("following")) {
-            title = R.string.reader_empty_followed_blogs_title;
-            description = R.string.reader_empty_followed_blogs_description;
-            setEmptyViewTipArrowVisible(View.VISIBLE);
-=======
         int tagIndex = mActionBarAdapter.getIndexOfTagName(mCurrentTag);
         ReaderTag tag = (ReaderTag) getActionBarAdapter().getItem(tagIndex);
         String tagId = tag.getStringIdFromEndpoint();
         if (tagId.equals("following")) {
             title = R.string.reader_empty_followed_blogs_title;
             description = R.string.reader_empty_followed_blogs_description;
->>>>>>> c8efd6b1
         } else {
             if (tagId.equals("liked")) {
                 title = R.string.reader_empty_posts_liked;
@@ -356,31 +341,6 @@
         }
     }
 
-<<<<<<< HEAD
-    private void setEmptyViewTipArrowVisible(int visibility) {
-        if (hasActivity() && getActivity() instanceof NativeReaderActivity) {
-            View view = getActivity().findViewById(R.id.empty_arrow_tip);
-            int[] location = ((NativeReaderActivity) getActivity()).getTagMenuItemLocation();
-            if (location == null || location[0] == 0) {
-                view.setVisibility(View.INVISIBLE);
-                return;
-            }
-            if (visibility == View.VISIBLE) {
-                Animation animArrow = AnimationUtils.loadAnimation(getActivity(), R.anim.up_and_down);
-                view.startAnimation(animArrow);
-            }
-            LinearLayout.LayoutParams params = (LinearLayout.LayoutParams) view.getLayoutParams();
-            if (params != null) {
-                float iconWidth = getResources().getDimension(R.dimen.arrow_tip_size);
-                params.setMargins(location[0] - (int) (iconWidth / 2.), 0, 0, 0);
-                view.setLayoutParams(params);
-            }
-            view.setVisibility(visibility);
-        }
-    }
-
-=======
->>>>>>> c8efd6b1
     /*
      * called by post adapter when data has been loaded
      */
