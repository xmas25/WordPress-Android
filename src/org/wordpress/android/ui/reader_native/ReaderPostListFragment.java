package org.wordpress.android.ui.reader_native;

import android.annotation.SuppressLint;
import android.app.Activity;
import android.content.Context;
import android.os.Build;
import android.os.Bundle;
import android.os.Handler;
import android.support.v4.app.Fragment;
import android.text.TextUtils;
import android.util.DisplayMetrics;
import android.view.LayoutInflater;
import android.view.View;
import android.view.ViewGroup;
import android.view.animation.Animation;
import android.view.animation.AnimationUtils;
import android.widget.AbsListView;
import android.widget.AdapterView;
import android.widget.ImageView;
<<<<<<< HEAD
=======
import android.widget.LinearLayout;
>>>>>>> 317df684
import android.widget.ListView;
import android.widget.RelativeLayout;
import android.widget.TextView;

import com.actionbarsherlock.app.ActionBar;
import com.actionbarsherlock.app.SherlockFragmentActivity;

import org.wordpress.android.Constants;
import org.wordpress.android.R;
import org.wordpress.android.datasets.ReaderPostTable;
import org.wordpress.android.datasets.ReaderTagTable;
import org.wordpress.android.models.ReaderPost;
import org.wordpress.android.models.ReaderTag;
import org.wordpress.android.ui.prefs.ReaderPrefs;
import org.wordpress.android.ui.reader_native.actions.ReaderActions;
import org.wordpress.android.ui.reader_native.actions.ReaderPostActions;
import org.wordpress.android.ui.reader_native.actions.ReaderTagActions;
import org.wordpress.android.ui.reader_native.adapters.ReaderActionBarTagAdapter;
import org.wordpress.android.ui.reader_native.adapters.ReaderPostAdapter;
import org.wordpress.android.util.DisplayUtils;
import org.wordpress.android.util.ReaderAniUtils;
import org.wordpress.android.util.ReaderLog;
import org.wordpress.android.util.StringUtils;
import org.wordpress.android.widgets.StaggeredGridView.StaggeredGridView;

/**
 * Created by nbradbury on 6/30/13.
 * Fragment hosted by NativeReaderActivity which shows a list/grid of posts in a specific tag
 */
public class ReaderPostListFragment extends Fragment implements AbsListView.OnScrollListener {
    private ReaderPostAdapter mPostAdapter;
    private ReaderActionBarTagAdapter mActionBarAdapter;

    private TextView mNewPostsBar;
    private View mEmptyView;
    private View mFooterProgress;

    private String mCurrentTag;
    private boolean mIsUpdating = false;
    private boolean mAlreadyUpdatedTagList = false;
    private int mScrollToIndex = 0;

    private static final String KEY_TAG_LIST_UPDATED = "tags_updated";
    private static final String KEY_TAG_NAME = "tag_name";
    private static final String KEY_TOP_INDEX = "top_index";

    protected interface OnFirstVisibleItemChangeListener {
        void onFirstVisibleItemChanged(int firstVisibleItem);
    }

    private OnFirstVisibleItemChangeListener mFirstVisibleItemChangeListener;

    protected static ReaderPostListFragment newInstance(Context context) {
        ReaderLog.d("post list newInstance");

        // restore the previously-chosen tag, revert to default if not set or doesn't exist
        String tagName = ReaderPrefs.getReaderTag();
        if (TextUtils.isEmpty(tagName) || !ReaderTagTable.tagExists(tagName))
            tagName = context.getString(R.string.reader_default_tag_name);

        Bundle args = new Bundle();
        args.putString(KEY_TAG_NAME, tagName);

        ReaderPostListFragment fragment = new ReaderPostListFragment();
        fragment.setArguments(args);

        return fragment;
    }

    @Override
    public void setArguments(Bundle args) {
        super.setArguments(args);

        // note that setCurrentTag() should NOT be called here since it's automatically
        // called from the actionbar navigation handler
        if (args!=null && args.containsKey(KEY_TAG_NAME))
            mCurrentTag = args.getString(KEY_TAG_NAME);
    }

    @Override
    public void onActivityCreated(Bundle savedInstanceState) {
        super.onActivityCreated(savedInstanceState);

        if (savedInstanceState!=null) {
            mAlreadyUpdatedTagList = savedInstanceState.getBoolean(KEY_TAG_LIST_UPDATED);
            mCurrentTag = savedInstanceState.getString(KEY_TAG_NAME);
            mScrollToIndex = savedInstanceState.getInt(KEY_TOP_INDEX);
        } else {
            mScrollToIndex = 0;
        }

        // get list of tags from server if it hasn't already been done this session
        if (!mAlreadyUpdatedTagList)
            updateTagList();

        setupActionBar();
    }

    @Override
    public void onAttach(Activity activity) {
        super.onAttach(activity);

        // activity is assumed to implement OnFirstVisibleItemChangeListener
        try {
            mFirstVisibleItemChangeListener = (OnFirstVisibleItemChangeListener) activity;
        } catch (ClassCastException e) {
            throw new ClassCastException(activity.toString() + " must implement OnFirstVisibleItemChangeListener");
        }

    }

    @Override
    public void onSaveInstanceState(Bundle outState) {
        super.onSaveInstanceState(outState);
        outState.putBoolean(KEY_TAG_LIST_UPDATED, mAlreadyUpdatedTagList);
        if (hasCurrentTag())
            outState.putString(KEY_TAG_NAME, mCurrentTag);
        // retain index of top-most post
        if (hasActivity()) {
            final ListView listView = (ListView) getActivity().findViewById(android.R.id.list);
            final StaggeredGridView gridView = (StaggeredGridView) getActivity().findViewById(R.id.grid);
            final int topIndex;
            if (listView!=null) {
                topIndex = listView.getFirstVisiblePosition();
            } else if (gridView != null) {
                topIndex = gridView.getFirstPosition();
            } else {
                topIndex = 0;
            }
            outState.putInt(KEY_TOP_INDEX, topIndex);
        }
    }

    @Override
    public void onResume() {
        super.onResume();
        scheduleAutoUpdate();
    }

    @Override
    public void onPause() {
        super.onPause();
        unscheduleAutoUpdate();
        hideLoadingProgress();
    }

    /*
     * use dual-pane grid view for landscape tablets & landscape high-dpi devices
     */
    private boolean useGridView() {
        if (!hasActivity())
            return false;

        if (!DisplayUtils.isLandscape(getActivity()))
            return false;

        if (DisplayUtils.isTablet(getActivity()))
            return true;

        DisplayMetrics displayMetrics = new DisplayMetrics();
        getActivity().getWindowManager().getDefaultDisplay().getMetrics(displayMetrics);
        return (displayMetrics.densityDpi >= DisplayMetrics.DENSITY_HIGH);
    }

    @SuppressLint("NewApi")
    private void initListViewOverscroll(ListView listView) {
        // setOverScrollMode requires API 9
        if (listView!=null && Build.VERSION.SDK_INT >= 9)
            listView.setOverScrollMode(View.OVER_SCROLL_ALWAYS);
    }

    @Override
    public View onCreateView(LayoutInflater inflater, ViewGroup container, Bundle savedInstanceState) {
        final boolean useGridView = useGridView();
        final Context context = container.getContext();
        final int actionbarHeight = DisplayUtils.getActionBarHeight(context);
        final boolean isTranslucentActionBarEnabled = NativeReaderActivity.isTranslucentActionBarEnabled();
        final View view;

        // use two-column grid layout for landscape/tablet, list layout otherwise
        if (useGridView) {
            view = inflater.inflate(R.layout.reader_fragment_post_grid, container, false);
        } else {
            view = inflater.inflate(R.layout.reader_fragment_post_list, container, false);
        }

        // bar that appears at top when new posts are downloaded
        mNewPostsBar = (TextView) view.findViewById(R.id.text_new_posts);
        mNewPostsBar.setVisibility(View.GONE);
        mNewPostsBar.setOnClickListener(new View.OnClickListener() {
            @Override
            public void onClick(View view) {
                reloadPosts();
                hideNewPostsBar();
            }
        });

        // textView that appears when current tag has no posts
        mEmptyView = view.findViewById(R.id.empty_view);

        // move the "new posts" bar and "empty" textView down when the translucent ActionBar is enabled
        if (isTranslucentActionBarEnabled) {
            RelativeLayout.LayoutParams params = (RelativeLayout.LayoutParams) mNewPostsBar.getLayoutParams();
<<<<<<< HEAD
            params.setMargins(0, actionbarHeight, 0, 0);
=======
            if (params != null) {
                params.setMargins(0, actionbarHeight, 0, 0);
            }
>>>>>>> 317df684
            mEmptyView.setPadding(0, actionbarHeight, 0, 0);
        }

        if (useGridView) {
            final StaggeredGridView gridView = (StaggeredGridView) view.findViewById(R.id.grid);

            if (isTranslucentActionBarEnabled) {
                RelativeLayout header = new RelativeLayout(context);
                header.setLayoutParams(new RelativeLayout.LayoutParams(RelativeLayout.LayoutParams.MATCH_PARENT, RelativeLayout.LayoutParams.WRAP_CONTENT));
                header.setMinimumHeight(actionbarHeight - (gridView.getItemMargin() * 2));
                gridView.setHeaderView(header);
                // we can't fade the ActionBar while items are scrolled because StaggeredGridView
                // doesn't have a scroll listener, so just use a default alpha
                if (hasActivity() && getActivity() instanceof NativeReaderActivity)
                    ((NativeReaderActivity)getActivity()).setActionBarAlpha(NativeReaderActivity.ALPHA_LEVEL_3);
            }

            mFooterProgress = inflater.inflate(R.layout.reader_footer_progress, gridView, false);
            gridView.setFooterView(mFooterProgress);

            gridView.setOnItemClickListener(new StaggeredGridView.OnItemClickListener() {
                @Override
                public void onItemClick(StaggeredGridView parent, View view, int position, long id) {
                    // take header into account
                    position -= gridView.getHeaderViewsCount();
                    ReaderPost post = (ReaderPost) getPostAdapter().getItem(position);
                    ReaderActivityLauncher.showReaderPostDetailForResult(getActivity(), post);
                }
            });

            gridView.setAdapter(getPostAdapter());
        } else {
            final ListView listView = (ListView) view.findViewById(android.R.id.list);

            // set the listView's scroll listeners so we can detect up/down scrolling
            listView.setOnScrollListener(this);

            // add listView footer containing progress bar - appears when loading older posts
            mFooterProgress = inflater.inflate(R.layout.reader_footer_progress, listView, false);
            listView.addFooterView(mFooterProgress);

            if (isTranslucentActionBarEnabled) {
                // add a transparent header to the listView that matches the size of the ActionBar,
                // taking the size of the listView divider into account
                int headerHeight = actionbarHeight - getResources().getDimensionPixelSize(R.dimen.reader_divider_size);
                RelativeLayout header = new RelativeLayout(context);
                header.setLayoutParams(new AbsListView.LayoutParams(AbsListView.LayoutParams.MATCH_PARENT, headerHeight));
                listView.addHeaderView(header, null, false);
                initListViewOverscroll(listView);
            }

            listView.setOnItemClickListener(new AdapterView.OnItemClickListener() {
                @Override
                public void onItemClick(AdapterView<?> adapterView, View view, int position, long id) {
                    // take header into account
                    position -= listView.getHeaderViewsCount();
                    ReaderPost post = (ReaderPost) getPostAdapter().getItem(position);
                    ReaderActivityLauncher.showReaderPostDetailForResult(getActivity(), post);
                }
            });

            listView.setAdapter(getPostAdapter());
        }

        mFooterProgress.setVisibility(View.GONE);
        mFooterProgress.setBackgroundColor(context.getResources().getColor(R.color.reader_divider_grey));

        return view;
    }

    private void startBoxAndPagesAnimation() {
        Animation animPage1 = AnimationUtils.loadAnimation(getActivity(),
                R.anim.box_with_pages_slide_up_page1);
        ImageView page1 = (ImageView) getActivity().findViewById(R.id.empty_tags_box_page1);
        page1.startAnimation(animPage1);

        Animation animPage2 = AnimationUtils.loadAnimation(getActivity(),
                R.anim.box_with_pages_slide_up_page2);
        ImageView page2 = (ImageView) getActivity().findViewById(R.id.empty_tags_box_page2);
        page2.startAnimation(animPage2);

        Animation animPage3 = AnimationUtils.loadAnimation(getActivity(),
                R.anim.box_with_pages_slide_up_page3);
        ImageView page3 = (ImageView) getActivity().findViewById(R.id.empty_tags_box_page3);
        page3.startAnimation(animPage3);
    }

<<<<<<< HEAD
=======
    private void setEmptyTitleAndDecriptionForCurrentTag() {
        boolean hasTagEverUpdated = ReaderTagTable.hasEverUpdatedTag(mCurrentTag);
        int title, description = -1;
        setEmptyViewTipArrowVisible(View.GONE);
        int tagIndex = mActionBarAdapter.getIndexOfTagName(mCurrentTag);
        ReaderTag tag = (ReaderTag) getActionBarAdapter().getItem(tagIndex);
        String tagId = tag.getTagStringId();
        if (tagId.equals("following")) {
            title = R.string.reader_empty_followed_blogs_title;
            description = R.string.reader_empty_followed_blogs_description;
            setEmptyViewTipArrowVisible(View.VISIBLE);
        } else {
            if (tagId.equals("liked")) {
                title = R.string.reader_empty_posts_liked;
            } else {
                if (hasTagEverUpdated) {
                    title = R.string.reader_empty_posts_in_tag;
                } else {
                    title = R.string.reader_empty_posts_in_tag_never_updated;
                }
            }
        }
        TextView titleView = (TextView) getActivity().findViewById(R.id.title_empty);
        TextView descriptionView = (TextView) getActivity().findViewById(R.id.description_empty);
        titleView.setText(getString(title));
        if (description == -1) {
            descriptionView.setVisibility(View.INVISIBLE);
        } else {
            descriptionView.setText(getString(description));
            descriptionView.setVisibility(View.VISIBLE);
        }
    }

    private void setEmptyViewTipArrowVisible(int visibility) {
        if (hasActivity() && getActivity() instanceof NativeReaderActivity) {
            View view = getActivity().findViewById(R.id.empty_arrow_tip);
            int[] location = ((NativeReaderActivity) getActivity()).getTagMenuItemLocation();
            if (location == null || location[0] == 0) {
                view.setVisibility(View.INVISIBLE);
                return;
            }
            if (visibility == View.VISIBLE) {
                Animation animArrow = AnimationUtils.loadAnimation(getActivity(), R.anim.up_and_down);
                view.startAnimation(animArrow);
            }
            LinearLayout.LayoutParams params = (LinearLayout.LayoutParams) view.getLayoutParams();
            if (params != null) {
                float iconWidth = getResources().getDimension(R.dimen.arrow_tip_size);
                params.setMargins(location[0] - (int) (iconWidth / 2.), 0, 0, 0);
                view.setLayoutParams(params);
            }
            view.setVisibility(visibility);
        }
    }

>>>>>>> 317df684
    /*
     * called by post adapter when data has been loaded
     */
    private ReaderActions.DataLoadedListener mDataLoadedListener = new ReaderActions.DataLoadedListener() {
        @Override
        public void onDataLoaded(boolean isEmpty) {
            if (isEmpty) {
<<<<<<< HEAD
                boolean hasTagEverUpdated = ReaderTagTable.hasEverUpdatedTag(mCurrentTag);
                final TextView title = (TextView) getActivity().findViewById(R.id.title_empty);
                title.setText(hasTagEverUpdated ?
                        R.string.reader_empty_followed_tags_title :
                        R.string.reader_empty_posts_in_tag_never_updated);
                final TextView description = (TextView) getActivity().findViewById(R.id.description_empty);
                startBoxAndPagesAnimation();
                if (hasTagEverUpdated) {
                    description.setText(R.string.reader_empty_followed_tags_description);
                } else {
                    description.setVisibility(View.GONE);
                }
=======
                startBoxAndPagesAnimation();
                setEmptyTitleAndDecriptionForCurrentTag();
>>>>>>> 317df684
                mEmptyView.setVisibility(View.VISIBLE);
            } else {
                mEmptyView.setVisibility(View.GONE);
                // restore previous scroll position
                if (mScrollToIndex > 0) {
                    final ListView listView = (ListView) getActivity().findViewById(android.R.id.list);
                    final StaggeredGridView gridView = (StaggeredGridView) getActivity().findViewById(R.id.grid);
                    if (listView != null) {
                        listView.setSelection(mScrollToIndex);
                    } else if (gridView != null) {
                        gridView.setSelection(mScrollToIndex);
                    }
                    mScrollToIndex = 0;
                }
            }
        }
    };

    /*
     * called by post adapter to load older posts when user scrolls to the last post
     */
    ReaderActions.DataRequestedListener mDataRequestedListener = new ReaderActions.DataRequestedListener() {
        @Override
        public void onRequestData(ReaderActions.RequestDataAction action) {
            // skip if update is already in progress
            if (isUpdating())
                return;
            // skip if we already have the max # of posts
            if (ReaderPostTable.getNumPostsWithTag(mCurrentTag) >= Constants.READER_MAX_POSTS_TO_DISPLAY)
                return;
            // request older posts
            updatePostsWithCurrentTag(ReaderActions.RequestDataAction.LOAD_OLDER);
        }
    };

    /*
     * called by post adapter when user requests to reblog a post
     */
    ReaderActions.RequestReblogListener mReblogListener = new ReaderActions.RequestReblogListener() {
        @Override
        public void onRequestReblog(ReaderPost post) {
            if (hasActivity())
                ReaderActivityLauncher.showReaderReblogForResult(getActivity(), post);
        }
    };

    private ReaderPostAdapter getPostAdapter() {
        if (mPostAdapter==null)
            mPostAdapter = new ReaderPostAdapter(getActivity(),
                                                 useGridView(),
                                                 mReblogListener,
                                                 mDataLoadedListener,
                                                 mDataRequestedListener);
        return mPostAdapter;
    }

    private boolean hasPostAdapter () {
        return mPostAdapter!=null;
    }
    private boolean isPostAdapterEmpty() {
        return (mPostAdapter==null || mPostAdapter.isEmpty());
    }

    private boolean isCurrentTagName(String tagName) {
        if (!hasCurrentTag())
            return false;
        if (tagName==null || mCurrentTag ==null)
            return false;
        return (mCurrentTag.equalsIgnoreCase(tagName));
    }

    protected String getCurrentTagName() {
        if (!hasCurrentTag())
            return "";
        return StringUtils.notNullStr(mCurrentTag);
    }

    private boolean hasCurrentTag() {
        return mCurrentTag !=null;
    }

    protected void setCurrentTag(String tagName) {
        if (TextUtils.isEmpty(tagName))
            return;

        mCurrentTag = tagName;
        ReaderPrefs.setReaderTag(tagName);

        getPostAdapter().setTag(tagName);
        hideNewPostsBar();
        hideLoadingProgress();

        // update posts in this tag if it's time to do so
        if (ReaderTagTable.shouldAutoUpdateTag(tagName))
            updatePostsWithTag(tagName, ReaderActions.RequestDataAction.LOAD_NEWER);
    }

    /*
     * refresh adapter so latest posts appear
     */
    private void refreshPosts() {
        getPostAdapter().refresh();
    }

    /*
     * tell the adapter to reload a single post - called when user returns from detail, where the
     * post may have been changed (either by the user, or because it updated)
     */
    protected void reloadPost(ReaderPost post) {
        if (post==null)
            return;
        getPostAdapter().reloadPost(post);
    }

    /*
     * reload current tag
     */
    private void reloadPosts() {
        getPostAdapter().reload();
    }

    private boolean hasActivity() {
        return (getActivity()!=null);
    }

    /*
     * get latest posts for this tag from the server
     */
    protected void updatePostsWithCurrentTag(ReaderActions.RequestDataAction updateAction) {
        if (hasCurrentTag())
            updatePostsWithTag(mCurrentTag, updateAction);
    }
    private void updatePostsWithTag(final String tagName, final ReaderActions.RequestDataAction updateAction) {
        if (TextUtils.isEmpty(tagName))
            return;

        // cancel existing requests if we're already updating
        /*if (isUpdating()) {
            VolleyUtils.cancelAllNonImageRequests(WordPress.requestQueue);
            ReaderLog.i("canceling existing update");
        }*/

        unscheduleAutoUpdate();
        setIsUpdating(true, updateAction);

        ReaderPostActions.updatePostsWithTag(tagName, updateAction, new ReaderActions.UpdateResultAndCountListener() {
            @Override
            public void onUpdateResult(ReaderActions.UpdateResult result, int numNewPosts) {
                if (!hasActivity()) {
                    ReaderLog.w("volley response when fragment has no activity");
                    return;
                }
                setIsUpdating(false, updateAction);
                if (result == ReaderActions.UpdateResult.CHANGED && numNewPosts > 0 && isCurrentTagName(tagName)) {
                    // if we loaded new posts and posts are already displayed, show the "new posts"
                    // bar rather than immediately refreshing the list
                    if (!isPostAdapterEmpty() && updateAction == ReaderActions.RequestDataAction.LOAD_NEWER) {
                        showNewPostsBar(numNewPosts);
                    } else {
                        refreshPosts();
                    }
                }
                // schedule the next update in this tag
                if (result != ReaderActions.UpdateResult.FAILED)
                    scheduleAutoUpdate();
            }
        });
    }

    protected boolean isUpdating() {
        return mIsUpdating;
    }
    protected void setIsUpdating(boolean isUpdating, ReaderActions.RequestDataAction updateAction) {
        if (mIsUpdating==isUpdating)
            return;
        if (!hasActivity())
            return;

        mIsUpdating = isUpdating;
        switch (updateAction) {
            case LOAD_NEWER:
                if (getActivity() instanceof NativeReaderActivity)
                    ((NativeReaderActivity)getActivity()).setIsUpdating(isUpdating);
                break;

            case LOAD_OLDER:
                // if these are older posts, show/hide message bar at bottom
                if (isUpdating) {
                    showLoadingProgress();
                } else {
                    hideLoadingProgress();
                }
                break;
        }
    }

    private void showNewPostsBar(int numNewPosts) {
        if (mNewPostsBar==null || mNewPostsBar.getVisibility()==View.VISIBLE)
            return;
        if (numNewPosts==1) {
            mNewPostsBar.setText(R.string.reader_label_new_posts_one);
        } else {
            mNewPostsBar.setText(getString(R.string.reader_label_new_posts_multi, numNewPosts));
        }
        ReaderAniUtils.startAnimation(mNewPostsBar, R.anim.reader_top_bar_in);
        mNewPostsBar.setVisibility(View.VISIBLE);
    }

    private void hideNewPostsBar() {
        if (mNewPostsBar==null || mNewPostsBar.getVisibility()!=View.VISIBLE)
            return;
        Animation.AnimationListener listener = new Animation.AnimationListener() {
            @Override
            public void onAnimationStart(Animation animation) { }
            @Override
            public void onAnimationEnd(Animation animation) {
                mNewPostsBar.setVisibility(View.GONE);
            }
            @Override
            public void onAnimationRepeat(Animation animation) { }
        };
        ReaderAniUtils.startAnimation(mNewPostsBar, R.anim.reader_top_bar_out, listener);
    }

    /**
     * automatic updating
     **/
    private Handler mAutoUpdateHandler = new Handler();
    private Runnable mAutoUpdateTask = new Runnable() {
        public void run() {
            if (hasCurrentTag()) {
                ReaderLog.d("performing automatic update");
                updatePostsWithCurrentTag(ReaderActions.RequestDataAction.LOAD_NEWER);
            }
        }
    };

    public final void scheduleAutoUpdate() {
        if (!hasCurrentTag())
            return;

        ReaderLog.d("scheduling tag auto-update");
        mAutoUpdateHandler.postDelayed(mAutoUpdateTask, 60000 * Constants.READER_AUTO_UPDATE_DELAY_MINUTES);
    }

    public final void unscheduleAutoUpdate() {
        mAutoUpdateHandler.removeCallbacks(mAutoUpdateTask);
    }

    private ActionBar getActionBar() {
        if (hasActivity() && (getActivity() instanceof SherlockFragmentActivity)) {
            return ((SherlockFragmentActivity)getActivity()).getSupportActionBar();
        } else {
            return null;
        }
    }
    /*
     * make sure the passed tag is the one selected in the actionbar
     */
    @SuppressLint("NewApi")
    private void selectTagInActionBar(String tagName) {
        if (!hasActivity())
            return;
        if (tagName==null)
            return;

        ActionBar actionBar = getActionBar();
        if (actionBar==null)
            return;

        int position = getActionBarAdapter().getIndexOfTagName(tagName);
        if (position == -1)
            return;
        if (position == actionBar.getSelectedNavigationIndex())
            return;

        actionBar.setSelectedNavigationItem(position);
    }

    @SuppressLint("NewApi")
    private void setupActionBar() {
        ActionBar actionBar = getActionBar();
        if (actionBar==null)
            return;

        actionBar.setDisplayShowTitleEnabled(false);
        actionBar.setNavigationMode(ActionBar.NAVIGATION_MODE_LIST);

        ActionBar.OnNavigationListener navigationListener = new ActionBar.OnNavigationListener() {
            @Override
            public boolean onNavigationItemSelected(int itemPosition, long itemId) {
                ReaderTag tag = (ReaderTag) getActionBarAdapter().getItem(itemPosition);
                if (tag!=null) {
                    setCurrentTag(tag.getTagName());
                    ReaderLog.d("tag chosen from actionbar: " + tag.getTagName());
                }
                return true;
            }
        };

        actionBar.setListNavigationCallbacks(getActionBarAdapter(), navigationListener);
    }

    private ReaderActionBarTagAdapter getActionBarAdapter() {
        if (mActionBarAdapter==null) {
            ReaderActions.DataLoadedListener dataListener = new ReaderActions.DataLoadedListener() {
                @Override
                public void onDataLoaded(boolean isEmpty) {
                    selectTagInActionBar(mCurrentTag);
                }
            };
            mActionBarAdapter = new ReaderActionBarTagAdapter(getActivity(), dataListener);
        }
        return mActionBarAdapter;
    }

    /*
     * refresh the list of tags shown in the ActionBar
     */
    protected void refreshTags() {
        if (!hasActivity())
            return;

        // make sure current tag still exists, reset to default if it doesn't
        if (hasCurrentTag() && !ReaderTagTable.tagExists(getCurrentTagName())) {
            mCurrentTag = getActivity().getString(R.string.reader_default_tag_name);
        }
        getActionBarAdapter().refreshTags();
    }

    /*
     * request list of tags from the server
     */
    protected void updateTagList() {
        ReaderActions.UpdateResultListener listener = new ReaderActions.UpdateResultListener() {
            @Override
            public void onUpdateResult(ReaderActions.UpdateResult result) {
                if (!hasActivity()) {
                    ReaderLog.w("volley response when fragment has no activity");
                    return;
                }
                if (result!= ReaderActions.UpdateResult.FAILED)
                    mAlreadyUpdatedTagList = true;
                // refresh tags if they've changed
                if (result==ReaderActions.UpdateResult.CHANGED)
                    refreshTags();
            }
        };
        ReaderTagActions.updateTags(listener);
    }

    /*
     * show/hide progress bar footer in the listView
     */
    protected void showLoadingProgress() {
        if (!hasActivity() || mFooterProgress ==null || mFooterProgress.getVisibility()==View.VISIBLE )
            return;
        mFooterProgress.setVisibility(View.VISIBLE);
    }
    protected void hideLoadingProgress() {
        if (!hasActivity() || mFooterProgress ==null || mFooterProgress.getVisibility()!=View.VISIBLE )
            return;
        mFooterProgress.setVisibility(View.GONE);
    }

    @Override
    public void onScrollStateChanged(AbsListView absListView, int scrollState) {
        // nop
    }

    private int mPrevFirstVisibleItem = -1;
    @Override
    public void onScroll(AbsListView view, int firstVisibleItem, int visibleItemCount, int totalItemCount) {
        if (visibleItemCount==0 || !hasActivity())
            return;
        if (firstVisibleItem != mPrevFirstVisibleItem && mFirstVisibleItemChangeListener != null) {
            // this tells NativeReaderActivity to make the ActionBar more translucent as the user
            // scrolls through the list
            mFirstVisibleItemChangeListener.onFirstVisibleItemChanged(firstVisibleItem);
            mPrevFirstVisibleItem = firstVisibleItem;
        }
    }
}<|MERGE_RESOLUTION|>--- conflicted
+++ resolved
@@ -17,10 +17,7 @@
 import android.widget.AbsListView;
 import android.widget.AdapterView;
 import android.widget.ImageView;
-<<<<<<< HEAD
-=======
 import android.widget.LinearLayout;
->>>>>>> 317df684
 import android.widget.ListView;
 import android.widget.RelativeLayout;
 import android.widget.TextView;
@@ -224,13 +221,9 @@
         // move the "new posts" bar and "empty" textView down when the translucent ActionBar is enabled
         if (isTranslucentActionBarEnabled) {
             RelativeLayout.LayoutParams params = (RelativeLayout.LayoutParams) mNewPostsBar.getLayoutParams();
-<<<<<<< HEAD
-            params.setMargins(0, actionbarHeight, 0, 0);
-=======
             if (params != null) {
                 params.setMargins(0, actionbarHeight, 0, 0);
             }
->>>>>>> 317df684
             mEmptyView.setPadding(0, actionbarHeight, 0, 0);
         }
 
@@ -318,8 +311,6 @@
         page3.startAnimation(animPage3);
     }
 
-<<<<<<< HEAD
-=======
     private void setEmptyTitleAndDecriptionForCurrentTag() {
         boolean hasTagEverUpdated = ReaderTagTable.hasEverUpdatedTag(mCurrentTag);
         int title, description = -1;
@@ -375,7 +366,6 @@
         }
     }
 
->>>>>>> 317df684
     /*
      * called by post adapter when data has been loaded
      */
@@ -383,23 +373,8 @@
         @Override
         public void onDataLoaded(boolean isEmpty) {
             if (isEmpty) {
-<<<<<<< HEAD
-                boolean hasTagEverUpdated = ReaderTagTable.hasEverUpdatedTag(mCurrentTag);
-                final TextView title = (TextView) getActivity().findViewById(R.id.title_empty);
-                title.setText(hasTagEverUpdated ?
-                        R.string.reader_empty_followed_tags_title :
-                        R.string.reader_empty_posts_in_tag_never_updated);
-                final TextView description = (TextView) getActivity().findViewById(R.id.description_empty);
-                startBoxAndPagesAnimation();
-                if (hasTagEverUpdated) {
-                    description.setText(R.string.reader_empty_followed_tags_description);
-                } else {
-                    description.setVisibility(View.GONE);
-                }
-=======
                 startBoxAndPagesAnimation();
                 setEmptyTitleAndDecriptionForCurrentTag();
->>>>>>> 317df684
                 mEmptyView.setVisibility(View.VISIBLE);
             } else {
                 mEmptyView.setVisibility(View.GONE);
