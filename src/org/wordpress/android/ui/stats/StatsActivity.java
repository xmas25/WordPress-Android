--- conflicted
+++ resolved
@@ -586,18 +586,15 @@
 
                         if (error.networkResponse != null && error.networkResponse.statusCode == 403) {
                             // This site has the wrong WP.com credentials
-                            SharedPreferences settings = PreferenceManager.getDefaultSharedPreferences(StatsActivity.this);
-<<<<<<< HEAD
-                            //Read the current wpcom username from blog settings, then read it from the app wpcom account. 
-                            String username =  StringUtils.notNullStr(WordPress.getCurrentBlog().getDotcom_username()); 
+                            SharedPreferences settings = PreferenceManager.getDefaultSharedPreferences(
+                                    StatsActivity.this);
+                            // Read the current wpcom username from blog settings, then read it from
+                            // the app wpcom account.
+                            String username = StringUtils.notNullStr(WordPress.getCurrentBlog().getDotcom_username());
                             if (username.equals("")) {
-                                username =  settings.getString(WordPress.WPCOM_USERNAME_PREFERENCE, "");
+                                username = settings.getString(WordPress.WPCOM_USERNAME_PREFERENCE, "");
                             }
-                            
-=======
-                            String username = settings.getString(WordPress.WPCOM_USERNAME_PREFERENCE, "");
-
->>>>>>> 9e4896a9
+
                             AlertDialog.Builder builder = new AlertDialog.Builder(StatsActivity.this);
                             builder.setTitle(getString(R.string.jetpack_stats_unauthorized))
                                     .setMessage(getString(R.string.jetpack_stats_switch_user, username));
