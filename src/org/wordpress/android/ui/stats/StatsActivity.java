package org.wordpress.android.ui.stats;

import android.app.AlertDialog;
import android.app.Dialog;
import android.content.BroadcastReceiver;
import android.content.Context;
import android.content.DialogInterface;
import android.content.Intent;
import android.content.IntentFilter;
import android.content.SharedPreferences;
import android.graphics.Point;
import android.net.Uri;
import android.os.Bundle;
import android.preference.PreferenceManager;
import android.support.v4.app.DialogFragment;
import android.support.v4.app.FragmentManager;
import android.support.v4.app.FragmentTransaction;
import android.support.v4.content.LocalBroadcastManager;
import android.util.Log;
import android.view.Display;
import android.view.View;
import android.view.View.OnClickListener;
import android.widget.FrameLayout;
import android.widget.LinearLayout;
import android.widget.TextView;
import android.widget.Toast;

import com.actionbarsherlock.app.ActionBar;
import com.actionbarsherlock.view.Menu;
import com.actionbarsherlock.view.MenuInflater;
import com.actionbarsherlock.view.MenuItem;
import com.android.volley.VolleyError;

import org.json.JSONException;
import org.json.JSONObject;

import org.wordpress.android.R;
import org.wordpress.android.WordPress;
import org.wordpress.android.WordPressDB;
import org.wordpress.android.models.Blog;
import org.wordpress.android.ui.AuthenticatedWebViewActivity;
import org.wordpress.android.ui.WPActionBarActivity;
import org.wordpress.android.util.StatsRestHelper;
import org.wordpress.android.util.Utils;
import org.xmlrpc.android.ApiHelper;
import org.xmlrpc.android.XMLRPCCallback;
import org.xmlrpc.android.XMLRPCClient;
import org.xmlrpc.android.XMLRPCException;

import java.lang.ref.WeakReference;
import java.util.HashMap;
import java.util.Map;

/**
 * The native stats activity, accessible via the menu drawer.
 * <p>
 * By pressing a spinner on the action bar, the user can select which stats view they wish to see.
 * </p>
 */
public class StatsActivity extends WPActionBarActivity {

    private static final String SAVED_NAV_POSITION = "SAVED_NAV_POSITION";
    private static final String SAVED_WP_LOGIN_STATE = "SAVED_WP_LOGIN_STATE";
    private static final int REQUEST_JETPACK = 7000;

    private Dialog mSignInDialog;
    private int mNavPosition = 0;

    private MenuItem mRefreshMenuItem;
    private int mResultCode = -1;
<<<<<<< HEAD
    private boolean mIsRestoredFromState = false;
=======
    private boolean mIsRestoredFromState = false, mIsTablet;
    private boolean mIsInFront;
>>>>>>> ed05fb76

    // Used for tablet UI
    private static final int TABLET_720DP = 720;
    private static final int TABLET_600DP = 600;
    private LinearLayout mFragmentContainer;
    private LinearLayout mColumnLeft;
    private LinearLayout mColumnRight;
    
    @Override
    public void onCreate(Bundle savedInstanceState) {
        super.onCreate(savedInstanceState);

        if (WordPress.wpDB == null) {
            Toast.makeText(this, R.string.fatal_db_error, Toast.LENGTH_LONG).show();
            finish();
            return;
        }

        createMenuDrawer(R.layout.stats_activity);
        mFragmentContainer = (LinearLayout) findViewById(R.id.stats_fragment_container);
        mColumnLeft = (LinearLayout) findViewById(R.id.stats_tablet_col_left);
        mColumnRight = (LinearLayout) findViewById(R.id.stats_tablet_col_right);

        loadStatsFragments();
        setTitle(R.string.stats);

    }
    
    @Override
    protected void onResume() {
        super.onResume();
        mIsInFront = true;
        
        LocalBroadcastManager lbm = LocalBroadcastManager.getInstance(this);
        lbm.registerReceiver(mReceiver, new IntentFilter(StatsRestHelper.REFRESH_VIEW_TYPE));

        // for self-hosted sites; launch the user into an activity where they can provide their credentials
        if (!WordPress.getCurrentBlog().isDotcomFlag() && !WordPress.getCurrentBlog().hasValidJetpackCredentials() && mResultCode != RESULT_CANCELED) {
            if (WordPress.hasValidWPComCredentials(this)) {
                // Let's try the global wpcom credentials them first
                SharedPreferences settings = PreferenceManager.getDefaultSharedPreferences(this);
                String username = settings.getString(WordPress.WPCOM_USERNAME_PREFERENCE, null);
                String password = WordPressDB.decryptPassword(settings.getString(WordPress.WPCOM_PASSWORD_PREFERENCE, null));
                WordPress.getCurrentBlog().setDotcom_username(username);
                WordPress.getCurrentBlog().setDotcom_password(password);
                WordPress.getCurrentBlog().save();
                refreshStats();
            } else {
                startWPComLoginActivity();
            }
            return;
        }
        
        if (!mIsRestoredFromState)
            refreshStats();
    }

    @Override
    protected void onPause() {
        super.onPause();

        mIsInFront = false;
        LocalBroadcastManager lbm = LocalBroadcastManager.getInstance(this);
        lbm.unregisterReceiver(mReceiver);
        
        stopAnimatingRefreshButton(mRefreshMenuItem);
    }

    private void restoreState(Bundle savedInstanceState) {
        if (savedInstanceState == null)
            return;
            
        mNavPosition = savedInstanceState.getInt(SAVED_NAV_POSITION);
        mResultCode = savedInstanceState.getInt(SAVED_WP_LOGIN_STATE);
        mIsRestoredFromState = true;
    }
    
    @Override
    protected void onSaveInstanceState(Bundle outState) {
        super.onSaveInstanceState(outState);
        
        outState.putInt(SAVED_NAV_POSITION, mNavPosition);
        outState.putInt(SAVED_WP_LOGIN_STATE, mResultCode);
    }

    private void startWPComLoginActivity() {
        mResultCode = RESULT_CANCELED;
        Intent loginIntent = new Intent(this, WPComLoginActivity.class);
        loginIntent.putExtra(WPComLoginActivity.JETPACK_AUTH_REQUEST, true);
        startActivityForResult(loginIntent, WPComLoginActivity.REQUEST_CODE);
    }
    
    @Override
    protected void onActivityResult(int requestCode, int resultCode, Intent data) {
        super.onActivityResult(requestCode, resultCode, data);
        if (requestCode == WPComLoginActivity.REQUEST_CODE) {
            
            mResultCode = resultCode;
            if (resultCode == RESULT_OK && !WordPress.getCurrentBlog().isDotcomFlag()) {
                if (getBlogId() == null) {
                    final Blog currentBlog = WordPress.getCurrentBlog();
                    // Attempt to get the Jetpack blog ID
                    XMLRPCClient xmlrpcClient = new XMLRPCClient(currentBlog.getUrl(), "", "");
                    Map<String, String> args = new HashMap<String, String>();
                    args.put("jetpack_client_id", "jetpack_client_id");
                    Object[] params = {
                            currentBlog.getBlogId(), currentBlog.getUsername(), currentBlog.getPassword(), args
                    };
                    xmlrpcClient.callAsync(new XMLRPCCallback() {
                        @Override
                        public void onSuccess(long id, Object result) {
                            if (result != null && ( result instanceof HashMap )) {
                                Map<?, ?> blogOptions = (HashMap<?, ?>) result;
                                if ( blogOptions.containsKey("jetpack_client_id") ) {
                                    String apiBlogId = ((HashMap<?, ?>)blogOptions.get("jetpack_client_id")).get("value").toString();
                                    if (apiBlogId != null && (currentBlog.getApi_blogid() == null || !currentBlog.getApi_blogid().equals(apiBlogId))) {
                                        currentBlog.setApi_blogid(apiBlogId);
                                        currentBlog.save("");
                                        if (!isFinishing())
                                            refreshStats();
                                    }
                                }
                            }
                        }
                        @Override
                        public void onFailure(long id, XMLRPCException error) {
                            Log.e("StatsActivity", "Cannot load blog options (wp.getOptions failed and no jetpack_client_id is then available", error);
                        }
                    }, "wp.getOptions", params);
                }
            refreshStats();
            }
        }
    }

    private void loadStatsFragments() {

        FragmentManager fm = getSupportFragmentManager();
        FragmentTransaction ft = fm.beginTransaction();

        StatsAbsViewFragment fragment;

        // TODO: lines commented out are awaiting stats apis

        if (fm.findFragmentByTag(StatsVisitorsAndViewsFragment.TAG) == null) {
            fragment = StatsAbsViewFragment.newInstance(StatsViewType.VISITORS_AND_VIEWS);
            ft.replace(R.id.stats_visitors_and_views_container, fragment, StatsVisitorsAndViewsFragment.TAG);
        }

        if (fm.findFragmentByTag(StatsClicksFragment.TAG) == null) {
            fragment = StatsAbsViewFragment.newInstance(StatsViewType.CLICKS);
            ft.replace(R.id.stats_clicks_container, fragment, StatsClicksFragment.TAG);
        }

//        if (fm.findFragmentByTag(StatsCommentsFragment.TAG) == null) {
//            fragment = StatsAbsViewFragment.newInstance(StatsViewType.COMMENTS);
//            ft.replace(R.id.stats_comments_container, fragment, StatsCommentsFragment.TAG);
//        }

        if (fm.findFragmentByTag(StatsGeoviewsFragment.TAG) == null) {
            fragment = StatsAbsViewFragment.newInstance(StatsViewType.VIEWS_BY_COUNTRY);
            ft.replace(R.id.stats_geoviews_container, fragment, StatsGeoviewsFragment.TAG);
        }

        if (fm.findFragmentByTag(StatsSearchEngineTermsFragment.TAG) == null) {
            fragment = StatsAbsViewFragment.newInstance(StatsViewType.SEARCH_ENGINE_TERMS);
            ft.replace(R.id.stats_searchengine_container, fragment, StatsSearchEngineTermsFragment.TAG);
        }

//        if (fm.findFragmentByTag(StatsTagsAndCategoriesFragment.TAG) == null) {
//            fragment = StatsAbsViewFragment.newInstance(StatsViewType.TAGS_AND_CATEGORIES);
//            ft.replace(R.id.stats_tags_and_categories_container, fragment, StatsTagsAndCategoriesFragment.TAG);
//        }

//        if (fm.findFragmentByTag(StatsTopAuthorsFragment.TAG) == null) {
//            fragment = StatsAbsViewFragment.newInstance(StatsViewType.TOP_AUTHORS);
//            ft.replace(R.id.stats_top_authors_container, fragment, StatsTopAuthorsFragment.TAG);
//        }

        if (fm.findFragmentByTag(StatsTotalsFollowersAndSharesFragment.TAG) == null) {
            fragment = StatsAbsViewFragment.newInstance(StatsViewType.TOTALS_FOLLOWERS_AND_SHARES);
            ft.replace(R.id.stats_totals_followers_shares_container, fragment, StatsTotalsFollowersAndSharesFragment.TAG);
        }

        if (fm.findFragmentByTag(StatsTopPostsAndPagesFragment.TAG) == null) {
            fragment = StatsAbsViewFragment.newInstance(StatsViewType.TOP_POSTS_AND_PAGES);
            ft.replace(R.id.stats_top_posts_container, fragment, StatsTopPostsAndPagesFragment.TAG);
        }

//        if (fm.findFragmentByTag(StatsVideoFragment.TAG) == null) {
//            fragment = StatsAbsViewFragment.newInstance(StatsViewType.VIDEO_PLAYS);
//            ft.replace(R.id.stats_video_container, fragment, StatsVideoFragment.TAG);
//        }

        if (fm.findFragmentByTag(StatsReferrersFragment.TAG) == null) {
            fragment = StatsReferrersFragment.newInstance(StatsViewType.REFERRERS);
            ft.replace(R.id.stats_referrers_container, fragment, StatsReferrersFragment.TAG);
        }

        ft.commit();

        // split layout into two for 720DP tablets and 600DP tablets in landscape
        if (Utils.getSmallestWidthDP() >= TABLET_720DP || (Utils.getSmallestWidthDP() == TABLET_600DP && isInLandscape()))
            loadSplitLayout();

    }

    private boolean isInLandscape() {
        if (android.os.Build.VERSION.SDK_INT >= 13) {
            Display display = getWindowManager().getDefaultDisplay();
            Point point = new Point();
            display.getSize(point);
            if (point.y < point.x) {
                return true;
            } else {
                return false;
            }
        } else {
            return false;
        }
    }

    private void loadSplitLayout() {
        FrameLayout frameView;

        // TODO: lines commented out are awaiting stats apis

        frameView = (FrameLayout) findViewById(R.id.stats_geoviews_container);
        mFragmentContainer.removeView(frameView);
        mColumnLeft.addView(frameView);

        frameView = (FrameLayout) findViewById(R.id.stats_totals_followers_shares_container);
        mFragmentContainer.removeView(frameView);
        mColumnLeft.addView(frameView);

        frameView = (FrameLayout) findViewById(R.id.stats_referrers_container);
        mFragmentContainer.removeView(frameView);
        mColumnLeft.addView(frameView);

//        frameView = (FrameLayout) findViewById(R.id.stats_top_authors_container);
//        mFragmentContainer.removeView(frameView);
//        mColumnLeft.addView(frameView);

//        frameView = (FrameLayout) findViewById(R.id.stats_video_container);
//        mFragmentContainer.removeView(frameView);
//        mColumnLeft.addView(frameView);

        frameView = (FrameLayout) findViewById(R.id.stats_top_posts_container);
        mFragmentContainer.removeView(frameView);
        mColumnRight.addView(frameView);

//        frameView = (FrameLayout) findViewById(R.id.stats_comments_container);
//        mFragmentContainer.removeView(frameView);
//        mColumnRight.addView(frameView);

        frameView = (FrameLayout) findViewById(R.id.stats_clicks_container);
        mFragmentContainer.removeView(frameView);
        mColumnRight.addView(frameView);

//        frameView = (FrameLayout) findViewById(R.id.stats_tags_and_categories_container);
//        mFragmentContainer.removeView(frameView);
//        mColumnRight.addView(frameView);

        frameView = (FrameLayout) findViewById(R.id.stats_searchengine_container);
        mFragmentContainer.removeView(frameView);
        mColumnRight.addView(frameView);

    }

    private class VerifyJetpackSettingsCallback implements ApiHelper.RefreshBlogContentTask.Callback {

        private final WeakReference<StatsActivity> statsActivityWeakRef;
        
        public VerifyJetpackSettingsCallback(StatsActivity refActivity) {
            this.statsActivityWeakRef = new WeakReference<StatsActivity>(refActivity);
        }
       
        @Override
        public void onSuccess() {
            if (statsActivityWeakRef.get() == null || statsActivityWeakRef.get().isFinishing() || statsActivityWeakRef.get().mIsInFront == false) {
                return;
            }
            
            if (getBlogId() == null) {
                // Blog has not returned a jetpack_client_id
                AlertDialog.Builder builder = new AlertDialog.Builder(this.statsActivityWeakRef.get());
                builder.setMessage(getString(R.string.jetpack_message))
                        .setTitle(getString(R.string.jetpack_not_found));
                builder.setPositiveButton(R.string.yes, new DialogInterface.OnClickListener() {
                    public void onClick(DialogInterface dialog, int id) {
                        Intent jetpackIntent = new Intent(VerifyJetpackSettingsCallback.this.statsActivityWeakRef.get(), AuthenticatedWebViewActivity.class);
                        jetpackIntent.putExtra(AuthenticatedWebViewActivity.LOAD_AUTHENTICATED_URL, WordPress.getCurrentBlog().getAdminUrl()
                                + "plugin-install.php?tab=search&s=jetpack+by+wordpress.com&plugin-search-input=Search+Plugins");
                        startActivityForResult(jetpackIntent, REQUEST_JETPACK);
                    }
                });
                builder.setNegativeButton(R.string.no, new DialogInterface.OnClickListener() {
                    public void onClick(DialogInterface dialog, int id) {
                        // User cancelled the dialog
                    }
                });
                builder.create().show();
            }
        }

        @Override
        public void onFailure() {

        }
    }

    @Override
    public boolean onCreateOptionsMenu(Menu menu) {
        super.onCreateOptionsMenu(menu);
        MenuInflater inflater = getSupportMenuInflater();
        inflater.inflate(R.menu.stats, menu);
        mRefreshMenuItem = menu.findItem(R.id.menu_refresh);
        return true;
    }
    
    @Override
    public boolean onOptionsItemSelected(MenuItem item) {
        if (item.getItemId() == R.id.menu_refresh) {
            refreshStats();
            return true;
        } else if (item.getItemId() == R.id.menu_view_stats_full_site) {
            startActivity(new Intent(Intent.ACTION_VIEW, Uri.parse("http://wordpress.com/my-stats")));
            return true;
        }
        return super.onOptionsItemSelected(item);
    }

    @Override
    public void onBlogChanged() {
        super.onBlogChanged();

<<<<<<< HEAD
        FragmentManager fm = getSupportFragmentManager();
        FragmentTransaction ft = fm.beginTransaction();

        StatsAbsViewFragment fragment;

        fragment = StatsAbsViewFragment.newInstance(StatsViewType.VISITORS_AND_VIEWS);
        ft.replace(R.id.stats_visitors_and_views_container, fragment, StatsVisitorsAndViewsFragment.TAG);

        fragment = StatsAbsViewFragment.newInstance(StatsViewType.TOP_POSTS_AND_PAGES);
        ft.replace(R.id.stats_top_posts_container, fragment, StatsTopPostsAndPagesFragment.TAG);

        fragment = StatsAbsViewFragment.newInstance(StatsViewType.VIEWS_BY_COUNTRY);
        ft.replace(R.id.stats_geoviews_container, fragment, StatsGeoviewsFragment.TAG);

        fragment = StatsAbsViewFragment.newInstance(StatsViewType.CLICKS);
        ft.replace(R.id.stats_clicks_container, fragment, StatsClicksFragment.TAG);

        fragment = StatsAbsViewFragment.newInstance(StatsViewType.SEARCH_ENGINE_TERMS);
        ft.replace(R.id.stats_searchengine_container, fragment, StatsSearchEngineTermsFragment.TAG);

        fragment = StatsAbsViewFragment.newInstance(StatsViewType.TOTALS_FOLLOWERS_AND_SHARES);
        ft.replace(R.id.stats_totals_followers_shares_container, fragment, StatsTotalsFollowersAndSharesFragment.TAG);

        fragment = StatsReferrersFragment.newInstance(StatsViewType.REFERRERS);
        ft.replace(R.id.stats_referrers_container, fragment, StatsReferrersFragment.TAG);

        ft.commit();

=======
        FragmentManager fm = getSupportFragmentManager();  
        
        if (!mIsTablet) {
            StatsViewType viewType = StatsViewType.getImplemented()[mNavPosition];
            mStatsViewFragment = StatsAbsViewFragment.newInstance(viewType);
            fm.beginTransaction().replace(R.id.stats_container, mStatsViewFragment, StatsAbsViewFragment.TAG).commit();
        } else {
            FragmentTransaction ft = fm.beginTransaction();

            StatsAbsViewFragment fragment;

            fragment = StatsAbsViewFragment.newInstance(StatsViewType.VISITORS_AND_VIEWS);
            ft.replace(R.id.stats_visitors_and_views_container, fragment, StatsVisitorsAndViewsFragment.TAG);

            fragment = StatsAbsViewFragment.newInstance(StatsViewType.CLICKS);
            ft.replace(R.id.stats_clicks_container, fragment, StatsClicksFragment.TAG);

            fragment = StatsAbsViewFragment.newInstance(StatsViewType.SEARCH_ENGINE_TERMS);
            ft.replace(R.id.stats_searchengine_container, fragment, StatsSearchEngineTermsFragment.TAG);

            fragment = StatsAbsViewFragment.newInstance(StatsViewType.TOTALS_FOLLOWERS_AND_SHARES);
            ft.replace(R.id.stats_totals_followers_shares_container, fragment, StatsTotalsFollowersAndSharesFragment.TAG);

            fragment = StatsReferrersFragment.newInstance(StatsViewType.REFERRERS);
            ft.replace(R.id.stats_referrers_container, fragment, StatsReferrersFragment.TAG);
            
            ft.commit();
        }
>>>>>>> ed05fb76
        refreshStats();
    }

    public boolean dotComCredentialsMatch() {
        SharedPreferences settings = PreferenceManager.getDefaultSharedPreferences(this);
        String username = settings.getString(WordPress.WPCOM_USERNAME_PREFERENCE, "");
        return username.equals(WordPress.getCurrentBlog().getUsername());
    }

    private void refreshStats() {
        if (WordPress.getCurrentBlog() == null)
            return;
        
        String blogId;
        
        if (WordPress.getCurrentBlog().isDotcomFlag() && dotComCredentialsMatch())
            blogId = String.valueOf(WordPress.getCurrentBlog().getBlogId());
        else {
            blogId = getBlogId();
            if (blogId == null) {
                //Refresh Jetpack Settings
                new ApiHelper.RefreshBlogContentTask(this, WordPress.getCurrentBlog(), new VerifyJetpackSettingsCallback( StatsActivity.this ) ).execute(false);
                return;
            }
        }

        StatsRestHelper.getStatsSummary(blogId, new StatsRestHelper.StatsSummaryInterface() {
            @Override
            public void onSuccess() {
            }

            @Override
            public void onFailure(VolleyError error) {
                if (mSignInDialog != null && mSignInDialog.isShowing())
                    return;

                if (!isFinishing() && error.networkResponse != null && error.networkResponse.statusCode == 403) {
                    // This site has the wrong WP.com credentials
                    AlertDialog.Builder builder = new AlertDialog.Builder(StatsActivity.this);
                    builder.setTitle(getString(R.string.jetpack_stats_unauthorized))
                            .setMessage(getString(R.string.jetpack_stats_switch_user));
                    builder.setPositiveButton(R.string.yes, new DialogInterface.OnClickListener() {
                        public void onClick(DialogInterface dialog, int id) {
                        startWPComLoginActivity();
                        }
                    });
                    builder.setNegativeButton(R.string.no, new DialogInterface.OnClickListener() {
                        public void onClick(DialogInterface dialog, int id) {
                            // User cancelled the dialog
                        }
                    });
                    mSignInDialog = builder.create();
                    mSignInDialog.show();
                }
            }
        });

        StatsRestHelper.getStats(StatsViewType.CLICKS, blogId);
//      StatsRestHelper.getStats(StatsViewType.COMMENTS, blogId);
        StatsRestHelper.getStats(StatsViewType.REFERRERS, blogId);
        StatsRestHelper.getStats(StatsViewType.SEARCH_ENGINE_TERMS, blogId);
//      StatsRestHelper.getStats(StatsViewType.TAGS_AND_CATEGORIES, blogId);
        // data for total followers and shares will already be fetched
//      StatsRestHelper.getStats(StatsViewType.TOP_AUTHORS, blogId);
        StatsRestHelper.getStats(StatsViewType.TOP_POSTS_AND_PAGES, blogId);
//      StatsRestHelper.getStats(StatsViewType.VIDEO_PLAYS, blogId);
        StatsRestHelper.getStats(StatsViewType.VIEWS_BY_COUNTRY, blogId);
        StatsRestHelper.getStats(StatsViewType.VISITORS_AND_VIEWS, blogId);
    }

    public String getBlogId() {
        // for dotcom blogs that were added manually
        if (WordPress.getCurrentBlog().isDotcomFlag() && !dotComCredentialsMatch())
            return String.valueOf(WordPress.getCurrentBlog().getBlogId());

        // for self-hosted blogs
        try {
            Blog currentBlog = WordPress.getCurrentBlog();
            String jetpackBlogId = currentBlog.getApi_blogid();
            if (jetpackBlogId == null) {
                JSONObject options = new JSONObject(WordPress.getCurrentBlog().getBlogOptions());
                jetpackBlogId = options.getJSONObject("jetpack_client_id").getString("value");

                if (jetpackBlogId == null)
                    return null;

                if (currentBlog.getApi_blogid() == null || !currentBlog.getApi_blogid().equals(jetpackBlogId)) {
                    currentBlog.setApi_blogid(jetpackBlogId);
                    currentBlog.save("");
                }

                return jetpackBlogId;
            } else {
                return jetpackBlogId;
            }
        } catch (JSONException e) {
            e.printStackTrace();
        }
        return null;
    }

    private BroadcastReceiver mReceiver = new BroadcastReceiver() {

        @Override
        public void onReceive(Context context, Intent intent) {
            String action = intent.getAction();
            if (action.equals(StatsRestHelper.REFRESH_VIEW_TYPE)) {

                if (mRefreshMenuItem == null)
                    return;

                // stop or start animating refresh button depending on result
                boolean started = intent.getBooleanExtra(StatsRestHelper.REFRESH_VIEW_TYPE_STARTED, false);

                if (started)
                    startAnimatingRefreshButton(mRefreshMenuItem);
                else
                    stopAnimatingRefreshButton(mRefreshMenuItem);
            }
        }
    };
}<|MERGE_RESOLUTION|>--- conflicted
+++ resolved
@@ -68,12 +68,8 @@
 
     private MenuItem mRefreshMenuItem;
     private int mResultCode = -1;
-<<<<<<< HEAD
     private boolean mIsRestoredFromState = false;
-=======
-    private boolean mIsRestoredFromState = false, mIsTablet;
     private boolean mIsInFront;
->>>>>>> ed05fb76
 
     // Used for tablet UI
     private static final int TABLET_720DP = 720;
@@ -410,7 +406,6 @@
     public void onBlogChanged() {
         super.onBlogChanged();
 
-<<<<<<< HEAD
         FragmentManager fm = getSupportFragmentManager();
         FragmentTransaction ft = fm.beginTransaction();
 
@@ -439,36 +434,6 @@
 
         ft.commit();
 
-=======
-        FragmentManager fm = getSupportFragmentManager();  
-        
-        if (!mIsTablet) {
-            StatsViewType viewType = StatsViewType.getImplemented()[mNavPosition];
-            mStatsViewFragment = StatsAbsViewFragment.newInstance(viewType);
-            fm.beginTransaction().replace(R.id.stats_container, mStatsViewFragment, StatsAbsViewFragment.TAG).commit();
-        } else {
-            FragmentTransaction ft = fm.beginTransaction();
-
-            StatsAbsViewFragment fragment;
-
-            fragment = StatsAbsViewFragment.newInstance(StatsViewType.VISITORS_AND_VIEWS);
-            ft.replace(R.id.stats_visitors_and_views_container, fragment, StatsVisitorsAndViewsFragment.TAG);
-
-            fragment = StatsAbsViewFragment.newInstance(StatsViewType.CLICKS);
-            ft.replace(R.id.stats_clicks_container, fragment, StatsClicksFragment.TAG);
-
-            fragment = StatsAbsViewFragment.newInstance(StatsViewType.SEARCH_ENGINE_TERMS);
-            ft.replace(R.id.stats_searchengine_container, fragment, StatsSearchEngineTermsFragment.TAG);
-
-            fragment = StatsAbsViewFragment.newInstance(StatsViewType.TOTALS_FOLLOWERS_AND_SHARES);
-            ft.replace(R.id.stats_totals_followers_shares_container, fragment, StatsTotalsFollowersAndSharesFragment.TAG);
-
-            fragment = StatsReferrersFragment.newInstance(StatsViewType.REFERRERS);
-            ft.replace(R.id.stats_referrers_container, fragment, StatsReferrersFragment.TAG);
-            
-            ft.commit();
-        }
->>>>>>> ed05fb76
         refreshStats();
     }
 
