package org.wordpress.android.ui.stats;

import android.app.AlertDialog;
import android.app.Dialog;
import android.content.BroadcastReceiver;
import android.content.Context;
import android.content.DialogInterface;
import android.content.Intent;
import android.content.IntentFilter;
import android.content.SharedPreferences;
import android.graphics.Point;
import android.net.Uri;
import android.os.Bundle;
import android.preference.PreferenceManager;
import android.support.v4.app.FragmentManager;
import android.support.v4.app.FragmentTransaction;
import android.support.v4.content.LocalBroadcastManager;
import android.view.Display;
import android.widget.FrameLayout;
import android.widget.LinearLayout;
import android.widget.Toast;

import com.actionbarsherlock.view.Menu;
import com.actionbarsherlock.view.MenuInflater;
import com.actionbarsherlock.view.MenuItem;
import com.android.volley.VolleyError;
import com.wordpress.rest.RestRequest;

import org.json.JSONException;
import org.json.JSONObject;
import org.wordpress.android.R;
import org.wordpress.android.WordPress;
import org.wordpress.android.WordPressDB;
import org.wordpress.android.models.Blog;
import org.wordpress.android.ui.AuthenticatedWebViewActivity;
import org.wordpress.android.ui.WPActionBarActivity;
import org.wordpress.android.ui.stats.service.StatsService;
import org.wordpress.android.util.AppLog;
import org.wordpress.android.util.AppLog.T;
import org.wordpress.android.util.NetworkUtils;
import org.wordpress.android.util.StringUtils;
import org.wordpress.android.util.ToastUtils;
import org.wordpress.android.util.Utils;
import org.xmlrpc.android.ApiHelper;
import org.xmlrpc.android.XMLRPCCallback;
import org.xmlrpc.android.XMLRPCClientInterface;
import org.xmlrpc.android.XMLRPCException;
import org.xmlrpc.android.XMLRPCFactory;

import java.lang.ref.WeakReference;
import java.util.HashMap;
import java.util.Map;

/**
 * The native stats activity, accessible via the menu drawer.
 * <p>
 * By pressing a spinner on the action bar, the user can select which stats view they wish to see.
 * </p>
 */
public class StatsActivity extends WPActionBarActivity {
    // Max number of rows to show in a stats fragment
    public static final int STATS_GROUP_MAX_ITEMS = 10;
    public static final int STATS_CHILD_MAX_ITEMS = 25;

    private static final String SAVED_NAV_POSITION = "SAVED_NAV_POSITION";
    private static final String SAVED_WP_LOGIN_STATE = "SAVED_WP_LOGIN_STATE";
    private static final int REQUEST_JETPACK = 7000;
    public static final String ARG_NO_MENU_DRAWER = "no_menu_drawer";

    private static final String KEY_VERIFIED_CREDS = "verified_creds";

    private Dialog mSignInDialog;
    private int mNavPosition = 0;

    private MenuItem mRefreshMenuItem;
    private int mResultCode = -1;
    private boolean mIsRestoredFromState = false;
    private boolean mIsInFront;
    private boolean mNoMenuDrawer = false;
    private boolean mIsUpdatingStats;
    private boolean mHasVerifiedCreds;

    // Used for tablet UI
    private static final int TABLET_720DP = 720;
    private static final int TABLET_600DP = 600;
    private LinearLayout mFragmentContainer;
    private LinearLayout mColumnLeft;
    private LinearLayout mColumnRight;

    @Override
    public void onCreate(Bundle savedInstanceState) {
        super.onCreate(savedInstanceState);

        if (WordPress.wpDB == null) {
            Toast.makeText(this, R.string.fatal_db_error, Toast.LENGTH_LONG).show();
            finish();
            return;
        }

        mNoMenuDrawer = getIntent().getBooleanExtra(ARG_NO_MENU_DRAWER, false);
        if (mNoMenuDrawer) {
            setContentView(R.layout.stats_activity);
            getSupportActionBar().setDisplayHomeAsUpEnabled(true);
        } else {
            createMenuDrawer(R.layout.stats_activity);
        }

        mFragmentContainer = (LinearLayout) findViewById(R.id.stats_fragment_container);
        mColumnLeft = (LinearLayout) findViewById(R.id.stats_tablet_col_left);
        mColumnRight = (LinearLayout) findViewById(R.id.stats_tablet_col_right);

        loadStatsFragments();
        setTitle(R.string.stats);

        restoreState(savedInstanceState);
    }

<<<<<<< HEAD
    @Override
    protected void onDestroy() {
        stopStatsService();
        super.onDestroy();
    }

=======
>>>>>>> 77181b63
    @Override
    protected void onResume() {
        super.onResume();
        mIsInFront = true;

<<<<<<< HEAD
        // register to receive broadcasts when StatsService starts/stops updating
=======
>>>>>>> 77181b63
        LocalBroadcastManager lbm = LocalBroadcastManager.getInstance(this);
        lbm.registerReceiver(mReceiver, new IntentFilter(StatsService.ACTION_STATS_UPDATING));

        // for self-hosted sites; launch the user into an activity where they can provide their credentials
        if (WordPress.getCurrentBlog() != null && !WordPress.getCurrentBlog().isDotcomFlag() &&
                !WordPress.getCurrentBlog().hasValidJetpackCredentials() && mResultCode != RESULT_CANCELED) {
            if (WordPress.hasValidWPComCredentials(this)) {
                // Let's try the global wpcom credentials them first
                SharedPreferences settings = PreferenceManager.getDefaultSharedPreferences(this);
                String username = settings.getString(WordPress.WPCOM_USERNAME_PREFERENCE, null);
                String password = WordPressDB.decryptPassword(settings.getString(WordPress.WPCOM_PASSWORD_PREFERENCE, null));
                WordPress.getCurrentBlog().setDotcom_username(username);
                WordPress.getCurrentBlog().setDotcom_password(password);
                WordPress.wpDB.saveBlog(WordPress.getCurrentBlog());
                refreshStats();
            } else {
                startWPComLoginActivity();
            }
            return;
        }

        if (!mIsRestoredFromState)
            refreshStats();
    }

    @Override
    protected void onPause() {
        super.onPause();

        mIsInFront = false;
        LocalBroadcastManager lbm = LocalBroadcastManager.getInstance(this);
        lbm.unregisterReceiver(mReceiver);

        stopAnimatingRefreshButton(mRefreshMenuItem);
    }

    private void restoreState(Bundle savedInstanceState) {
        if (savedInstanceState == null)
            return;

        mNavPosition = savedInstanceState.getInt(SAVED_NAV_POSITION);
        mResultCode = savedInstanceState.getInt(SAVED_WP_LOGIN_STATE);
        mHasVerifiedCreds = savedInstanceState.getBoolean(KEY_VERIFIED_CREDS);
        mIsRestoredFromState = true;
    }

    @Override
    protected void onSaveInstanceState(Bundle outState) {
        super.onSaveInstanceState(outState);

        outState.putInt(SAVED_NAV_POSITION, mNavPosition);
        outState.putInt(SAVED_WP_LOGIN_STATE, mResultCode);
        outState.putBoolean(KEY_VERIFIED_CREDS, mHasVerifiedCreds);
    }

    private void startWPComLoginActivity() {
        mResultCode = RESULT_CANCELED;
        Intent loginIntent = new Intent(this, WPComLoginActivity.class);
        loginIntent.putExtra(WPComLoginActivity.JETPACK_AUTH_REQUEST, true);
        startActivityForResult(loginIntent, WPComLoginActivity.REQUEST_CODE);
    }

    @Override
    protected void onActivityResult(int requestCode, int resultCode, Intent data) {
        super.onActivityResult(requestCode, resultCode, data);
        if (requestCode == WPComLoginActivity.REQUEST_CODE) {

            mResultCode = resultCode;
            if (resultCode == RESULT_OK && !WordPress.getCurrentBlog().isDotcomFlag()) {
                if (getBlogId() == null) {
                    final Blog currentBlog = WordPress.getCurrentBlog();
                    // Attempt to get the Jetpack blog ID
                    XMLRPCClientInterface xmlrpcClient = XMLRPCFactory.instantiate(currentBlog.getUri(), "", "");
                    Map<String, String> args = ApiHelper.blogOptionsXMLRPCParameters;
                    Object[] params = {
                            currentBlog.getRemoteBlogId(), currentBlog.getUsername(), currentBlog.getPassword(), args
                    };
                    xmlrpcClient.callAsync(new XMLRPCCallback() {
                        @Override
                        public void onSuccess(long id, Object result) {
                            if (result != null && ( result instanceof HashMap )) {
                                Map<?, ?> blogOptions = (HashMap<?, ?>) result;
                                ApiHelper.updateBlogOptions(currentBlog, blogOptions);
                                if (!isFinishing())
                                    refreshStats();
                            }
                        }
                        @Override
                        public void onFailure(long id, XMLRPCException error) {
                            AppLog.e(T.STATS, "Cannot load blog options (wp.getOptions failed and no jetpack_client_id is then available", error);
                        }
                    }, "wp.getOptions", params);
                }
            refreshStats();
            }
        }
    }

    private void loadStatsFragments() {

        FragmentManager fm = getSupportFragmentManager();
        FragmentTransaction ft = fm.beginTransaction();

        StatsAbsViewFragment fragment;

        // TODO: lines commented out are awaiting stats apis

        if (fm.findFragmentByTag(StatsVisitorsAndViewsFragment.TAG) == null) {
            fragment = StatsAbsViewFragment.newInstance(StatsViewType.VISITORS_AND_VIEWS);
            ft.replace(R.id.stats_visitors_and_views_container, fragment, StatsVisitorsAndViewsFragment.TAG);
        }

        if (fm.findFragmentByTag(StatsClicksFragment.TAG) == null) {
            fragment = StatsAbsViewFragment.newInstance(StatsViewType.CLICKS);
            ft.replace(R.id.stats_clicks_container, fragment, StatsClicksFragment.TAG);
        }

//        if (fm.findFragmentByTag(StatsCommentsFragment.TAG) == null) {
//            fragment = StatsAbsViewFragment.newInstance(StatsViewType.COMMENTS);
//            ft.replace(R.id.stats_comments_container, fragment, StatsCommentsFragment.TAG);
//        }

        if (fm.findFragmentByTag(StatsGeoviewsFragment.TAG) == null) {
            fragment = StatsAbsViewFragment.newInstance(StatsViewType.VIEWS_BY_COUNTRY);
            ft.replace(R.id.stats_geoviews_container, fragment, StatsGeoviewsFragment.TAG);
        }

        if (fm.findFragmentByTag(StatsSearchEngineTermsFragment.TAG) == null) {
            fragment = StatsAbsViewFragment.newInstance(StatsViewType.SEARCH_ENGINE_TERMS);
            ft.replace(R.id.stats_searchengine_container, fragment, StatsSearchEngineTermsFragment.TAG);
        }

//        if (fm.findFragmentByTag(StatsTagsAndCategoriesFragment.TAG) == null) {
//            fragment = StatsAbsViewFragment.newInstance(StatsViewType.TAGS_AND_CATEGORIES);
//            ft.replace(R.id.stats_tags_and_categories_container, fragment, StatsTagsAndCategoriesFragment.TAG);
//        }

//        if (fm.findFragmentByTag(StatsTopAuthorsFragment.TAG) == null) {
//            fragment = StatsAbsViewFragment.newInstance(StatsViewType.TOP_AUTHORS);
//            ft.replace(R.id.stats_top_authors_container, fragment, StatsTopAuthorsFragment.TAG);
//        }

        if (fm.findFragmentByTag(StatsTotalsFollowersAndSharesFragment.TAG) == null) {
            fragment = StatsAbsViewFragment.newInstance(StatsViewType.TOTALS_FOLLOWERS_AND_SHARES);
            ft.replace(R.id.stats_totals_followers_shares_container, fragment, StatsTotalsFollowersAndSharesFragment.TAG);
        }

        if (fm.findFragmentByTag(StatsTopPostsAndPagesFragment.TAG) == null) {
            fragment = StatsAbsViewFragment.newInstance(StatsViewType.TOP_POSTS_AND_PAGES);
            ft.replace(R.id.stats_top_posts_container, fragment, StatsTopPostsAndPagesFragment.TAG);
        }

//        if (fm.findFragmentByTag(StatsVideoFragment.TAG) == null) {
//            fragment = StatsAbsViewFragment.newInstance(StatsViewType.VIDEO_PLAYS);
//            ft.replace(R.id.stats_video_container, fragment, StatsVideoFragment.TAG);
//        }

        if (fm.findFragmentByTag(StatsReferrersFragment.TAG) == null) {
            fragment = StatsReferrersFragment.newInstance(StatsViewType.REFERRERS);
            ft.replace(R.id.stats_referrers_container, fragment, StatsReferrersFragment.TAG);
        }

        ft.commit();

        // split layout into two for 720DP tablets and 600DP tablets in landscape
        if (Utils.getSmallestWidthDP() >= TABLET_720DP || (Utils.getSmallestWidthDP() == TABLET_600DP && isInLandscape()))
            loadSplitLayout();
    }

    private boolean isInLandscape() {
        if (android.os.Build.VERSION.SDK_INT >= 13) {
            Display display = getWindowManager().getDefaultDisplay();
            Point point = new Point();
            display.getSize(point);
            return (point.y < point.x);
        } else {
            return false;
        }
    }

    private void loadSplitLayout() {
        FrameLayout frameView;

        // TODO: lines commented out are awaiting stats apis

        frameView = (FrameLayout) findViewById(R.id.stats_geoviews_container);
        mFragmentContainer.removeView(frameView);
        mColumnLeft.addView(frameView);

        frameView = (FrameLayout) findViewById(R.id.stats_totals_followers_shares_container);
        mFragmentContainer.removeView(frameView);
        mColumnLeft.addView(frameView);

        frameView = (FrameLayout) findViewById(R.id.stats_referrers_container);
        mFragmentContainer.removeView(frameView);
        mColumnLeft.addView(frameView);

//        frameView = (FrameLayout) findViewById(R.id.stats_top_authors_container);
//        mFragmentContainer.removeView(frameView);
//        mColumnLeft.addView(frameView);

//        frameView = (FrameLayout) findViewById(R.id.stats_video_container);
//        mFragmentContainer.removeView(frameView);
//        mColumnLeft.addView(frameView);

        frameView = (FrameLayout) findViewById(R.id.stats_top_posts_container);
        mFragmentContainer.removeView(frameView);
        mColumnRight.addView(frameView);

//        frameView = (FrameLayout) findViewById(R.id.stats_comments_container);
//        mFragmentContainer.removeView(frameView);
//        mColumnRight.addView(frameView);

        frameView = (FrameLayout) findViewById(R.id.stats_clicks_container);
        mFragmentContainer.removeView(frameView);
        mColumnRight.addView(frameView);

//        frameView = (FrameLayout) findViewById(R.id.stats_tags_and_categories_container);
//        mFragmentContainer.removeView(frameView);
//        mColumnRight.addView(frameView);

        frameView = (FrameLayout) findViewById(R.id.stats_searchengine_container);
        mFragmentContainer.removeView(frameView);
        mColumnRight.addView(frameView);

    }

    private class VerifyJetpackSettingsCallback implements ApiHelper.GenericCallback {
        private final WeakReference<StatsActivity> statsActivityWeakRef;

        public VerifyJetpackSettingsCallback(StatsActivity refActivity) {
            this.statsActivityWeakRef = new WeakReference<StatsActivity>(refActivity);
        }

        @Override
        public void onSuccess() {
            if (statsActivityWeakRef.get() == null || statsActivityWeakRef.get().isFinishing()
                    || !statsActivityWeakRef.get().mIsInFront) {
                return;
            }

            if (getBlogId() == null) {
                stopStatsService();
                // Blog has not returned a jetpack_client_id
                AlertDialog.Builder builder = new AlertDialog.Builder(this.statsActivityWeakRef.get());
                if (WordPress.getCurrentBlog().isAdmin()) {
                    builder.setMessage(getString(R.string.jetpack_message))
                    .setTitle(getString(R.string.jetpack_not_found));
                    builder.setPositiveButton(R.string.yes, new DialogInterface.OnClickListener() {
                        public void onClick(DialogInterface dialog, int id) {
                            Intent jetpackIntent = new Intent(VerifyJetpackSettingsCallback.this.statsActivityWeakRef.get(), AuthenticatedWebViewActivity.class);
                            jetpackIntent.putExtra(AuthenticatedWebViewActivity.LOAD_AUTHENTICATED_URL, WordPress.getCurrentBlog().getAdminUrl()
                                    + "plugin-install.php?tab=search&s=jetpack+by+wordpress.com&plugin-search-input=Search+Plugins");
                            startActivityForResult(jetpackIntent, REQUEST_JETPACK);
                        }
                    });
                    builder.setNegativeButton(R.string.no, new DialogInterface.OnClickListener() {
                        public void onClick(DialogInterface dialog, int id) {
                            // User cancelled the dialog
                        }
                    });
                } else {
                    builder.setMessage(getString(R.string.jetpack_message_not_admin))
                    .setTitle(getString(R.string.jetpack_not_found));
                    builder.setPositiveButton(R.string.yes, null);
                }
                builder.create().show();
            }
        }

        @Override
        public void onFailure(ApiHelper.ErrorType errorType, String errorMessage, Throwable throwable) {
        }
    }

    @Override
    public boolean onCreateOptionsMenu(Menu menu) {
        super.onCreateOptionsMenu(menu);
        MenuInflater inflater = getSupportMenuInflater();
        inflater.inflate(R.menu.stats, menu);
        mRefreshMenuItem = menu.findItem(R.id.menu_refresh);
        return true;
    }

    @Override
    public boolean onOptionsItemSelected(MenuItem item) {
        if (item.getItemId() == R.id.menu_refresh) {
            // make sure we have a connection before proceeding (will alert user if not)
            if (NetworkUtils.checkConnection(this))
                refreshStats();
            return true;
        } else if (item.getItemId() == R.id.menu_view_stats_full_site) {
            startActivity(new Intent(Intent.ACTION_VIEW, Uri.parse("http://wordpress.com/my-stats")));
            return true;
        } else if (mNoMenuDrawer && item.getItemId() == android.R.id.home) {
            onBackPressed();
            return true;
        }
        return super.onOptionsItemSelected(item);
    }

    @Override
    public void onBlogChanged() {
        super.onBlogChanged();

        stopStatsService();
        mHasVerifiedCreds = false;

        FragmentManager fm = getSupportFragmentManager();
        FragmentTransaction ft = fm.beginTransaction();

        StatsAbsViewFragment fragment;

        fragment = StatsAbsViewFragment.newInstance(StatsViewType.VISITORS_AND_VIEWS);
        ft.replace(R.id.stats_visitors_and_views_container, fragment, StatsVisitorsAndViewsFragment.TAG);

        fragment = StatsAbsViewFragment.newInstance(StatsViewType.TOP_POSTS_AND_PAGES);
        ft.replace(R.id.stats_top_posts_container, fragment, StatsTopPostsAndPagesFragment.TAG);

        fragment = StatsAbsViewFragment.newInstance(StatsViewType.VIEWS_BY_COUNTRY);
        ft.replace(R.id.stats_geoviews_container, fragment, StatsGeoviewsFragment.TAG);

        fragment = StatsAbsViewFragment.newInstance(StatsViewType.CLICKS);
        ft.replace(R.id.stats_clicks_container, fragment, StatsClicksFragment.TAG);

        fragment = StatsAbsViewFragment.newInstance(StatsViewType.SEARCH_ENGINE_TERMS);
        ft.replace(R.id.stats_searchengine_container, fragment, StatsSearchEngineTermsFragment.TAG);

        fragment = StatsAbsViewFragment.newInstance(StatsViewType.TOTALS_FOLLOWERS_AND_SHARES);
        ft.replace(R.id.stats_totals_followers_shares_container, fragment, StatsTotalsFollowersAndSharesFragment.TAG);

        fragment = StatsReferrersFragment.newInstance(StatsViewType.REFERRERS);
        ft.replace(R.id.stats_referrers_container, fragment, StatsReferrersFragment.TAG);

        ft.commit();

        refreshStats();
    }

    boolean dotComCredentialsMatch() {
        SharedPreferences settings = PreferenceManager.getDefaultSharedPreferences(this);
        String username = settings.getString(WordPress.WPCOM_USERNAME_PREFERENCE, "");
        return username.equals(WordPress.getCurrentBlog().getUsername());
    }

    private void refreshStats() {
        if (WordPress.getCurrentBlog() == null)
            return;
        if (!NetworkUtils.isNetworkAvailable(this))
            return;
<<<<<<< HEAD

        if (mIsUpdatingStats) {
            AppLog.w(T.STATS, "stats are already updating, refresh cancelled");
            return;
        }
        
        final String blogId;
=======
        String blogId;

>>>>>>> 77181b63
        if (WordPress.getCurrentBlog().isDotcomFlag() && dotComCredentialsMatch())
            blogId = String.valueOf(WordPress.getCurrentBlog().getRemoteBlogId());
        else {
            blogId = getBlogId();
            if (blogId == null) {
                //Refresh Jetpack Settings
                new ApiHelper.RefreshBlogContentTask(this, WordPress.getCurrentBlog(),
                        new VerifyJetpackSettingsCallback(StatsActivity.this)).execute(false);
                return;
            }
        }

        // verify the users credentials if it hasn't already been done
        if (!mHasVerifiedCreds) {
            verifyCredentials(blogId);
        }

        // start service to get stats
        Intent intent = new Intent(this, StatsService.class);
        intent.putExtra(StatsService.ARG_BLOG_ID, blogId);
        startService(intent);
    }

    private void verifyCredentials(final String blogId) {
        WordPress.restClient.getStatsSummary(blogId,
                new RestRequest.Listener() {
                    @Override
                    public void onResponse(final JSONObject response) {
                        mHasVerifiedCreds = true;
                    }
                },
                new RestRequest.ErrorListener() {
                    @Override
                    public void onErrorResponse(VolleyError error) {
                        if (isFinishing())
                            return;
                        if (mSignInDialog != null && mSignInDialog.isShowing()) {
                            return;
                        }
                        stopStatsService();

                        if (error.networkResponse != null && error.networkResponse.statusCode == 403) {
                            // This site has the wrong WP.com credentials
                            AlertDialog.Builder builder = new AlertDialog.Builder(StatsActivity.this);
                            builder.setTitle(getString(R.string.jetpack_stats_unauthorized))
                                    .setMessage(getString(R.string.jetpack_stats_switch_user));
                            builder.setPositiveButton(R.string.yes, new DialogInterface.OnClickListener() {
                                public void onClick(DialogInterface dialog, int id) {
                                    startWPComLoginActivity();
                                }
                            });
                            builder.setNegativeButton(R.string.no, new DialogInterface.OnClickListener() {
                                public void onClick(DialogInterface dialog, int id) {
                                    // User cancelled the dialog
                                }
                            });
                            mSignInDialog = builder.create();
                            mSignInDialog.show();
                            return;
                        }

                        ToastUtils.showToastOrAuthAlert(StatsActivity.this, error, StatsActivity.this.getString(R.string.error_refresh_stats));
                    }
                });
    }

    String getBlogId() {
        // for dotcom blogs that were added manually
        if (WordPress.getCurrentBlog().isDotcomFlag() && !dotComCredentialsMatch())
            return String.valueOf(WordPress.getCurrentBlog().getRemoteBlogId());

        // for self-hosted blogs
        try {
            Blog currentBlog = WordPress.getCurrentBlog();
            String jetpackBlogId = currentBlog.getApi_blogid();
            if (jetpackBlogId == null) {
                JSONObject options = new JSONObject(WordPress.getCurrentBlog().getBlogOptions());
                jetpackBlogId = options.getJSONObject("jetpack_client_id").getString("value");

                if (jetpackBlogId == null)
                    return null;

                if (currentBlog.getApi_blogid() == null || !currentBlog.getApi_blogid().equals(jetpackBlogId)) {
                    currentBlog.setApi_blogid(jetpackBlogId);
                    WordPress.wpDB.saveBlog(currentBlog);
                }

                return jetpackBlogId;
            } else {
                return jetpackBlogId;
            }
        } catch (JSONException e) {
            e.printStackTrace();
        }
        return null;
    }

    private void stopStatsService() {
        stopService(new Intent(this, StatsService.class));
        if (mIsUpdatingStats) {
            mIsUpdatingStats = false;
            if (mRefreshMenuItem != null)
                stopAnimatingRefreshButton(mRefreshMenuItem);
        }
    }

    /*
     * receiver for broadcast from StatsService which alerts when stats update has started/ended
     */
    private final BroadcastReceiver mReceiver = new BroadcastReceiver() {
        @Override
        public void onReceive(Context context, Intent intent) {
            String action = StringUtils.notNullStr(intent.getAction());
            if (action.equals(StatsService.ACTION_STATS_UPDATING)) {
                mIsUpdatingStats = intent.getBooleanExtra(StatsService.EXTRA_IS_UPDATING, false);
                if (mRefreshMenuItem != null) {
                    if (mIsUpdatingStats) {
                        startAnimatingRefreshButton(mRefreshMenuItem);
                    } else {
                        stopAnimatingRefreshButton(mRefreshMenuItem);
                    }
                }
            }
        }
    };
}<|MERGE_RESOLUTION|>--- conflicted
+++ resolved
@@ -43,9 +43,8 @@
 import org.wordpress.android.util.Utils;
 import org.xmlrpc.android.ApiHelper;
 import org.xmlrpc.android.XMLRPCCallback;
-import org.xmlrpc.android.XMLRPCClientInterface;
+import org.xmlrpc.android.XMLRPCClient;
 import org.xmlrpc.android.XMLRPCException;
-import org.xmlrpc.android.XMLRPCFactory;
 
 import java.lang.ref.WeakReference;
 import java.util.HashMap;
@@ -58,6 +57,7 @@
  * </p>
  */
 public class StatsActivity extends WPActionBarActivity {
+
     // Max number of rows to show in a stats fragment
     public static final int STATS_GROUP_MAX_ITEMS = 10;
     public static final int STATS_CHILD_MAX_ITEMS = 25;
@@ -86,7 +86,7 @@
     private LinearLayout mFragmentContainer;
     private LinearLayout mColumnLeft;
     private LinearLayout mColumnRight;
-
+    
     @Override
     public void onCreate(Bundle savedInstanceState) {
         super.onCreate(savedInstanceState);
@@ -115,24 +115,18 @@
         restoreState(savedInstanceState);
     }
 
-<<<<<<< HEAD
     @Override
     protected void onDestroy() {
         stopStatsService();
         super.onDestroy();
     }
 
-=======
->>>>>>> 77181b63
     @Override
     protected void onResume() {
         super.onResume();
         mIsInFront = true;
 
-<<<<<<< HEAD
         // register to receive broadcasts when StatsService starts/stops updating
-=======
->>>>>>> 77181b63
         LocalBroadcastManager lbm = LocalBroadcastManager.getInstance(this);
         lbm.registerReceiver(mReceiver, new IntentFilter(StatsService.ACTION_STATS_UPDATING));
 
@@ -153,7 +147,7 @@
             }
             return;
         }
-
+        
         if (!mIsRestoredFromState)
             refreshStats();
     }
@@ -165,24 +159,24 @@
         mIsInFront = false;
         LocalBroadcastManager lbm = LocalBroadcastManager.getInstance(this);
         lbm.unregisterReceiver(mReceiver);
-
+        
         stopAnimatingRefreshButton(mRefreshMenuItem);
     }
 
     private void restoreState(Bundle savedInstanceState) {
         if (savedInstanceState == null)
             return;
-
+            
         mNavPosition = savedInstanceState.getInt(SAVED_NAV_POSITION);
         mResultCode = savedInstanceState.getInt(SAVED_WP_LOGIN_STATE);
         mHasVerifiedCreds = savedInstanceState.getBoolean(KEY_VERIFIED_CREDS);
         mIsRestoredFromState = true;
     }
-
+    
     @Override
     protected void onSaveInstanceState(Bundle outState) {
         super.onSaveInstanceState(outState);
-
+        
         outState.putInt(SAVED_NAV_POSITION, mNavPosition);
         outState.putInt(SAVED_WP_LOGIN_STATE, mResultCode);
         outState.putBoolean(KEY_VERIFIED_CREDS, mHasVerifiedCreds);
@@ -194,18 +188,18 @@
         loginIntent.putExtra(WPComLoginActivity.JETPACK_AUTH_REQUEST, true);
         startActivityForResult(loginIntent, WPComLoginActivity.REQUEST_CODE);
     }
-
+    
     @Override
     protected void onActivityResult(int requestCode, int resultCode, Intent data) {
         super.onActivityResult(requestCode, resultCode, data);
         if (requestCode == WPComLoginActivity.REQUEST_CODE) {
-
+            
             mResultCode = resultCode;
             if (resultCode == RESULT_OK && !WordPress.getCurrentBlog().isDotcomFlag()) {
                 if (getBlogId() == null) {
                     final Blog currentBlog = WordPress.getCurrentBlog();
                     // Attempt to get the Jetpack blog ID
-                    XMLRPCClientInterface xmlrpcClient = XMLRPCFactory.instantiate(currentBlog.getUri(), "", "");
+                    XMLRPCClient xmlrpcClient = new XMLRPCClient(currentBlog.getUrl(), "", "");
                     Map<String, String> args = ApiHelper.blogOptionsXMLRPCParameters;
                     Object[] params = {
                             currentBlog.getRemoteBlogId(), currentBlog.getUsername(), currentBlog.getPassword(), args
@@ -362,18 +356,18 @@
 
     private class VerifyJetpackSettingsCallback implements ApiHelper.GenericCallback {
         private final WeakReference<StatsActivity> statsActivityWeakRef;
-
+        
         public VerifyJetpackSettingsCallback(StatsActivity refActivity) {
             this.statsActivityWeakRef = new WeakReference<StatsActivity>(refActivity);
         }
-
+       
         @Override
         public void onSuccess() {
             if (statsActivityWeakRef.get() == null || statsActivityWeakRef.get().isFinishing()
                     || !statsActivityWeakRef.get().mIsInFront) {
                 return;
             }
-
+            
             if (getBlogId() == null) {
                 stopStatsService();
                 // Blog has not returned a jetpack_client_id
@@ -416,7 +410,7 @@
         mRefreshMenuItem = menu.findItem(R.id.menu_refresh);
         return true;
     }
-
+    
     @Override
     public boolean onOptionsItemSelected(MenuItem item) {
         if (item.getItemId() == R.id.menu_refresh) {
@@ -483,7 +477,6 @@
             return;
         if (!NetworkUtils.isNetworkAvailable(this))
             return;
-<<<<<<< HEAD
 
         if (mIsUpdatingStats) {
             AppLog.w(T.STATS, "stats are already updating, refresh cancelled");
@@ -491,13 +484,9 @@
         }
         
         final String blogId;
-=======
-        String blogId;
-
->>>>>>> 77181b63
-        if (WordPress.getCurrentBlog().isDotcomFlag() && dotComCredentialsMatch())
+        if (WordPress.getCurrentBlog().isDotcomFlag() && dotComCredentialsMatch()) {
             blogId = String.valueOf(WordPress.getCurrentBlog().getRemoteBlogId());
-        else {
+        } else {
             blogId = getBlogId();
             if (blogId == null) {
                 //Refresh Jetpack Settings
@@ -519,7 +508,7 @@
     }
 
     private void verifyCredentials(final String blogId) {
-        WordPress.restClient.getStatsSummary(blogId,
+        WordPress.getRestClientUtils().getStatsSummary(blogId,
                 new RestRequest.Listener() {
                     @Override
                     public void onResponse(final JSONObject response) {
