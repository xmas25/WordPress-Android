package org.wordpress.android.ui.stats;

import android.app.ActionBar;
import android.app.AlertDialog;
import android.app.Dialog;
import android.app.FragmentManager;
import android.app.FragmentTransaction;
import android.content.BroadcastReceiver;
import android.content.Context;
import android.content.DialogInterface;
import android.content.Intent;
import android.content.IntentFilter;
import android.content.SharedPreferences;
import android.graphics.Point;
import android.net.Uri;
import android.os.Bundle;
import android.preference.PreferenceManager;
import android.support.v4.content.LocalBroadcastManager;
import android.view.Display;
import android.view.Menu;
import android.view.MenuInflater;
import android.view.MenuItem;
import android.view.View;
import android.widget.FrameLayout;
import android.widget.LinearLayout;
import android.widget.ScrollView;
import android.widget.Toast;

import com.android.volley.VolleyError;
import com.wordpress.rest.RestRequest;

import org.json.JSONObject;
import org.wordpress.android.R;
import org.wordpress.android.WordPress;
import org.wordpress.android.WordPressDB;
import org.wordpress.android.models.Blog;
import org.wordpress.android.ui.AuthenticatedWebViewActivity;
import org.wordpress.android.ui.PullToRefreshHelper;
import org.wordpress.android.ui.PullToRefreshHelper.RefreshListener;
import org.wordpress.android.ui.WPActionBarActivity;
import org.wordpress.android.ui.accounts.WPComLoginActivity;
import org.wordpress.android.ui.stats.service.StatsService;
import org.wordpress.android.util.AppLog;
import org.wordpress.android.util.AppLog.T;
import org.wordpress.android.util.NetworkUtils;
import org.wordpress.android.util.StringUtils;
import org.wordpress.android.util.ToastUtils;
import org.wordpress.android.util.Utils;
import org.wordpress.android.util.stats.AnalyticsTracker;
import org.xmlrpc.android.ApiHelper;
import org.xmlrpc.android.XMLRPCCallback;
import org.xmlrpc.android.XMLRPCClient;

import java.lang.ref.WeakReference;
import java.util.HashMap;
import java.util.Map;

import uk.co.senab.actionbarpulltorefresh.library.PullToRefreshLayout;

/**
 * The native stats activity, accessible via the menu drawer.
 * <p>
 * By pressing a spinner on the action bar, the user can select which stats view they wish to see.
 * </p>
 */
public class StatsActivity extends WPActionBarActivity {
    // Max number of rows to show in a stats fragment
    public static final int STATS_GROUP_MAX_ITEMS = 10;
    public static final int STATS_CHILD_MAX_ITEMS = 25;

    private static final String SAVED_NAV_POSITION = "SAVED_NAV_POSITION";
    private static final String SAVED_WP_LOGIN_STATE = "SAVED_WP_LOGIN_STATE";
    private static final int REQUEST_JETPACK = 7000;
    public static final String ARG_NO_MENU_DRAWER = "no_menu_drawer";

    private static final String KEY_VERIFIED_CREDS = "verified_creds";

    private Dialog mSignInDialog;
    private int mNavPosition = 0;

    private int mResultCode = -1;
    private boolean mIsRestoredFromState = false;
    private boolean mIsInFront;
    private boolean mNoMenuDrawer = false;
    private boolean mIsUpdatingStats;
    private boolean mHasVerifiedCreds;
    private PullToRefreshHelper mPullToRefreshHelper;

    // Used for tablet UI
    private static final int TABLET_720DP = 720;
    private static final int TABLET_600DP = 600;
    private LinearLayout mFragmentContainer;

    @Override
    public void onCreate(Bundle savedInstanceState) {
        super.onCreate(savedInstanceState);

        if (WordPress.wpDB == null) {
            Toast.makeText(this, R.string.fatal_db_error, Toast.LENGTH_LONG).show();
            finish();
            return;
        }

        if (savedInstanceState == null) {
            AnalyticsTracker.track(AnalyticsTracker.Stat.STATS_ACCESSED);
        }

        mNoMenuDrawer = getIntent().getBooleanExtra(ARG_NO_MENU_DRAWER, false);
        if (mNoMenuDrawer) {
            setContentView(R.layout.stats_activity);
            ActionBar actionBar = getActionBar();
            if (actionBar != null) {
                actionBar.setDisplayHomeAsUpEnabled(true);
            }
        } else {
            createMenuDrawer(R.layout.stats_activity);
        }

        mFragmentContainer = (LinearLayout) findViewById(R.id.stats_fragment_container);

        // pull to refresh setup
        mPullToRefreshHelper = new PullToRefreshHelper(this, (PullToRefreshLayout) findViewById(R.id.ptr_layout),
                new RefreshListener() {
                    @Override
                    public void onRefreshStarted(View view) {
                        if (!NetworkUtils.checkConnection(getBaseContext())) {
                            mPullToRefreshHelper.setRefreshing(false);
                            return;
                        }
                        refreshStats();
                    }
                });

        loadStatsFragments();
        setTitle(R.string.stats);

        restoreState(savedInstanceState);
    }

    @Override
    protected void onDestroy() {
        stopStatsService();
        super.onDestroy();
    }

    @Override
    protected void onResume() {
        super.onResume();
        mPullToRefreshHelper.registerReceiver(this);
        mIsInFront = true;

        // register to receive broadcasts when StatsService starts/stops updating
        LocalBroadcastManager lbm = LocalBroadcastManager.getInstance(this);
        lbm.registerReceiver(mReceiver, new IntentFilter(StatsService.ACTION_STATS_UPDATING));

        // for self-hosted sites; launch the user into an activity where they can provide their credentials
        if (WordPress.getCurrentBlog() != null && !WordPress.getCurrentBlog().isDotcomFlag() &&
                !WordPress.getCurrentBlog().hasValidJetpackCredentials() && mResultCode != RESULT_CANCELED) {
            if (WordPress.hasValidWPComCredentials(this)) {
                // Let's try the global wpcom credentials them first
                SharedPreferences settings = PreferenceManager.getDefaultSharedPreferences(this);
                String username = settings.getString(WordPress.WPCOM_USERNAME_PREFERENCE, null);
                String password = WordPressDB.decryptPassword(settings.getString(WordPress.WPCOM_PASSWORD_PREFERENCE, null));
                WordPress.getCurrentBlog().setDotcom_username(username);
                WordPress.getCurrentBlog().setDotcom_password(password);
                WordPress.wpDB.saveBlog(WordPress.getCurrentBlog());
                mPullToRefreshHelper.setRefreshing(true);
                refreshStats();
            } else {
                startWPComLoginActivity();
            }
            return;
        }

        if (!mIsRestoredFromState) {
            mPullToRefreshHelper.setRefreshing(true);
            refreshStats();
        }
    }

    @Override
    protected void onPause() {
        super.onPause();

        mIsInFront = false;
        LocalBroadcastManager lbm = LocalBroadcastManager.getInstance(this);
        lbm.unregisterReceiver(mReceiver);
        mPullToRefreshHelper.unregisterReceiver(this);
    }

    private void restoreState(Bundle savedInstanceState) {
        if (savedInstanceState == null)
            return;

        mNavPosition = savedInstanceState.getInt(SAVED_NAV_POSITION);
        mResultCode = savedInstanceState.getInt(SAVED_WP_LOGIN_STATE);
        mHasVerifiedCreds = savedInstanceState.getBoolean(KEY_VERIFIED_CREDS);
        mIsRestoredFromState = true;
    }

    @Override
    protected void onSaveInstanceState(Bundle outState) {
        super.onSaveInstanceState(outState);

        outState.putInt(SAVED_NAV_POSITION, mNavPosition);
        outState.putInt(SAVED_WP_LOGIN_STATE, mResultCode);
        outState.putBoolean(KEY_VERIFIED_CREDS, mHasVerifiedCreds);
    }

    private void startWPComLoginActivity() {
        mResultCode = RESULT_CANCELED;
        Intent loginIntent = new Intent(this, WPComLoginActivity.class);
        loginIntent.putExtra(WPComLoginActivity.JETPACK_AUTH_REQUEST, true);
        startActivityForResult(loginIntent, WPComLoginActivity.REQUEST_CODE);
    }

    @Override
    protected void onActivityResult(int requestCode, int resultCode, Intent data) {
        super.onActivityResult(requestCode, resultCode, data);
        if (requestCode == WPComLoginActivity.REQUEST_CODE) {
            mResultCode = resultCode;
            if (resultCode == RESULT_OK && !WordPress.getCurrentBlog().isDotcomFlag()) {
                if (getBlogId() == null) {
                    final Blog currentBlog = WordPress.getCurrentBlog();
                    // Attempt to get the Jetpack blog ID
                    XMLRPCClient xmlrpcClient = new XMLRPCClient(currentBlog.getUrl(), "", "");
                    Map<String, String> args = ApiHelper.blogOptionsXMLRPCParameters;
                    Object[] params = {
                            currentBlog.getRemoteBlogId(), currentBlog.getUsername(), currentBlog.getPassword(), args
                    };
                    xmlrpcClient.callAsync(new XMLRPCCallback() {
                        @Override
                        public void onSuccess(long id, Object result) {
                            if (result != null && ( result instanceof HashMap )) {
                                Map<?, ?> blogOptions = (HashMap<?, ?>) result;
                                ApiHelper.updateBlogOptions(currentBlog, blogOptions);
                                AnalyticsTracker.track(AnalyticsTracker.Stat.SIGNED_INTO_JETPACK);
                                AnalyticsTracker.track(
                                        AnalyticsTracker.Stat.PERFORMED_JETPACK_SIGN_IN_FROM_STATS_SCREEN);
                                if (!isFinishing()) {
                                    mPullToRefreshHelper.setRefreshing(true);
                                    refreshStats();
                                }
                            }
                        }
                        @Override
                        public void onFailure(long id, Exception error) {
                            AppLog.e(T.STATS, "Cannot load blog options (wp.getOptions failed and no jetpack_client_id is then available", error);
                        }
                    }, "wp.getOptions", params);
                }
                mPullToRefreshHelper.setRefreshing(true);
                refreshStats();
            }
        }
    }

    private void loadStatsFragments() {
        FragmentManager fm = getFragmentManager();
        FragmentTransaction ft = fm.beginTransaction();

        StatsAbsViewFragment fragment;

        if (fm.findFragmentByTag(StatsVisitorsAndViewsFragment.TAG) == null) {
            fragment = StatsAbsViewFragment.newInstance(StatsViewType.VISITORS_AND_VIEWS);
            ft.replace(R.id.stats_visitors_and_views_container, fragment, StatsVisitorsAndViewsFragment.TAG);
        }

        if (fm.findFragmentByTag(StatsReferrersFragment.TAG) == null) {
            fragment = StatsReferrersFragment.newInstance(StatsViewType.REFERRERS);
            ft.replace(R.id.stats_referrers_container, fragment, StatsReferrersFragment.TAG);
        }

        if (fm.findFragmentByTag(StatsClicksFragment.TAG) == null) {
            fragment = StatsAbsViewFragment.newInstance(StatsViewType.CLICKS);
            ft.replace(R.id.stats_clicks_container, fragment, StatsClicksFragment.TAG);
        }

        if (fm.findFragmentByTag(StatsGeoviewsFragment.TAG) == null) {
            fragment = StatsAbsViewFragment.newInstance(StatsViewType.VIEWS_BY_COUNTRY);
            ft.replace(R.id.stats_geoviews_container, fragment, StatsGeoviewsFragment.TAG);
        }

        if (fm.findFragmentByTag(StatsSearchEngineTermsFragment.TAG) == null) {
            fragment = StatsAbsViewFragment.newInstance(StatsViewType.SEARCH_ENGINE_TERMS);
            ft.replace(R.id.stats_searchengine_container, fragment, StatsSearchEngineTermsFragment.TAG);
        }

        if (fm.findFragmentByTag(StatsTotalsFollowersAndSharesFragment.TAG) == null) {
            fragment = StatsAbsViewFragment.newInstance(StatsViewType.TOTALS_FOLLOWERS_AND_SHARES);
            ft.replace(R.id.stats_totals_followers_shares_container, fragment, StatsTotalsFollowersAndSharesFragment.TAG);
        }

        if (fm.findFragmentByTag(StatsTopPostsAndPagesFragment.TAG) == null) {
            fragment = StatsAbsViewFragment.newInstance(StatsViewType.TOP_POSTS_AND_PAGES);
            ft.replace(R.id.stats_top_posts_container, fragment, StatsTopPostsAndPagesFragment.TAG);
        }

        // TODO: awaiting stats APIs
        /*if (fm.findFragmentByTag(StatsVideoFragment.TAG) == null) {
            fragment = StatsAbsViewFragment.newInstance(StatsViewType.VIDEO_PLAYS);
            ft.replace(R.id.stats_video_container, fragment, StatsVideoFragment.TAG);
        }
        if (fm.findFragmentByTag(StatsTagsAndCategoriesFragment.TAG) == null) {
            fragment = StatsAbsViewFragment.newInstance(StatsViewType.TAGS_AND_CATEGORIES);
            ft.replace(R.id.stats_tags_and_categories_container, fragment, StatsTagsAndCategoriesFragment.TAG);
        }
        if (fm.findFragmentByTag(StatsTopAuthorsFragment.TAG) == null) {
            fragment = StatsAbsViewFragment.newInstance(StatsViewType.TOP_AUTHORS);
            ft.replace(R.id.stats_top_authors_container, fragment, StatsTopAuthorsFragment.TAG);
        }
        if (fm.findFragmentByTag(StatsCommentsFragment.TAG) == null) {
            fragment = StatsAbsViewFragment.newInstance(StatsViewType.COMMENTS);
            ft.replace(R.id.stats_comments_container, fragment, StatsCommentsFragment.TAG);
        }*/

        ft.commit();

        // split layout into two for 720DP tablets and 600DP tablets in landscape
        if (Utils.getSmallestWidthDP() >= TABLET_720DP || (Utils.getSmallestWidthDP() == TABLET_600DP && isInLandscape()))
            loadSplitLayout();
    }

    private void loadSplitLayout() {
        LinearLayout columnLeft = (LinearLayout) findViewById(R.id.stats_tablet_col_left);
        LinearLayout columnRight = (LinearLayout) findViewById(R.id.stats_tablet_col_right);
        FrameLayout frameView;

        /*
         * left column
         */
        frameView = (FrameLayout) findViewById(R.id.stats_top_posts_container);
        mFragmentContainer.removeView(frameView);
        columnLeft.addView(frameView);

        frameView = (FrameLayout) findViewById(R.id.stats_referrers_container);
        mFragmentContainer.removeView(frameView);
        columnLeft.addView(frameView);

        frameView = (FrameLayout) findViewById(R.id.stats_clicks_container);
        mFragmentContainer.removeView(frameView);
        columnLeft.addView(frameView);

        /*
         * right column
         */
        frameView = (FrameLayout) findViewById(R.id.stats_geoviews_container);
        mFragmentContainer.removeView(frameView);
        columnRight.addView(frameView);

        frameView = (FrameLayout) findViewById(R.id.stats_searchengine_container);
        mFragmentContainer.removeView(frameView);
        columnRight.addView(frameView);

        frameView = (FrameLayout) findViewById(R.id.stats_totals_followers_shares_container);
        mFragmentContainer.removeView(frameView);
        columnRight.addView(frameView);

        // TODO: awaiting stats APIs
        /*frameView = (FrameLayout) findViewById(R.id.stats_top_authors_container);
        mFragmentContainer.removeView(frameView);
        columnLeft.addView(frameView);

        frameView = (FrameLayout) findViewById(R.id.stats_video_container);
        mFragmentContainer.removeView(frameView);
        columnLeft.addView(frameView);

        frameView = (FrameLayout) findViewById(R.id.stats_comments_container);
        mFragmentContainer.removeView(frameView);
        columnRight.addView(frameView);

        frameView = (FrameLayout) findViewById(R.id.stats_tags_and_categories_container);
        mFragmentContainer.removeView(frameView);
        columnRight.addView(frameView);*/
    }

    private boolean isInLandscape() {
        if (android.os.Build.VERSION.SDK_INT >= 13) {
            Display display = getWindowManager().getDefaultDisplay();
            Point point = new Point();
            display.getSize(point);
            return (point.y < point.x);
        } else {
            return false;
        }
    }

    private class VerifyJetpackSettingsCallback implements ApiHelper.GenericCallback {
        private final WeakReference<StatsActivity> statsActivityWeakRef;

        public VerifyJetpackSettingsCallback(StatsActivity refActivity) {
            this.statsActivityWeakRef = new WeakReference<StatsActivity>(refActivity);
        }

        @Override
        public void onSuccess() {
            if (statsActivityWeakRef.get() == null || statsActivityWeakRef.get().isFinishing()
                    || !statsActivityWeakRef.get().mIsInFront) {
                return;
            }

            if (getBlogId() == null) {
                stopStatsService();
                mPullToRefreshHelper.setRefreshing(false);
                // Blog has not returned a jetpack_client_id
                AlertDialog.Builder builder = new AlertDialog.Builder(this.statsActivityWeakRef.get());
                if (WordPress.getCurrentBlog().isAdmin()) {
                    builder.setMessage(getString(R.string.jetpack_message))
                    .setTitle(getString(R.string.jetpack_not_found));
                    builder.setPositiveButton(R.string.yes, new DialogInterface.OnClickListener() {
                        public void onClick(DialogInterface dialog, int id) {
                            Intent jetpackIntent = new Intent(VerifyJetpackSettingsCallback.this.statsActivityWeakRef.get(), AuthenticatedWebViewActivity.class);
                            jetpackIntent.putExtra(AuthenticatedWebViewActivity.LOAD_AUTHENTICATED_URL, WordPress.getCurrentBlog().getAdminUrl()
                                    + "plugin-install.php?tab=search&s=jetpack+by+wordpress.com&plugin-search-input=Search+Plugins");
                            startActivityForResult(jetpackIntent, REQUEST_JETPACK);
                            AnalyticsTracker.track(AnalyticsTracker.Stat.STATS_SELECTED_INSTALL_JETPACK);
                        }
                    });
                    builder.setNegativeButton(R.string.no, new DialogInterface.OnClickListener() {
                        public void onClick(DialogInterface dialog, int id) {
                            // User cancelled the dialog
                        }
                    });
                } else {
                    builder.setMessage(getString(R.string.jetpack_message_not_admin))
                    .setTitle(getString(R.string.jetpack_not_found));
                    builder.setPositiveButton(R.string.yes, null);
                }
                builder.create().show();
            }
        }

        @Override
        public void onFailure(ApiHelper.ErrorType errorType, String errorMessage, Throwable throwable) {
            mPullToRefreshHelper.setRefreshing(false);
            if (statsActivityWeakRef.get() == null || statsActivityWeakRef.get().isFinishing()
                    || !statsActivityWeakRef.get().mIsInFront) {
                return;
            }
            if (mSignInDialog != null && mSignInDialog.isShowing()) {
                return;
            }
            stopStatsService();
            Toast.makeText(statsActivityWeakRef.get(), R.string.error_refresh_stats, Toast.LENGTH_LONG).show();
        }
    }

    @Override
    public boolean onCreateOptionsMenu(Menu menu) {
        super.onCreateOptionsMenu(menu);
        MenuInflater inflater = getMenuInflater();
        inflater.inflate(R.menu.stats, menu);
        return true;
    }

    @Override
    public boolean onOptionsItemSelected(MenuItem item) {
        if (item.getItemId() == R.id.menu_view_stats_full_site) {
            startActivity(new Intent(Intent.ACTION_VIEW, Uri.parse("http://wordpress.com/my-stats")));
            return true;
        } else if (mNoMenuDrawer && item.getItemId() == android.R.id.home) {
            onBackPressed();
            return true;
        }
        return super.onOptionsItemSelected(item);
    }

    private void scrollToTop() {
        ScrollView scrollView = (ScrollView) findViewById(R.id.scroll_view_stats);
        if (scrollView != null)
            scrollView.fullScroll(ScrollView.FOCUS_UP);
    }

    @Override
    public void onBlogChanged() {
        super.onBlogChanged();

        stopStatsService();
        scrollToTop();
        mHasVerifiedCreds = false;

        FragmentManager fm = getFragmentManager();
        FragmentTransaction ft = fm.beginTransaction();

        StatsAbsViewFragment fragment;

        fragment = StatsAbsViewFragment.newInstance(StatsViewType.VISITORS_AND_VIEWS);
        ft.replace(R.id.stats_visitors_and_views_container, fragment, StatsVisitorsAndViewsFragment.TAG);

        fragment = StatsAbsViewFragment.newInstance(StatsViewType.TOP_POSTS_AND_PAGES);
        ft.replace(R.id.stats_top_posts_container, fragment, StatsTopPostsAndPagesFragment.TAG);

        fragment = StatsAbsViewFragment.newInstance(StatsViewType.VIEWS_BY_COUNTRY);
        ft.replace(R.id.stats_geoviews_container, fragment, StatsGeoviewsFragment.TAG);

        fragment = StatsAbsViewFragment.newInstance(StatsViewType.CLICKS);
        ft.replace(R.id.stats_clicks_container, fragment, StatsClicksFragment.TAG);

        fragment = StatsAbsViewFragment.newInstance(StatsViewType.SEARCH_ENGINE_TERMS);
        ft.replace(R.id.stats_searchengine_container, fragment, StatsSearchEngineTermsFragment.TAG);

        fragment = StatsAbsViewFragment.newInstance(StatsViewType.TOTALS_FOLLOWERS_AND_SHARES);
        ft.replace(R.id.stats_totals_followers_shares_container, fragment, StatsTotalsFollowersAndSharesFragment.TAG);

        fragment = StatsReferrersFragment.newInstance(StatsViewType.REFERRERS);
        ft.replace(R.id.stats_referrers_container, fragment, StatsReferrersFragment.TAG);

        ft.commit();

        mPullToRefreshHelper.setRefreshing(true);
        refreshStats();
    }

    /**
     * Do not refresh Stats in BG when user switch between blogs since the refresh
     * is already started in foreground at this point.
     */
    @Override
    protected boolean shouldUpdateCurrentBlogStatsInBackground() {
        return false;
    }

    boolean dotComCredentialsMatch() {
        SharedPreferences settings = PreferenceManager.getDefaultSharedPreferences(this);
        String username = settings.getString(WordPress.WPCOM_USERNAME_PREFERENCE, "");
        return username.equals(WordPress.getCurrentBlog().getUsername());
    }

    private void refreshStats() {
        if (WordPress.getCurrentBlog() == null) {
            mPullToRefreshHelper.setRefreshing(false);
            return;
        }
        if (!NetworkUtils.isNetworkAvailable(this)) {
            mPullToRefreshHelper.setRefreshing(false);
            return;
        }

        if (mIsUpdatingStats) {
            mPullToRefreshHelper.setRefreshing(false);
            AppLog.w(T.STATS, "stats are already updating, refresh cancelled");
            return;
        }

        final String blogId;
        if (WordPress.getCurrentBlog().isDotcomFlag() && dotComCredentialsMatch()) {
            blogId = String.valueOf(WordPress.getCurrentBlog().getRemoteBlogId());
        } else {
            blogId = getBlogId();
            if (blogId == null) {
                //Refresh Jetpack Settings
                new ApiHelper.RefreshBlogContentTask(this, WordPress.getCurrentBlog(),
                        new VerifyJetpackSettingsCallback(StatsActivity.this)).execute(false);
                return;
            }
        }

        // verify the users credentials if it hasn't already been done
        if (!mHasVerifiedCreds) {
            verifyCredentials(blogId);
        }

        // start service to get stats
        Intent intent = new Intent(this, StatsService.class);
        intent.putExtra(StatsService.ARG_BLOG_ID, blogId);
        startService(intent);
    }

    private void verifyCredentials(final String blogId) {
        WordPress.getRestClientUtils().getStatsSummary(blogId,
                new RestRequest.Listener() {
                    @Override
                    public void onResponse(final JSONObject response) {
                        mHasVerifiedCreds = true;
                    }
                },
                new RestRequest.ErrorListener() {
                    @Override
                    public void onErrorResponse(VolleyError error) {
                        if (isFinishing())
                            return;
                        if (mSignInDialog != null && mSignInDialog.isShowing()) {
                            return;
                        }
                        stopStatsService();

                        if (error.networkResponse != null && error.networkResponse.statusCode == 403) {
                            // This site has the wrong WP.com credentials
<<<<<<< HEAD
                            SharedPreferences settings = PreferenceManager.getDefaultSharedPreferences(
                                    StatsActivity.this);
                            // Read the current wpcom username from blog settings, then read it from
                            // the app wpcom account.
=======
                            SharedPreferences settings = PreferenceManager.getDefaultSharedPreferences(StatsActivity.this);
                            //Read the current wpcom username from blog settings, then read it from the app wpcom account.
>>>>>>> 3bb956a9
                            String username = StringUtils.notNullStr(WordPress.getCurrentBlog().getDotcom_username());
                            if (username.equals("")) {
                                username = settings.getString(WordPress.WPCOM_USERNAME_PREFERENCE, "");
                            }

                            AlertDialog.Builder builder = new AlertDialog.Builder(StatsActivity.this);
                            builder.setTitle(getString(R.string.jetpack_stats_unauthorized))
                                    .setMessage(getString(R.string.jetpack_stats_switch_user, username));
                            builder.setPositiveButton(R.string.yes, new DialogInterface.OnClickListener() {
                                public void onClick(DialogInterface dialog, int id) {
                                    startWPComLoginActivity();
                                }
                            });
                            builder.setNegativeButton(R.string.no, new DialogInterface.OnClickListener() {
                                public void onClick(DialogInterface dialog, int id) {
                                    // User cancelled the dialog
                                }
                            });
                            mSignInDialog = builder.create();
                            mSignInDialog.show();
                            return;
                        }

                        ToastUtils.showToastOrAuthAlert(StatsActivity.this, error,
                                StatsActivity.this.getString(R.string.error_refresh_stats));
                    }
                });
    }

    String getBlogId() {
        Blog currentBlog = WordPress.getCurrentBlog();
        // for dotcom blogs that were added manually
        if (currentBlog.isDotcomFlag() && !dotComCredentialsMatch()) {
            return String.valueOf(currentBlog.getRemoteBlogId());
        }
        // Can return null
        return currentBlog.getApi_blogid();
    }

    private void stopStatsService() {
        stopService(new Intent(this, StatsService.class));
        if (mIsUpdatingStats) {
            mIsUpdatingStats = false;
            mPullToRefreshHelper.setRefreshing(false);
        }
    }

    /*
     * receiver for broadcast from StatsService which alerts when stats update has started/ended
     */
    private final BroadcastReceiver mReceiver = new BroadcastReceiver() {
        @Override
        public void onReceive(Context context, Intent intent) {
            String action = StringUtils.notNullStr(intent.getAction());
            if (action.equals(StatsService.ACTION_STATS_UPDATING)) {
                mIsUpdatingStats = intent.getBooleanExtra(StatsService.EXTRA_IS_UPDATING, false);
                if (!mIsUpdatingStats) {
                    mPullToRefreshHelper.setRefreshing(false);
                }
            }
        }
    };
}<|MERGE_RESOLUTION|>--- conflicted
+++ resolved
@@ -586,15 +586,10 @@
 
                         if (error.networkResponse != null && error.networkResponse.statusCode == 403) {
                             // This site has the wrong WP.com credentials
-<<<<<<< HEAD
                             SharedPreferences settings = PreferenceManager.getDefaultSharedPreferences(
                                     StatsActivity.this);
                             // Read the current wpcom username from blog settings, then read it from
                             // the app wpcom account.
-=======
-                            SharedPreferences settings = PreferenceManager.getDefaultSharedPreferences(StatsActivity.this);
-                            //Read the current wpcom username from blog settings, then read it from the app wpcom account.
->>>>>>> 3bb956a9
                             String username = StringUtils.notNullStr(WordPress.getCurrentBlog().getDotcom_username());
                             if (username.equals("")) {
                                 username = settings.getString(WordPress.WPCOM_USERNAME_PREFERENCE, "");
