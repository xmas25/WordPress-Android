--- conflicted
+++ resolved
@@ -48,12 +48,8 @@
  * The linearlayout also gets its group and children views from the CursorTreeAdapter.
  * </p>
  */
-<<<<<<< HEAD
-public class StatsCursorTreeFragment extends Fragment implements LoaderManager.LoaderCallbacks<Cursor>, StatsCursorLoaderCallback {
-=======
-public class StatsCursorTreeFragment extends SherlockFragment
+public class StatsCursorTreeFragment extends Fragment
         implements LoaderManager.LoaderCallbacks<Cursor>, StatsCursorLoaderCallback {
->>>>>>> 8b683891
     private static final int LOADER_URI_GROUP_INDEX = -1;
     private static final String ARGS_GROUP_URI = "ARGS_GROUP_URI";
     private static final String ARGS_CHILDREN_URI = "ARGS_CHILDREN_URI";
@@ -76,14 +72,9 @@
 
     private static final int ANIM_DURATION = 150;
 
-<<<<<<< HEAD
-    public static StatsCursorTreeFragment newInstance(Uri groupUri, Uri childrenUri, int entryLabelResId, int totalsLabelResId, int emptyLabelResId) {
-=======
     public static StatsCursorTreeFragment newInstance(Uri groupUri, Uri childrenUri, int entryLabelResId,
                                                       int totalsLabelResId, int emptyLabelTitleResId,
                                                       int emptyLabelDescResId) {
-
->>>>>>> 8b683891
         StatsCursorTreeFragment fragment = new StatsCursorTreeFragment();
 
         Bundle args = new Bundle();
@@ -160,13 +151,10 @@
         return getArguments().getInt(ARGS_EMPTY_LABEL_TITLE);
     }
 
-<<<<<<< HEAD
-=======
     private int getEmptyLabelDescResId() {
         return getArguments().getInt(ARGS_EMPTY_LABEL_DESC);
     }
 
->>>>>>> 8b683891
     @Override
     public void onActivityCreated(Bundle savedInstanceState) {
         super.onActivityCreated(savedInstanceState);
@@ -243,10 +231,6 @@
 
     @Override
     public void onLoaderReset(Loader<Cursor> loader) {
-<<<<<<< HEAD
-=======
-
->>>>>>> 8b683891
         mGroupIdToExpandedMap.clear();
         mNumChildLoaders = 0;
 
