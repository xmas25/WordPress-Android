--- conflicted
+++ resolved
@@ -23,10 +23,6 @@
  * Referrers contain expandable lists.
  */
 public class StatsReferrersFragment extends StatsAbsPagedViewFragment {
-<<<<<<< HEAD
-=======
-
->>>>>>> 8b683891
     private static final Uri STATS_REFERRER_GROUP_URI = StatsContentProvider.STATS_REFERRER_GROUP_URI;
     private static final Uri STATS_REFERRERS_URI = StatsContentProvider.STATS_REFERRERS_URI;
     private static final StatsTimeframe[] TIMEFRAMES = new StatsTimeframe[] { StatsTimeframe.TODAY, StatsTimeframe.YESTERDAY };
@@ -62,23 +58,12 @@
 
     @Override
     protected Fragment getFragment(int position) {
-<<<<<<< HEAD
-        int entryLabelResId = R.string.stats_entry_referrers;
-        int totalsLabelResId = R.string.stats_totals_views;
-        int emptyLabelResId = R.string.stats_empty_referrers;
-
-        Uri groupUri = Uri.parse(STATS_REFERRER_GROUP_URI.toString() + "?timeframe=" + TIMEFRAMES[position].name());
-        Uri childrenUri = STATS_REFERRERS_URI;
-
-        StatsCursorTreeFragment fragment = StatsCursorTreeFragment.newInstance(groupUri, childrenUri, entryLabelResId, totalsLabelResId, emptyLabelResId);
-=======
         Uri groupUri = Uri.parse(STATS_REFERRER_GROUP_URI.toString() + "?timeframe=" + TIMEFRAMES[position].name());
         Uri childrenUri = STATS_REFERRERS_URI;
 
         StatsCursorTreeFragment fragment = StatsCursorTreeFragment.newInstance(groupUri, childrenUri,
                 R.string.stats_entry_referrers, R.string.stats_totals_views, R.string.stats_empty_referrers_title,
                 R.string.stats_empty_referrers_desc);
->>>>>>> 8b683891
         CustomAdapter adapter = new CustomAdapter(null, getActivity());
         adapter.setCursorLoaderCallback(fragment);
         fragment.setListAdapter(adapter);
