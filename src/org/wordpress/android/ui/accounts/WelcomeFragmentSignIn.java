
package org.wordpress.android.ui.accounts;

import android.app.Activity;
import android.app.AlertDialog;
import android.content.DialogInterface;
import android.content.Intent;
import android.content.SharedPreferences;
import android.content.res.Configuration;
import android.net.Uri;
import android.os.AsyncTask;
import android.os.Bundle;
import android.preference.PreferenceManager;
import android.support.v4.app.FragmentTransaction;
import android.text.Editable;
import android.text.TextUtils;
import android.text.TextWatcher;
import android.util.Patterns;
import android.view.KeyEvent;
import android.view.LayoutInflater;
import android.view.View;
import android.view.View.OnClickListener;
import android.view.ViewGroup;
import android.widget.EditText;
import android.widget.ImageView;
import android.widget.LinearLayout;
import android.widget.RelativeLayout;
import android.widget.TextView;

import com.wordpress.rest.RestRequest;

import org.json.JSONObject;
import org.wordpress.android.R;
import org.wordpress.android.WordPress;
import org.wordpress.android.WordPressDB;
import org.wordpress.android.ui.reader.actions.ReaderUserActions;
import org.wordpress.android.util.EditTextUtils;
import org.wordpress.android.widgets.WPTextView;
import org.wordpress.emailchecker.EmailChecker;

import java.util.List;
import java.util.Locale;
import java.util.regex.Matcher;
import java.util.regex.Pattern;

public class WelcomeFragmentSignIn extends NewAccountAbstractPageFragment implements TextWatcher {
    final private static String DOT_COM_BASE_URL = "https://wordpress.com";
    final private static String FORGOT_PASSWORD_RELATIVE_URL = "/wp-login.php?action=lostpassword";
    private EditText mUsernameEditText;
    private EditText mPasswordEditText;
    private EditText mUrlEditText;
    private boolean mSelfHosted;
    private WPTextView mSignInButton;
    private WPTextView mCreateAccountButton;
    private WPTextView mAddSelfHostedButton;
    private WPTextView mProgressTextSignIn;
    private WPTextView mForgotPassword;
    private LinearLayout mBottomButtonsLayout;
    private RelativeLayout mProgressBarSignIn;
    private RelativeLayout mUrlButtonLayout;
<<<<<<< HEAD
    //private EmailChecker mEmailChecker;
=======
    private ImageView mInfoButton;
    private ImageView mInfoButtonSecondary;
    private EmailChecker mEmailChecker;
>>>>>>> 0bc1a0b1
    private boolean mEmailAutoCorrected;

    public WelcomeFragmentSignIn() {
        //mEmailChecker = new EmailChecker();
    }

    @Override
    public View onCreateView(LayoutInflater inflater, ViewGroup container,
                             Bundle savedInstanceState) {
        ViewGroup rootView = (ViewGroup) inflater.inflate(R.layout.nux_fragment_welcome, container, false);
        mUrlButtonLayout = (RelativeLayout) rootView.findViewById(R.id.url_button_layout);
        mUsernameEditText = (EditText) rootView.findViewById(R.id.nux_username);
        mUsernameEditText.addTextChangedListener(this);
        mPasswordEditText = (EditText) rootView.findViewById(R.id.nux_password);
        mPasswordEditText.addTextChangedListener(this);
        mUrlEditText = (EditText) rootView.findViewById(R.id.nux_url);
        mSignInButton = (WPTextView) rootView.findViewById(R.id.nux_sign_in_button);
        mSignInButton.setOnClickListener(mSignInClickListener);
        mProgressBarSignIn = (RelativeLayout) rootView.findViewById(R.id.nux_sign_in_progress_bar);
        mProgressTextSignIn = (WPTextView) rootView.findViewById(R.id.nux_sign_in_progress_text);
        mCreateAccountButton = (WPTextView) rootView.findViewById(R.id.nux_create_account_button);
        mCreateAccountButton.setOnClickListener(mCreateAccountListener);
        mAddSelfHostedButton = (WPTextView) rootView.findViewById(R.id.nux_add_selfhosted_button);
        mAddSelfHostedButton.setOnClickListener(new OnClickListener() {
            @Override
            public void onClick(View v) {
                if (mUrlButtonLayout.getVisibility() == View.VISIBLE) {
                    mUrlButtonLayout.setVisibility(View.GONE);
                    mAddSelfHostedButton.setText(getString(R.string.nux_add_selfhosted_blog));
                    mSelfHosted = false;
                } else {
                    mUrlButtonLayout.setVisibility(View.VISIBLE);
                    mAddSelfHostedButton.setText(getString(R.string.nux_oops_not_selfhosted_blog));
                    mSelfHosted = true;
                }
            }
        });
        mForgotPassword = (WPTextView) rootView.findViewById(R.id.forgot_password);
        mForgotPassword.setOnClickListener(mForgotPasswordListener);
        mUsernameEditText.setOnFocusChangeListener(new View.OnFocusChangeListener() {
            public void onFocusChange(View v, boolean hasFocus) {
                if (!hasFocus) {
                    autocorrectUsername();
                }
            }
        });
        mPasswordEditText.setOnEditorActionListener(mEditorAction);
        mUrlEditText.setOnEditorActionListener(mEditorAction);
        mBottomButtonsLayout = (LinearLayout) rootView.findViewById(R.id.nux_bottom_buttons);
        initPasswordVisibilityButton(rootView, mPasswordEditText);
        initInfoButtons(rootView);
        moveBottomButtons();
        return rootView;
    }

    /**
     * Hide toggle button "add self hosted / sign in with WordPress.com" and show self hosted URL
     * edit box
     */
    public void forceSelfHostedMode() {
        mUrlButtonLayout.setVisibility(View.VISIBLE);
        mAddSelfHostedButton.setVisibility(View.GONE);
        mCreateAccountButton.setVisibility(View.GONE);
        mSelfHosted = true;
    }

    @Override
    public void onConfigurationChanged(Configuration newConfig) {
        super.onConfigurationChanged(newConfig);
        moveBottomButtons();
    }

    private void initInfoButtons(View rootView) {
        OnClickListener infoButtonListener = new OnClickListener() {
            @Override
            public void onClick(View v) {
                Intent newAccountIntent = new Intent(getActivity(), NuxHelpActivity.class);
                startActivity(newAccountIntent);
            }
        };
        mInfoButton = (ImageView) rootView.findViewById(R.id.info_button);
        mInfoButtonSecondary = (ImageView) rootView.findViewById(R.id.info_button_secondary);
        mInfoButton.setOnClickListener(infoButtonListener);
        mInfoButtonSecondary.setOnClickListener(infoButtonListener);
    }

    private void setSecondaryButtonVisible(boolean visible) {
        mInfoButtonSecondary.setVisibility(visible ? View.VISIBLE : View.GONE);
        mInfoButton.setVisibility(visible ? View.GONE : View.VISIBLE);
    }

    private void moveBottomButtons() {
        if (getResources().getConfiguration().orientation == Configuration.ORIENTATION_LANDSCAPE) {
            mBottomButtonsLayout.setOrientation(LinearLayout.HORIZONTAL);
            if (getResources().getInteger(R.integer.isTablet) == 0) {
                setSecondaryButtonVisible(true);
            } else {
                setSecondaryButtonVisible(false);
            }
        } else {
            mBottomButtonsLayout.setOrientation(LinearLayout.VERTICAL);
            setSecondaryButtonVisible(false);
        }
    }

    private void autocorrectUsername() {
        if (mEmailAutoCorrected)
            return;
        final String email = EditTextUtils.getText(mUsernameEditText).trim();
        // Check if the username looks like an email address
        final Pattern emailRegExPattern = Patterns.EMAIL_ADDRESS;
        Matcher matcher = emailRegExPattern.matcher(email);
        if (!matcher.find()) {
            return ;
        }
        // It looks like an email address, then try to correct it
        /*String suggest = mEmailChecker.suggestDomainCorrection(email);
        if (suggest.compareTo(email) != 0) {
            mEmailAutoCorrected = true;
            mUsernameEditText.setText(suggest);
            mUsernameEditText.setSelection(suggest.length());
        }*/
    }

    private View.OnClickListener mCreateAccountListener = new View.OnClickListener() {
        @Override
        public void onClick(View v) {
            Intent newAccountIntent = new Intent(getActivity(), NewAccountActivity.class);
            startActivityForResult(newAccountIntent, WelcomeActivity.CREATE_ACCOUNT_REQUEST);
        }
    };

    private View.OnClickListener mForgotPasswordListener = new View.OnClickListener() {
        @Override
        public void onClick(View v) {
            String baseUrl = DOT_COM_BASE_URL;
            if (mSelfHosted && !TextUtils.isEmpty(EditTextUtils.getText(mUrlEditText).trim())) {
                baseUrl = EditTextUtils.getText(mUrlEditText).trim();
                String lowerCaseBaseUrl = baseUrl.toLowerCase(Locale.getDefault());
                if (!lowerCaseBaseUrl.startsWith("https://") && !lowerCaseBaseUrl.startsWith("http://")) {
                    baseUrl = "http://" + baseUrl;
                }
            }
            Intent intent = new Intent(Intent.ACTION_VIEW, Uri.parse(baseUrl + FORGOT_PASSWORD_RELATIVE_URL));
            startActivity(intent);
        }
    };

    protected void onDoneAction() {
        signin();
    }

    private TextView.OnEditorActionListener mEditorAction = new TextView.OnEditorActionListener() {
        @Override
        public boolean onEditorAction(TextView v, int actionId, KeyEvent event) {
            if (mPasswordEditText == v) {
                if (mSelfHosted) {
                    mUrlEditText.requestFocus();
                    return true;
                } else {
                    return onDoneEvent(actionId, event);
                }
            }
            return onDoneEvent(actionId, event);
        }
    };

    private void signin() {
        if (!isUserDataValid()) {
            return;
        }
        new SetupBlogTask().execute();
    }

    private OnClickListener mSignInClickListener = new OnClickListener() {
        @Override
        public void onClick(View v) {
            signin();
        }
    };

    @Override
    public void afterTextChanged(Editable s) {
    }

    @Override
    public void beforeTextChanged(CharSequence s, int start, int count, int after) {
    }

    @Override
    public void onTextChanged(CharSequence s, int start, int before, int count) {
        if (fieldsFilled()) {
            mSignInButton.setEnabled(true);
        } else {
            mSignInButton.setEnabled(false);
        }
        mPasswordEditText.setError(null);
        mUsernameEditText.setError(null);
    }

    private boolean fieldsFilled() {
        return EditTextUtils.getText(mUsernameEditText).trim().length() > 0
               && EditTextUtils.getText(mPasswordEditText).trim().length() > 0;
    }

    protected boolean isUserDataValid() {
        final String username = EditTextUtils.getText(mUsernameEditText).trim();
        final String password = EditTextUtils.getText(mPasswordEditText).trim();
        boolean retValue = true;

        if (username.equals("")) {
            mUsernameEditText.setError(getString(R.string.required_field));
            mUsernameEditText.requestFocus();
            retValue = false;
        }

        if (password.equals("")) {
            mPasswordEditText.setError(getString(R.string.required_field));
            mPasswordEditText.requestFocus();
            retValue = false;
        }
        return retValue;
    }

    private boolean selfHostedFieldsFilled() {
        return fieldsFilled() && EditTextUtils.getText(mUrlEditText).trim().length() > 0;
    }

    private void showPasswordError(int messageId) {
        mPasswordEditText.setError(getString(messageId));
        mPasswordEditText.requestFocus();
    }

    private void showUsernameError(int messageId) {
        mUsernameEditText.setError(getString(messageId));
        mUsernameEditText.requestFocus();
    }

    protected boolean specificShowError(int messageId) {
        switch (getErrorType(messageId)) {
            case USERNAME:
            case PASSWORD:
                showUsernameError(messageId);
                showPasswordError(messageId);
                return true;
        }
        return false;
    }

    public void signInDotComUser() {
        SharedPreferences settings = PreferenceManager.getDefaultSharedPreferences(
                getActivity().getApplicationContext());
        String username = settings.getString(WordPress.WPCOM_USERNAME_PREFERENCE, null);
        String password = WordPressDB.decryptPassword(settings.getString(WordPress.WPCOM_PASSWORD_PREFERENCE, null));
        if (username != null && password != null) {
            mUsernameEditText.setText(username);
            mPasswordEditText.setText(password);
            new SetupBlogTask().execute();
        }
    }

    protected void startProgress(String message) {
        mProgressBarSignIn.setVisibility(View.VISIBLE);
        mProgressTextSignIn.setVisibility(View.VISIBLE);
        mSignInButton.setVisibility(View.GONE);
        mProgressBarSignIn.setEnabled(false);
        mProgressTextSignIn.setText(message);
        mUsernameEditText.setEnabled(false);
        mPasswordEditText.setEnabled(false);
        mUrlEditText.setEnabled(false);
        mAddSelfHostedButton.setEnabled(false);
        mCreateAccountButton.setEnabled(false);
        mForgotPassword.setEnabled(false);
    }

    protected void endProgress() {
        mProgressBarSignIn.setVisibility(View.GONE);
        mProgressTextSignIn.setVisibility(View.GONE);
        mSignInButton.setVisibility(View.VISIBLE);
        mUsernameEditText.setEnabled(true);
        mPasswordEditText.setEnabled(true);
        mUrlEditText.setEnabled(true);
        mAddSelfHostedButton.setEnabled(true);
        mCreateAccountButton.setEnabled(true);
        mForgotPassword.setEnabled(true);
    }

    private class SetupBlogTask extends AsyncTask<Void, Void, List<Object>> {
        private SetupBlog mSetupBlog;
        private int mErrorMsgId;

        private void setHttpCredentials(String username, String password) {
            if (mSetupBlog == null) {
                mSetupBlog = new SetupBlog();
            }
            mSetupBlog.setHttpUsername(username);
            mSetupBlog.setHttpPassword(password);
        }

        @Override
        protected void onPreExecute() {
            if (mSetupBlog == null) {
                mSetupBlog = new SetupBlog();
            }
            mSetupBlog.setUsername(EditTextUtils.getText(mUsernameEditText).trim());
            mSetupBlog.setPassword(EditTextUtils.getText(mPasswordEditText).trim());
            if (mSelfHosted) {
                mSetupBlog.setSelfHostedURL(EditTextUtils.getText(mUrlEditText).trim());
            } else {
                mSetupBlog.setSelfHostedURL(null);
            }
            startProgress(selfHostedFieldsFilled() ? getString(R.string.attempting_configure) :
                    getString(R.string.connecting_wpcom));
        }

        @Override
        protected List doInBackground(Void... args) {
            List userBlogList = mSetupBlog.getBlogList();
            mErrorMsgId = mSetupBlog.getErrorMsgId();
            if (userBlogList != null) {
                mSetupBlog.addBlogs(userBlogList);
            }
            return userBlogList;
        }

        @Override
        protected void onPostExecute(final List<Object> userBlogList) {
            if (mSetupBlog.isHttpAuthRequired()) {
                if (!hasActivity()) {
                    return ;
                }
                // Prompt for http credentials
                mSetupBlog.setHttpAuthRequired(false);
                AlertDialog.Builder alert = new AlertDialog.Builder(getActivity());
                alert.setTitle(R.string.http_authorization_required);

                View httpAuth = getActivity().getLayoutInflater().inflate(R.layout.alert_http_auth, null);
                final EditText usernameEditText = (EditText) httpAuth.findViewById(R.id.http_username);
                final EditText passwordEditText = (EditText) httpAuth.findViewById(R.id.http_password);
                alert.setView(httpAuth);
                final SetupBlogTask self = this;
                alert.setPositiveButton(R.string.sign_in, new DialogInterface.OnClickListener() {
                    public void onClick(DialogInterface dialog, int whichButton) {
                        SetupBlogTask setupBlogTask = new SetupBlogTask();
                        setupBlogTask.setHttpCredentials(EditTextUtils.getText(usernameEditText),
                                EditTextUtils.getText(passwordEditText));
                        setupBlogTask.execute();
                    }
                });

                alert.setNegativeButton(R.string.cancel, new DialogInterface.OnClickListener() {
                    public void onClick(DialogInterface dialog, int whichButton) {
                        // Canceled.
                    }
                });

                alert.show();
                endProgress();
                return;
            }

            if (userBlogList == null && mErrorMsgId != 0) {
                if (!hasActivity()) {
                    return ;
                }
                FragmentTransaction ft = getFragmentManager().beginTransaction();
                NUXDialogFragment nuxAlert;
                if (mErrorMsgId == R.string.account_two_step_auth_enabled) {
                    nuxAlert = NUXDialogFragment.newInstance(getString(R.string.nux_cannot_log_in), getString(
                            mErrorMsgId), getString(R.string.nux_tap_continue), R.drawable.nux_icon_alert, true,
                            getString(R.string.visit_security_settings), NUXDialogFragment.ACTION_OPEN_URL,
                            "https://wordpress.com/settings/security/?ssl=forced");
                } else {
                    if (mErrorMsgId == R.string.username_or_password_incorrect) {
                        showUsernameError(mErrorMsgId);
                        showPasswordError(mErrorMsgId);
                        mErrorMsgId = 0;
                        endProgress();
                        return;
                    } else {
                        nuxAlert = NUXDialogFragment.newInstance(getString(R.string.nux_cannot_log_in), getString(
                                mErrorMsgId), getString(R.string.nux_tap_continue), R.drawable.nux_icon_alert);
                    }
                }
                ft.add(nuxAlert, "alert");
                ft.commitAllowingStateLoss();
                mErrorMsgId = 0;
                endProgress();
                return;
            }

            // Update wp.com credentials
            if (mSetupBlog.getXmlrpcUrl().contains("wordpress.com")) {
                SharedPreferences settings = PreferenceManager.getDefaultSharedPreferences(WordPress.getContext());
                SharedPreferences.Editor editor = settings.edit();
                editor.putString(WordPress.WPCOM_USERNAME_PREFERENCE, mSetupBlog.getUsername());
                editor.putString(WordPress.WPCOM_PASSWORD_PREFERENCE, WordPressDB.encryptPassword(
                        mSetupBlog.getPassword()));
                editor.commit();
                // Fire off a request to get an access token
                WordPress.restClient.get("me", new RestRequest.Listener() {
                    @Override
                    public void onResponse(JSONObject jsonObject) {
                        ReaderUserActions.setCurrentUser(jsonObject);
                    }
                }, null);
            }

            if (userBlogList != null) {
                if (getActivity() != null) {
                    getActivity().setResult(Activity.RESULT_OK);
                    getActivity().finish();
                }
            } else {
                endProgress();
            }
        }
    }
}<|MERGE_RESOLUTION|>--- conflicted
+++ resolved
@@ -58,17 +58,13 @@
     private LinearLayout mBottomButtonsLayout;
     private RelativeLayout mProgressBarSignIn;
     private RelativeLayout mUrlButtonLayout;
-<<<<<<< HEAD
-    //private EmailChecker mEmailChecker;
-=======
     private ImageView mInfoButton;
     private ImageView mInfoButtonSecondary;
     private EmailChecker mEmailChecker;
->>>>>>> 0bc1a0b1
     private boolean mEmailAutoCorrected;
 
     public WelcomeFragmentSignIn() {
-        //mEmailChecker = new EmailChecker();
+        mEmailChecker = new EmailChecker();
     }
 
     @Override
