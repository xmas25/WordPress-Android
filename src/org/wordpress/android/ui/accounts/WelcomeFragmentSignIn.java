
package org.wordpress.android.ui.accounts;

import android.app.Activity;
import android.app.AlertDialog;
import android.content.DialogInterface;
import android.content.Intent;
import android.content.SharedPreferences;
import android.os.AsyncTask;
import android.os.Bundle;
import android.preference.PreferenceManager;
import android.support.v4.app.FragmentTransaction;
import android.text.Editable;
import android.text.TextWatcher;
import android.util.Patterns;
import android.util.SparseBooleanArray;
import android.view.LayoutInflater;
import android.view.View;
import android.view.View.OnClickListener;
import android.view.ViewGroup;
import android.widget.EditText;
import android.widget.ImageView;
import android.widget.ProgressBar;
import android.widget.RelativeLayout;

import org.wordpress.android.R;
import org.wordpress.android.WordPress;
import org.wordpress.android.WordPressDB;
import org.wordpress.android.util.WPAlertDialogFragment;
import org.wordpress.android.widgets.WPTextView;
import org.wordpress.emailchecker.EmailChecker;

import java.util.List;
import java.util.regex.Matcher;
import java.util.regex.Pattern;

public class WelcomeFragmentSignIn extends NewAccountAbstractPageFragment implements TextWatcher {
    private EditText mUsernameEditText;
    private EditText mPasswordEditText;
    private EditText mUrlEditText;
    private boolean mSelfHosted;
    private WPTextView mSignInButton;
    private WPTextView mCreateAccountButton;
    private WPTextView mAddSelfHostedButton;
    private WPTextView mProgressTextSignIn;
    private ProgressBar mProgressBarSignIn;
    private RelativeLayout mUrlButtonLayout;
    private boolean mHttpAuthRequired;
    private String mHttpUsername = "";
    private String mHttpPassword = "";
    private EmailChecker mEmailChecker;
    private boolean mEmailAutoCorrected;
    private boolean mForceSelfHosted;

    public WelcomeFragmentSignIn() {
        mEmailChecker = new EmailChecker();
    }

    @Override
    public View onCreateView(LayoutInflater inflater, ViewGroup container,
                             Bundle savedInstanceState) {
        ViewGroup rootView = (ViewGroup) inflater
                .inflate(R.layout.nux_fragment_welcome, container, false);

        ImageView statsIcon = (ImageView) rootView.findViewById(R.id.nux_fragment_icon);
        statsIcon.setImageResource(R.drawable.nux_icon_wp);

        mUrlButtonLayout = (RelativeLayout) rootView.findViewById(R.id.url_button_layout);
        mUsernameEditText = (EditText) rootView.findViewById(R.id.nux_username);
        mUsernameEditText.addTextChangedListener(this);
        mPasswordEditText = (EditText) rootView.findViewById(R.id.nux_password);
        mPasswordEditText.addTextChangedListener(this);
        mUrlEditText = (EditText) rootView.findViewById(R.id.nux_url);
        mSignInButton = (WPTextView) rootView.findViewById(R.id.nux_sign_in_button);
        mSignInButton.setOnClickListener(mSignInClickListener);
        mProgressBarSignIn = (ProgressBar) rootView.findViewById(R.id.nux_sign_in_progress_bar);
        mProgressTextSignIn = (WPTextView) rootView.findViewById(R.id.nux_sign_in_progress_text);

        mCreateAccountButton = (WPTextView) rootView.findViewById(R.id.nux_create_account_button);
        mCreateAccountButton.setOnClickListener(mCreateAccountListener);
        mAddSelfHostedButton = (WPTextView) rootView.findViewById(R.id.nux_add_selfhosted_button);
        mAddSelfHostedButton.setOnClickListener(new OnClickListener() {
            @Override
            public void onClick(View v) {
                if (mUrlButtonLayout.getVisibility() == View.VISIBLE) {
                    mUrlButtonLayout.setVisibility(View.GONE);
                    mAddSelfHostedButton.setText(getString(R.string.nux_add_selfhosted_blog));
                    mSelfHosted = false;
                } else {
                    mUrlButtonLayout.setVisibility(View.VISIBLE);
                    mAddSelfHostedButton.setText(getString(R.string.nux_oops_not_selfhosted_blog));
                    mSelfHosted = true;
                }
            }
        });

        mUsernameEditText.setOnFocusChangeListener(new View.OnFocusChangeListener() {
            public void onFocusChange(View v, boolean hasFocus) {
                if (!hasFocus) {
                    autocorrectUsername();
                }
            }
        });
        if (mForceSelfHosted) {
            forceSelfHostedMode();
        }
        return rootView;
    }

    public void setForceSelfHostedMode(boolean force) {
        mForceSelfHosted = force;
    }

    /**
     * Hide toggle button "add self hosted / sign in with WordPress.com" and show self hosted URL
     * edit box
     */
    private void forceSelfHostedMode() {
        mUrlButtonLayout.setVisibility(View.VISIBLE);
        mAddSelfHostedButton.setVisibility(View.GONE);
        mCreateAccountButton.setVisibility(View.GONE);
        mSelfHosted = true;
    }

    private void autocorrectUsername() {
        if (mEmailAutoCorrected)
            return;
        final String email = mUsernameEditText.getText().toString().trim();
        // Check if the username looks like an email address
        final Pattern emailRegExPattern = Patterns.EMAIL_ADDRESS;
        Matcher matcher = emailRegExPattern.matcher(email);
        if (!matcher.find()) {
            return ;
        }
        // It looks like an email address, then try to correct it
        String suggest = mEmailChecker.suggestDomainCorrection(email);
        if (suggest.compareTo(email) != 0) {
            mEmailAutoCorrected = true;
            mUsernameEditText.setText(suggest);
            mUsernameEditText.setSelection(suggest.length());
        }
    }

    private View.OnClickListener mCreateAccountListener = new View.OnClickListener() {
        @Override
        public void onClick(View v) {
            Intent newAccountIntent = new Intent(getActivity(), NewAccountActivity.class);
            startActivityForResult(newAccountIntent, WelcomeActivity.CREATE_ACCOUNT_REQUEST);
        }
    };

    private OnClickListener mSignInClickListener = new OnClickListener() {
        @Override
        public void onClick(View v) {
            if (!wpcomFieldsFilled()) {
                FragmentTransaction ft = getFragmentManager().beginTransaction();
                WPAlertDialogFragment alert = WPAlertDialogFragment
                        .newInstance(getString(R.string.required_fields));
                alert.show(ft, "alert");
                return;
            }
            new SetupBlogTask().execute();
        }
    };

    @Override
    public void afterTextChanged(Editable s) {
    }

    @Override
    public void beforeTextChanged(CharSequence s, int start, int count, int after) {
    }

    @Override
    public void onTextChanged(CharSequence s, int start, int before, int count) {
        if (wpcomFieldsFilled()) {
            mSignInButton.setEnabled(true);
        } else {
            mSignInButton.setEnabled(false);
        }
    }

    private boolean wpcomFieldsFilled() {
        return mUsernameEditText.getText().toString().trim().length() > 0
                && mPasswordEditText.getText().toString().trim().length() > 0;
    }

    private boolean selfHostedFieldsFilled() {
        return wpcomFieldsFilled()
                && mUrlEditText.getText().toString().trim().length() > 0;
    }

    public void signInDotComUser() {
        SharedPreferences settings = PreferenceManager.getDefaultSharedPreferences(getActivity().getApplicationContext());
        String username = settings.getString(WordPress.WPCOM_USERNAME_PREFERENCE, null);
        String password = WordPressDB.decryptPassword(settings.getString(WordPress.WPCOM_PASSWORD_PREFERENCE, null));
        if (username != null && password != null) {
            mUsernameEditText.setText(username);
            mPasswordEditText.setText(password);
            new SetupBlogTask().execute();
        }
    }

    protected void startProgress(String message) {
        mProgressBarSignIn.setVisibility(View.VISIBLE);
        mProgressTextSignIn.setVisibility(View.VISIBLE);
        mSignInButton.setVisibility(View.GONE);
        mProgressBarSignIn.setEnabled(false);
        mProgressTextSignIn.setText(message);
    }

    protected void endProgress() {
        mProgressBarSignIn.setVisibility(View.GONE);
        mProgressTextSignIn.setVisibility(View.GONE);
        mSignInButton.setVisibility(View.VISIBLE);
    }

    private class SetupBlogTask extends AsyncTask<Void, Void, List<Object>> {
        private SetupBlog mSetupBlog;
        private int mErrorMsgId;

        @Override
        protected void onPreExecute() {
            mSetupBlog = new SetupBlog();
            mSetupBlog.setUsername(mUsernameEditText.getText().toString().trim());
            mSetupBlog.setPassword(mPasswordEditText.getText().toString().trim());
            if (mSelfHosted) {
                mSetupBlog.setSelfHostedURL(mUrlEditText.getText().toString().trim());
            } else {
                mSetupBlog.setSelfHostedURL(null);
            }
            startProgress(selfHostedFieldsFilled() ? getString(R.string.attempting_configure) :
                    getString(R.string.connecting_wpcom));
        }

        @Override
        protected List doInBackground(Void... args) {
<<<<<<< HEAD
            List usersBlogsList = mSetupBlog.getBlogList();
            if (mSetupBlog.getErrorMsgId() != -1) {
                mErrorMsg = getString(mSetupBlog.getErrorMsgId());
            }
            return usersBlogsList;
=======
            List userBlogList = mSetupBlog.getBlogList();
            mErrorMsgId = mSetupBlog.getErrorMsgId();
            return userBlogList;
>>>>>>> 217084ab
        }

        @Override
        protected void onPostExecute(final List<Object> usersBlogsList) {
            if (mHttpAuthRequired) {
                // Prompt for http credentials
                mHttpAuthRequired = false;
                AlertDialog.Builder alert = new AlertDialog.Builder(getActivity());
                alert.setTitle(R.string.http_authorization_required);

                View httpAuth = getActivity().getLayoutInflater().inflate(R.layout.alert_http_auth, null);
                final EditText usernameEditText = (EditText) httpAuth.findViewById(R.id.http_username);
                final EditText passwordEditText = (EditText) httpAuth.findViewById(R.id.http_password);
                alert.setView(httpAuth);

                alert.setPositiveButton(R.string.sign_in, new DialogInterface.OnClickListener() {
                    public void onClick(DialogInterface dialog, int whichButton) {
                        mSetupBlog.setHttpUsername(usernameEditText.getText().toString());
                        mSetupBlog.setHttpPassword(passwordEditText.getText().toString());
                        new SetupBlogTask().execute();
                    }
                });

                alert.setNegativeButton(R.string.cancel, new DialogInterface.OnClickListener() {
                    public void onClick(DialogInterface dialog, int whichButton) {
                        // Canceled.
                    }
                });

                alert.show();
                endProgress();
                return;
            }

            if (usersBlogsList == null && mErrorMsgId != 0) {
                FragmentTransaction ft = getFragmentManager().beginTransaction();
                NUXDialogFragment nuxAlert;
                if (mErrorMsgId == R.string.account_two_step_auth_enabled) {
                    nuxAlert = NUXDialogFragment.newInstance(getString(R.string.nux_cannot_log_in),
                            getString(mErrorMsgId), getString(R.string.nux_tap_continue),
                            R.drawable.nux_icon_alert, true,
                            getString(R.string.visit_security_settings),
                            NUXDialogFragment.ACTION_OPEN_URL,
                            "https://wordpress.com/settings/security/?ssl=forced");
                } else {
                    nuxAlert = NUXDialogFragment.newInstance(getString(R.string.nux_cannot_log_in),
                            getString(mErrorMsgId), getString(R.string.nux_tap_continue),
                            R.drawable.nux_icon_alert);
                }
                nuxAlert.show(ft, "alert");
                mErrorMsgId = 0;
                endProgress();
                return;
            }

            // Update wp.com credentials
            if (mSetupBlog.getXmlrpcUrl().contains("wordpress.com")) {
                SharedPreferences settings = PreferenceManager.
                        getDefaultSharedPreferences(getActivity());
                SharedPreferences.Editor editor = settings.edit();
                editor.putString(WordPress.WPCOM_USERNAME_PREFERENCE, mSetupBlog.getUsername());
                editor.putString(WordPress.WPCOM_PASSWORD_PREFERENCE,
                        WordPressDB.encryptPassword(mSetupBlog.getPassword()));
                editor.commit();
                // Fire off a request to get an access token
                WordPress.restClient.get("me", null, null);
            }

            if (usersBlogsList != null) {
                SelectBlogsDialog selectBlogsDialog = new SelectBlogsDialog(
                        new SelectBlogsDialog.Listener() {
                    @Override
                    public void onSuccess(SparseBooleanArray selectedBlogs) {
                        if (selectedBlogs != null && selectedBlogs.size() > 0) {
                            mSetupBlog.addBlogs(usersBlogsList, selectedBlogs);
                        }
                        getActivity().setResult(Activity.RESULT_OK);
                        getActivity().finish();
                    }

                    @Override
                    public void onCancel() {
                        endProgress();
                    }
                }, getActivity());
                selectBlogsDialog.showBlogSelectionDialog(usersBlogsList);
            } else {
                endProgress();
            }
        }
    }
}<|MERGE_RESOLUTION|>--- conflicted
+++ resolved
@@ -235,17 +235,9 @@
 
         @Override
         protected List doInBackground(Void... args) {
-<<<<<<< HEAD
-            List usersBlogsList = mSetupBlog.getBlogList();
-            if (mSetupBlog.getErrorMsgId() != -1) {
-                mErrorMsg = getString(mSetupBlog.getErrorMsgId());
-            }
-            return usersBlogsList;
-=======
             List userBlogList = mSetupBlog.getBlogList();
             mErrorMsgId = mSetupBlog.getErrorMsgId();
             return userBlogList;
->>>>>>> 217084ab
         }
 
         @Override
