package org.wordpress.android.ui.reader.actions;

import android.text.TextUtils;

import com.android.volley.VolleyError;
import com.wordpress.rest.RestRequest;

import org.json.JSONObject;
import org.wordpress.android.Constants;
import org.wordpress.android.WordPress;
import org.wordpress.android.datasets.ReaderBlogTable;
<<<<<<< HEAD
import org.wordpress.android.models.ReaderRecommendBlogList;
import org.wordpress.android.models.ReaderUrlList;
=======
import org.wordpress.android.datasets.ReaderPostTable;
import org.wordpress.android.models.ReaderBlogInfo;
import org.wordpress.android.models.ReaderFollowedBlogList;
import org.wordpress.android.models.ReaderPost;
import org.wordpress.android.ui.reader.actions.ReaderActions.UpdateBlogInfoListener;
>>>>>>> 3132c2bd
import org.wordpress.android.util.AppLog;
import org.wordpress.android.util.AppLog.T;
import org.wordpress.android.util.UrlUtils;

public class ReaderBlogActions {

    /*
     * follow/unfollow a blog - make sure to pass the blogId when known
     * since following solely by url causes the blog to be followed as a feed
     */
    public static boolean performFollowAction(final long blogId,
                                              final String blogUrl,
                                              final boolean isAskingToFollow) {
        // either blogId or blogUrl are required
        final boolean hasBlogId = (blogId != 0);
        final boolean hasBlogUrl = !TextUtils.isEmpty(blogUrl);
        if (!hasBlogId && !hasBlogUrl) {
            AppLog.w(T.READER, "follow action performed without blogId or blogUrl");
            return false;
        }

        final String path;
        final String actionName = (isAskingToFollow ? "follow" : "unfollow");

        if (isAskingToFollow) {
            // if we have a blogId, use /sites/$siteId/follows/new - this is important
            // because /read/following/mine/new follows it as a feed rather than a blog,
            // so its posts show up without support for likes, comments, etc.
            if (hasBlogId) {
                path = "/sites/" + blogId + "/follows/new";
            } else {
                path = "/read/following/mine/new?url=" + UrlUtils.getDomainFromUrl(blogUrl);
                AppLog.w(T.READER, "following blog by url rather than id");
            }
        } else {
            if (hasBlogId) {
                path = "/sites/" + blogId + "/follows/mine/delete";
            } else {
                path = "/read/following/mine/delete?url=" + UrlUtils.getDomainFromUrl(blogUrl);
                AppLog.w(T.READER, "unfollowing blog by url rather than id");
            }
        }

        // update local db
        if (hasBlogUrl) {
            ReaderBlogTable.setIsFollowedBlogUrl(blogId, blogUrl, isAskingToFollow);
        }
        if (hasBlogId) {
            ReaderPostTable.setFollowStatusForPostsInBlog(blogId, isAskingToFollow);
        }

        com.wordpress.rest.RestRequest.Listener listener = new RestRequest.Listener() {
            @Override
            public void onResponse(JSONObject jsonObject) {
                AppLog.d(T.READER, "blog " + actionName + " succeeded");
            }
        };
        RestRequest.ErrorListener errorListener = new RestRequest.ErrorListener() {
            @Override
            public void onErrorResponse(VolleyError volleyError) {
                AppLog.w(T.READER, "blog " + actionName + " failed");
                AppLog.e(T.READER, volleyError);
                // revert to original state
                if (hasBlogUrl) {
                    ReaderBlogTable.setIsFollowedBlogUrl(blogId, blogUrl, !isAskingToFollow);
                }
                if (hasBlogId) {
                    ReaderPostTable.setFollowStatusForPostsInBlog(blogId, !isAskingToFollow);
                }
            }
        };
        WordPress.getRestClientUtils().post(path, listener, errorListener);

        // return before API call completes
        return true;
    }

    /*
     * helper routine when following a blog from a post view
     */
    public static boolean performFollowAction(ReaderPost post, boolean isAskingToFollow) {
        if (post == null) {
            return false;
        }
        return performFollowAction(post.blogId, post.getBlogUrl(), isAskingToFollow);
    }

    /*
     * request the list of blogs the current user is following
     */
    public static void updateFollowedBlogs() {
        RestRequest.Listener listener = new RestRequest.Listener() {
            @Override
            public void onResponse(JSONObject jsonObject) {
                handleFollowedBlogsResponse(jsonObject);
            }
        };
        RestRequest.ErrorListener errorListener = new RestRequest.ErrorListener() {
            @Override
            public void onErrorResponse(VolleyError volleyError) {
                AppLog.e(T.READER, volleyError);
            }
        };
        WordPress.getRestClientUtils().get("/read/following/mine", listener, errorListener);
    }
    private static void handleFollowedBlogsResponse(final JSONObject jsonObject) {
        if (jsonObject == null) {
            return;
        }

        new Thread() {
            @Override
            public void run() {
                ReaderFollowedBlogList blogs = ReaderFollowedBlogList.fromJson(jsonObject);
                ReaderBlogTable.setFollowedBlogs(blogs);
            }
        }.start();
    }

<<<<<<< HEAD
    public static void updateRecommendedBlogs(final ReaderActions.UpdateResultListener resultListener) {
        RestRequest.Listener listener = new RestRequest.Listener() {
            @Override
            public void onResponse(JSONObject jsonObject) {
                handleRecommendedBlogsResponse(jsonObject, resultListener);
=======
    /*
     * request info about a specific blog
     */
    public static void updateBlogInfo(long blogId,
                                      final String blogUrl,
                                      final UpdateBlogInfoListener infoListener) {
        // must pass either a valid id or url
        final boolean hasBlogId = (blogId != 0);
        final boolean hasBlogUrl = !TextUtils.isEmpty(blogUrl);
        if (!hasBlogId && !hasBlogUrl) {
            AppLog.w(T.READER, "cannot get blog info without either id or url");
            if (infoListener != null) {
                infoListener.onResult(null);
            }
            return;
        }

        RestRequest.Listener listener = new RestRequest.Listener() {
            @Override
            public void onResponse(JSONObject jsonObject) {
                handleUpdateBlogInfoResponse(jsonObject, infoListener);
>>>>>>> 3132c2bd
            }
        };
        RestRequest.ErrorListener errorListener = new RestRequest.ErrorListener() {
            @Override
            public void onErrorResponse(VolleyError volleyError) {
<<<<<<< HEAD
                AppLog.e(T.READER, volleyError);
                if (resultListener != null) {
                    resultListener.onUpdateResult(ReaderActions.UpdateResult.FAILED);
                }
            }
        };

        String path = "/read/recommendations/mine/?source=mobile&number=" + Integer.toString(Constants.READER_MAX_RECOMMENDED_BLOGS);
        WordPress.getRestClientUtils().get(path, listener, errorListener);
    }
    private static void handleRecommendedBlogsResponse(final JSONObject jsonObject,
                                                       final ReaderActions.UpdateResultListener resultListener) {
        if (jsonObject == null) {
            if (resultListener != null) {
                resultListener.onUpdateResult(ReaderActions.UpdateResult.FAILED);
=======
                // if we failed to get the blog info using the id, trying again using just the domain
                if (hasBlogId && hasBlogUrl) {
                    AppLog.w(T.READER, "failed to get blog info by id, retrying with url");
                    updateBlogInfo(0, blogUrl, infoListener);
                } else {
                    AppLog.e(T.READER, volleyError);
                    if (infoListener != null) {
                        infoListener.onResult(null);
                    }
                }
            }
        };

        if (hasBlogId) {
            WordPress.getRestClientUtils().get("/sites/" + blogId, listener, errorListener);
        } else {
            WordPress.getRestClientUtils().get("/sites/" + UrlUtils.getDomainFromUrl(blogUrl), listener, errorListener);
        }

    }
    private static void handleUpdateBlogInfoResponse(JSONObject jsonObject, UpdateBlogInfoListener infoListener) {
        if (jsonObject == null) {
            if (infoListener != null) {
                infoListener.onResult(null);
>>>>>>> 3132c2bd
            }
            return;
        }

<<<<<<< HEAD
        new Thread() {
            @Override
            public void run() {
                ReaderRecommendBlogList blogs = ReaderRecommendBlogList.fromJson(jsonObject);
                ReaderBlogTable.setRecommendedBlogs(blogs);
                // TODO: check whether the list has actually changed
                if (resultListener != null) {
                    resultListener.onUpdateResult(ReaderActions.UpdateResult.CHANGED);
                }
            }
        }.start();
    }
=======
        ReaderBlogInfo blogInfo = ReaderBlogInfo.fromJson(jsonObject);
        ReaderBlogTable.setBlogInfo(blogInfo);

        if (infoListener != null) {
            infoListener.onResult(blogInfo);
        }
    }

>>>>>>> 3132c2bd
}<|MERGE_RESOLUTION|>--- conflicted
+++ resolved
@@ -6,19 +6,13 @@
 import com.wordpress.rest.RestRequest;
 
 import org.json.JSONObject;
-import org.wordpress.android.Constants;
 import org.wordpress.android.WordPress;
 import org.wordpress.android.datasets.ReaderBlogTable;
-<<<<<<< HEAD
-import org.wordpress.android.models.ReaderRecommendBlogList;
-import org.wordpress.android.models.ReaderUrlList;
-=======
 import org.wordpress.android.datasets.ReaderPostTable;
 import org.wordpress.android.models.ReaderBlogInfo;
 import org.wordpress.android.models.ReaderFollowedBlogList;
 import org.wordpress.android.models.ReaderPost;
 import org.wordpress.android.ui.reader.actions.ReaderActions.UpdateBlogInfoListener;
->>>>>>> 3132c2bd
 import org.wordpress.android.util.AppLog;
 import org.wordpress.android.util.AppLog.T;
 import org.wordpress.android.util.UrlUtils;
@@ -138,13 +132,6 @@
         }.start();
     }
 
-<<<<<<< HEAD
-    public static void updateRecommendedBlogs(final ReaderActions.UpdateResultListener resultListener) {
-        RestRequest.Listener listener = new RestRequest.Listener() {
-            @Override
-            public void onResponse(JSONObject jsonObject) {
-                handleRecommendedBlogsResponse(jsonObject, resultListener);
-=======
     /*
      * request info about a specific blog
      */
@@ -166,29 +153,11 @@
             @Override
             public void onResponse(JSONObject jsonObject) {
                 handleUpdateBlogInfoResponse(jsonObject, infoListener);
->>>>>>> 3132c2bd
             }
         };
         RestRequest.ErrorListener errorListener = new RestRequest.ErrorListener() {
             @Override
             public void onErrorResponse(VolleyError volleyError) {
-<<<<<<< HEAD
-                AppLog.e(T.READER, volleyError);
-                if (resultListener != null) {
-                    resultListener.onUpdateResult(ReaderActions.UpdateResult.FAILED);
-                }
-            }
-        };
-
-        String path = "/read/recommendations/mine/?source=mobile&number=" + Integer.toString(Constants.READER_MAX_RECOMMENDED_BLOGS);
-        WordPress.getRestClientUtils().get(path, listener, errorListener);
-    }
-    private static void handleRecommendedBlogsResponse(final JSONObject jsonObject,
-                                                       final ReaderActions.UpdateResultListener resultListener) {
-        if (jsonObject == null) {
-            if (resultListener != null) {
-                resultListener.onUpdateResult(ReaderActions.UpdateResult.FAILED);
-=======
                 // if we failed to get the blog info using the id, trying again using just the domain
                 if (hasBlogId && hasBlogUrl) {
                     AppLog.w(T.READER, "failed to get blog info by id, retrying with url");
@@ -213,25 +182,10 @@
         if (jsonObject == null) {
             if (infoListener != null) {
                 infoListener.onResult(null);
->>>>>>> 3132c2bd
             }
             return;
         }
 
-<<<<<<< HEAD
-        new Thread() {
-            @Override
-            public void run() {
-                ReaderRecommendBlogList blogs = ReaderRecommendBlogList.fromJson(jsonObject);
-                ReaderBlogTable.setRecommendedBlogs(blogs);
-                // TODO: check whether the list has actually changed
-                if (resultListener != null) {
-                    resultListener.onUpdateResult(ReaderActions.UpdateResult.CHANGED);
-                }
-            }
-        }.start();
-    }
-=======
         ReaderBlogInfo blogInfo = ReaderBlogInfo.fromJson(jsonObject);
         ReaderBlogTable.setBlogInfo(blogInfo);
 
@@ -240,5 +194,4 @@
         }
     }
 
->>>>>>> 3132c2bd
 }