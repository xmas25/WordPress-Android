package org.wordpress.android.ui.reader;

import android.app.ActionBar;
import android.app.Activity;
import android.app.Fragment;
import android.app.FragmentManager;
import android.app.FragmentTransaction;
import android.content.Intent;
import android.os.Bundle;
import android.support.v13.app.FragmentPagerAdapter;
import android.support.v4.view.PagerAdapter;
import android.support.v4.view.ViewPager;
import android.text.TextUtils;
import android.view.KeyEvent;
import android.view.MenuItem;
import android.view.View;
import android.view.inputmethod.EditorInfo;
import android.webkit.URLUtil;
import android.widget.EditText;
import android.widget.ImageButton;
import android.widget.ProgressBar;
import android.widget.TextView;

import org.wordpress.android.R;
import org.wordpress.android.datasets.ReaderBlogTable;
import org.wordpress.android.datasets.ReaderTagTable;
import org.wordpress.android.models.ReaderTag;
import org.wordpress.android.models.ReaderTag.ReaderTagType;
import org.wordpress.android.ui.prefs.UserPrefs;
import org.wordpress.android.ui.reader.actions.ReaderActions;
import org.wordpress.android.ui.reader.actions.ReaderBlogActions;
import org.wordpress.android.ui.reader.actions.ReaderTagActions;
import org.wordpress.android.ui.reader.actions.ReaderTagActions.TagAction;
import org.wordpress.android.ui.reader.adapters.ReaderBlogAdapter;
import org.wordpress.android.ui.reader.adapters.ReaderBlogAdapter.ReaderBlogType;
import org.wordpress.android.ui.reader.adapters.ReaderTagAdapter;
import org.wordpress.android.util.EditTextUtils;
import org.wordpress.android.util.MessageBarUtils;
import org.wordpress.android.util.MessageBarUtils.MessageBarType;
import org.wordpress.android.util.NetworkUtils;
import org.wordpress.android.util.ToastUtils;
import org.wordpress.android.util.UrlUtils;
import org.wordpress.android.util.stats.AnalyticsTracker;

import java.util.ArrayList;
import java.util.List;

/**
 * activity which shows the user's subscriptions and recommended subscriptions - includes
 * followed tags, popular tags, followed blogs, and recommended blogs
 */
public class ReaderSubsActivity extends Activity
                                implements ReaderTagAdapter.TagActionListener,
                                           ReaderBlogAdapter.BlogFollowChangeListener,
                                           ActionBar.TabListener {

    private EditText mEditAdd;
    private ImageButton mBtnAdd;
    private ViewPager mViewPager;
    private SubsPageAdapter mPageAdapter;

    private boolean mTagsChanged;
    private boolean mBlogsChanged;
    private String mLastAddedTag;
    private boolean mHasPerformedUpdate;

    static final String KEY_TAGS_CHANGED   = "tags_changed";
    static final String KEY_BLOGS_CHANGED  = "blogs_changed";
    static final String KEY_LAST_ADDED_TAG = "last_added_tag";

    private static final int TAB_IDX_FOLLOWED_TAGS = 0;
    private static final int TAB_IDX_SUGGESTED_TAGS = 1;
    private static final int TAB_IDX_FOLLOWED_BLOGS = 2;
    private static final int TAB_IDX_RECOMMENDED_BLOGS = 3;

    @Override
    protected void onCreate(Bundle savedInstanceState) {
        super.onCreate(savedInstanceState);

        setContentView(R.layout.reader_activity_subs);
        restoreState(savedInstanceState);

        mViewPager = (ViewPager) findViewById(R.id.viewpager);
        mViewPager.setAdapter(getPageAdapter());
        setupActionBar();

        mEditAdd = (EditText) findViewById(R.id.edit_add);
        mEditAdd.setOnEditorActionListener(new TextView.OnEditorActionListener() {
            @Override
            public boolean onEditorAction(TextView v, int actionId, KeyEvent event) {
                if (actionId == EditorInfo.IME_ACTION_DONE) {
                    addCurrentEntry();
                }
                return false;
            }
        });

        mBtnAdd = (ImageButton) findViewById(R.id.btn_add);
        mBtnAdd.setOnClickListener(new View.OnClickListener() {
            @Override
            public void onClick(View v) {
                addCurrentEntry();
            }
        });

        if (savedInstanceState == null) {
            // return to the page the user was on the last time they viewed this activity
            restorePreviousPage();
        }

        // remember which page the user last viewed - note this listener must be assigned
        // after we've already called restorePreviousPage()
        mViewPager.setOnPageChangeListener(new ViewPager.SimpleOnPageChangeListener() {
            @Override
            public void onPageSelected(int position) {
                getActionBar().setSelectedNavigationItem(position);
                String pageTitle = (String) getPageAdapter().getPageTitle(position);
                UserPrefs.setReaderSubsPageTitle(pageTitle);
            }
        });

        // update list of tags and blogs from the server
        if (!mHasPerformedUpdate) {
            performUpdate();
        }
    }

    private void setupActionBar() {
        ActionBar actionBar = getActionBar();
        if (actionBar == null) {
            return;
        }

        actionBar.setDisplayShowTitleEnabled(true);
        actionBar.setDisplayHomeAsUpEnabled(true);

        // add the tabs to match the viewPager
        actionBar.setNavigationMode(ActionBar.NAVIGATION_MODE_TABS);
        for (int i = 0; i < getPageAdapter().getCount(); i++) {
            actionBar.addTab(actionBar.newTab()
                     .setText(getPageAdapter().getPageTitle(i))
                     .setTabListener(this));
        }
    }

    private void performUpdate() {
        if (!NetworkUtils.isNetworkAvailable(this)) {
            return;
        }
        updateTagList();
        updateFollowedBlogs();
        updateRecommendedBlogs();
        mHasPerformedUpdate = true;
    }

    private void restoreState(Bundle state) {
        if (state != null) {
            mTagsChanged = state.getBoolean(KEY_TAGS_CHANGED);
            mBlogsChanged = state.getBoolean(KEY_BLOGS_CHANGED);
            mLastAddedTag = state.getString(KEY_LAST_ADDED_TAG);
            mHasPerformedUpdate = state.getBoolean(ReaderConstants.KEY_ALREADY_UPDATED);
        }
    }

    private SubsPageAdapter getPageAdapter() {
        if (mPageAdapter == null) {
            List<Fragment> fragments = new ArrayList<Fragment>();

            // add tag fragments
            fragments.add(ReaderTagFragment.newInstance(ReaderTagType.FOLLOWED));
            fragments.add(ReaderTagFragment.newInstance(ReaderTagType.RECOMMENDED));

            // add blog fragments
            fragments.add(ReaderBlogFragment.newInstance(ReaderBlogType.FOLLOWED));
            fragments.add(ReaderBlogFragment.newInstance(ReaderBlogType.RECOMMENDED));

            mPageAdapter = new SubsPageAdapter(getFragmentManager(), fragments);
        }
        return mPageAdapter;
    }

    private boolean hasPageAdapter() {
        return mPageAdapter != null;
    }

    @Override
    public void onSaveInstanceState(Bundle outState) {
        super.onSaveInstanceState(outState);
        outState.putBoolean(KEY_TAGS_CHANGED, mTagsChanged);
        outState.putBoolean(KEY_BLOGS_CHANGED, mBlogsChanged);
        outState.putBoolean(ReaderConstants.KEY_ALREADY_UPDATED, mHasPerformedUpdate);
        if (mLastAddedTag != null) {
            outState.putString(KEY_LAST_ADDED_TAG, mLastAddedTag);
        }
    }

    @Override
    public void onBackPressed() {
        // let calling activity know if tags/blogs were added/removed
        if (mTagsChanged || mBlogsChanged) {
            Bundle bundle = new Bundle();
            if (mTagsChanged) {
                bundle.putBoolean(KEY_TAGS_CHANGED, true);
                if (mLastAddedTag != null && ReaderTagTable.isFollowedTag(mLastAddedTag)) {
                    bundle.putString(KEY_LAST_ADDED_TAG, mLastAddedTag);
                }
            }
            if (mBlogsChanged) {
                bundle.putBoolean(KEY_BLOGS_CHANGED, true);
            }
            Intent intent = new Intent();
            intent.putExtras(bundle);
            setResult(RESULT_OK, intent);
        }

        super.onBackPressed();
    }

    @Override
    public boolean onOptionsItemSelected(final MenuItem item) {
        switch (item.getItemId()) {
            case android.R.id.home:
                onBackPressed();
                return true;
            default:
                return super.onOptionsItemSelected(item);
        }
    }

    /*
     * follow the tag or url the user typed into the EditText
     */
    private void addCurrentEntry() {
        String entry = EditTextUtils.getText(mEditAdd);
        if (TextUtils.isEmpty(entry)) {
            return;
        }

        // is it a url or a tag?
        boolean isUrl = !entry.contains(" ") && (entry.contains(".") || entry.contains("://"));
        if (isUrl) {
            addAsUrl(entry);
        } else {
            addAsTag(entry);
        }
    }

    /*
     * follow editText entry as a tag
     */
    private void addAsTag(final String entry) {
        if (TextUtils.isEmpty(entry)) {
            return;
        }

        if (ReaderTagTable.isFollowedTag(entry)) {
            ToastUtils.showToast(this, R.string.reader_toast_err_tag_exists);
            return;
        }

        if (!ReaderTag.isValidTagName(entry)) {
            ToastUtils.showToast(this, R.string.reader_toast_err_tag_invalid);
            return;
        }

        // tag is valid, follow it
        mEditAdd.setText(null);
        EditTextUtils.hideSoftInput(mEditAdd);
        performAddTag(entry);
    }

    /*
     * follow editText entry as a url
     */
    private void addAsUrl(final String entry) {
        if (TextUtils.isEmpty(entry)) {
            return;
        }

        // normalize the url and prepend protocol if not supplied
        final String normUrl;
        if (!entry.contains("://")) {
            normUrl = UrlUtils.normalizeUrl("http://" + entry);
        } else {
            normUrl = UrlUtils.normalizeUrl(entry);
        }

        // if this isn't a valid URL, add original entry as a tag
        if (!URLUtil.isNetworkUrl(normUrl)) {
            addAsTag(entry);
            return;
        }

        // make sure it isn't already followed
        if (ReaderBlogTable.isFollowedBlogUrl(normUrl)) {
            ToastUtils.showToast(this, R.string.reader_toast_err_already_follow_blog);
            return;
        }

        // URL is valid, so follow it
        performAddUrl(normUrl);
    }

    /*
     * called when user manually enters a tag - passed tag is assumed to be validated
     */
    private void performAddTag(final String tagName) {
        if (!NetworkUtils.checkConnection(this)) {
            return;
        }

        ReaderActions.ActionListener actionListener = new ReaderActions.ActionListener() {
            @Override
            public void onActionResult(boolean succeeded) {
                if (!succeeded && !isFinishing()) {
                    getPageAdapter().refreshTagFragments();
                    ToastUtils.showToast(ReaderSubsActivity.this, R.string.reader_toast_err_add_tag);
                    mLastAddedTag = null;
                }
            }
        };

        if (ReaderTagActions.performTagAction(TagAction.ADD, tagName, actionListener)) {
            String msgText = getString(R.string.reader_label_added_tag, tagName);
            MessageBarUtils.showMessageBar(this, msgText, MessageBarType.INFO);
            getPageAdapter().refreshTagFragments(null, tagName);
            onTagAction(TagAction.ADD, tagName);
        }
    }

    /*
     * start a two-step process to follow a blog by url:
     *    1. test whether the url is reachable (API will follow any url, even if it doesn't exist)
     *    2. perform the actual follow
     * note that the passed URL is assumed to be normalized and validated
     */
    private void performAddUrl(final String normUrl) {
        if (!NetworkUtils.checkConnection(this)) {
            return;
        }

        showAddUrlProgress();

        // listener for following the blog
        final ReaderActions.ActionListener followListener = new ReaderActions.ActionListener() {
            @Override
            public void onActionResult(boolean succeeded) {
                if (!isFinishing()) {
                    hideAddUrlProgress();
                    if (succeeded) {
                        // clear the edit text and hide the soft keyboard
                        mEditAdd.setText(null);
                        EditTextUtils.hideSoftInput(mEditAdd);
                        String msgText = getString(R.string.reader_label_followed_blog);
                        MessageBarUtils.showMessageBar(ReaderSubsActivity.this, msgText, MessageBarType.INFO);
                        onFollowBlogChanged();
                        getPageAdapter().refreshBlogFragments(ReaderBlogType.FOLLOWED);
                    } else {
                        ToastUtils.showToast(ReaderSubsActivity.this, R.string.reader_toast_err_follow_blog);
                    }
                }
            }
        };

        // listener for testing if blog is reachable
        ReaderActions.ActionListener urlActionListener = new ReaderActions.ActionListener() {
            @Override
            public void onActionResult(boolean succeeded) {
                if (!isFinishing()) {
                    if (succeeded) {
                        // url is reachable, so follow it
                        ReaderBlogActions.performFollowAction(0, normUrl, true, followListener);
                    } else {
                        // url is unreachable
                        hideAddUrlProgress();
                        ToastUtils.showToast(ReaderSubsActivity.this, R.string.reader_toast_err_follow_blog);
                    }
                }
            }
        };
        ReaderBlogActions.checkBlogUrlReachable(normUrl, urlActionListener);
    }

    /*
     * called prior to following a url to show progress and disable controls
     */
    private void showAddUrlProgress() {
        final ProgressBar progress = (ProgressBar) findViewById(R.id.progress_follow);
        progress.setVisibility(View.VISIBLE);
        mEditAdd.setEnabled(false);
        mBtnAdd.setEnabled(false);
    }

    /*
     * called after following a url to hide progress and re-enable controls
     */
    private void hideAddUrlProgress() {
        final ProgressBar progress = (ProgressBar) findViewById(R.id.progress_follow);
        progress.setVisibility(View.GONE);
        mEditAdd.setEnabled(true);
        mBtnAdd.setEnabled(true);
    }

    /*
     * called from ReaderBlogFragment and this activity when a blog is successfully
     * followed or unfollowed
     */
    @Override
    public void onFollowBlogChanged() {
        mBlogsChanged = true;
    }

    /*
     * triggered by a tag fragment's adapter after user adds/removes a tag, or from this activity
     * after user adds a tag - note that network request has been made by the time this is called
     */
    @Override
    public void onTagAction(TagAction action, String tagName) {
        mTagsChanged = true;

        final String msgText;
        final MessageBarType msgType;

        switch (action) {
            case ADD:
                AnalyticsTracker.track(AnalyticsTracker.Stat.READER_FOLLOWED_READER_TAG);
                msgText = getString(R.string.reader_label_added_tag, tagName);
                msgType = MessageBarType.INFO;
                mLastAddedTag = tagName;
                // user added from recommended tags, make sure addition is reflected on followed tags
                getPageAdapter().refreshTagFragments(ReaderTagType.FOLLOWED);
                break;

            case DELETE:
                AnalyticsTracker.track(AnalyticsTracker.Stat.READER_UNFOLLOWED_READER_TAG);
                msgText = getString(R.string.reader_label_removed_tag, tagName);
                msgType = MessageBarType.ALERT;
                if (mLastAddedTag != null && mLastAddedTag.equals(tagName)) {
                    mLastAddedTag = null;
                }
                // user deleted from followed tags, make sure deletion is reflected on recommended tags
                getPageAdapter().refreshTagFragments(ReaderTagType.RECOMMENDED);
                break;

            default :
                return;
        }

        MessageBarUtils.showMessageBar(this, msgText, msgType);
    }

    /*
     * request latest list of tags from the server
     */
    void updateTagList() {
        ReaderActions.UpdateResultListener listener = new ReaderActions.UpdateResultListener() {
            @Override
            public void onUpdateResult(ReaderActions.UpdateResult result) {
                if (result == ReaderActions.UpdateResult.CHANGED) {
                    mTagsChanged = true;
                    getPageAdapter().refreshTagFragments();
                }
            }
        };
        ReaderTagActions.updateTags(listener);
    }

    /*
     * request latest recommended blogs
     */
    void updateRecommendedBlogs() {
        ReaderActions.UpdateResultListener listener = new ReaderActions.UpdateResultListener() {
            @Override
            public void onUpdateResult(ReaderActions.UpdateResult result) {
                if (result == ReaderActions.UpdateResult.CHANGED) {
                    getPageAdapter().refreshBlogFragments(ReaderBlogType.RECOMMENDED);
                }
            }
        };
        ReaderBlogActions.updateRecommendedBlogs(listener);
    }

    /*
     * request latest followed blogs
     */
    void updateFollowedBlogs() {
        ReaderActions.UpdateResultListener listener = new ReaderActions.UpdateResultListener() {
            @Override
            public void onUpdateResult(ReaderActions.UpdateResult result) {
                if (!isFinishing()) {
                    if (result == ReaderActions.UpdateResult.CHANGED) {
                        getPageAdapter().refreshBlogFragments(ReaderBlogType.FOLLOWED);
                    }
                }
            }
        };
        ReaderBlogActions.updateFollowedBlogs(listener);
    }

    /*
     * return to the previously selected page in the viewPager
     */
    private void restorePreviousPage() {
        if (mViewPager == null || !hasPageAdapter()) {
            return;
        }

        String pageTitle = UserPrefs.getReaderSubsPageTitle();
        if (TextUtils.isEmpty(pageTitle)) {
            return;
        }

        PagerAdapter adapter = getPageAdapter();
        for (int i = 0; i < adapter.getCount(); i++) {
            if (pageTitle.equals(adapter.getPageTitle(i))) {
                mViewPager.setCurrentItem(i);
                getActionBar().setSelectedNavigationItem(i);
                return;
            }
        }
    }

<<<<<<< HEAD
    /*
     * Note: Make sure we don't mix android.app.FragmentTransaction with support Fragment.
     * As long as the android.app.FragmentTransaction passed to the tab handlers isn't used, we should be fine.
     * If at some point we do want to make use of the transaction, the solution suggested here
     * http://stackoverflow.com/a/14685927/1673548  would work.
     */
=======
>>>>>>> 2673d5f2
    @Override
    public void onTabUnselected(ActionBar.Tab tab, FragmentTransaction fragmentTransaction) {
    }

    @Override
<<<<<<< HEAD
    public void onTabUnselected(Tab tab, android.app.FragmentTransaction ft) { }

    @Override
    public void onTabReselected(Tab tab, android.app.FragmentTransaction ft) { }
=======
    public void onTabReselected(ActionBar.Tab tab, FragmentTransaction fragmentTransaction) {
    }

    @Override
    public void onTabSelected(ActionBar.Tab tab, FragmentTransaction ft) {
        mViewPager.setCurrentItem(tab.getPosition());
    }
>>>>>>> 2673d5f2


    private class SubsPageAdapter extends FragmentPagerAdapter {
        private final List<Fragment> mFragments;

        SubsPageAdapter(FragmentManager fm, List<Fragment> fragments) {
            super(fm);
            mFragments = fragments;
        }

        @Override
        public CharSequence getPageTitle(int position) {
            final String title;
            switch (position) {
                case TAB_IDX_FOLLOWED_TAGS:
                    title = getString(R.string.reader_page_followed_tags);
                    break;
                case TAB_IDX_SUGGESTED_TAGS:
                    title = getString(R.string.reader_page_popular_tags);
                    break;
                case TAB_IDX_RECOMMENDED_BLOGS:
                    title = getString(R.string.reader_page_recommended_blogs);
                    break;
                case TAB_IDX_FOLLOWED_BLOGS:
                    title = getString(R.string.reader_page_followed_blogs);
                    break;
                default:
                    return super.getPageTitle(position);
            }

            // force titles to two lines by replacing the first space with a new line
            return title.replaceFirst(" ", "\n");
        }

        @Override
        public Fragment getItem(int position) {
            return mFragments.get(position);
        }

        @Override
        public int getCount() {
            return mFragments.size();
        }

        private void refreshTagFragments() {
            refreshTagFragments(null, null);
        }
        private void refreshTagFragments(ReaderTagType tagType) {
            refreshTagFragments(tagType, null);
        }
        private void refreshTagFragments(ReaderTagType tagType, String scrollToTagName) {
            for (Fragment fragment: mFragments) {
                if (fragment instanceof ReaderTagFragment) {
                    ReaderTagFragment tagFragment = (ReaderTagFragment) fragment;
                    if (tagType == null || tagType.equals(tagFragment.getTagType())) {
                        tagFragment.refresh(scrollToTagName);
                    }
                }
            }
        }

        private void refreshBlogFragments(ReaderBlogType blogType) {
            for (Fragment fragment: mFragments) {
                if (fragment instanceof ReaderBlogFragment) {
                    ReaderBlogFragment blogFragment = (ReaderBlogFragment) fragment;
                    if (blogType == null || blogType.equals(blogFragment.getBlogType())) {
                        blogFragment.refresh();
                    }
                }
            }
        }
    }
}<|MERGE_RESOLUTION|>--- conflicted
+++ resolved
@@ -1,10 +1,10 @@
 package org.wordpress.android.ui.reader;
 
 import android.app.ActionBar;
+import android.app.ActionBar.Tab;
 import android.app.Activity;
 import android.app.Fragment;
 import android.app.FragmentManager;
-import android.app.FragmentTransaction;
 import android.content.Intent;
 import android.os.Bundle;
 import android.support.v13.app.FragmentPagerAdapter;
@@ -520,34 +520,22 @@
         }
     }
 
-<<<<<<< HEAD
     /*
      * Note: Make sure we don't mix android.app.FragmentTransaction with support Fragment.
      * As long as the android.app.FragmentTransaction passed to the tab handlers isn't used, we should be fine.
      * If at some point we do want to make use of the transaction, the solution suggested here
      * http://stackoverflow.com/a/14685927/1673548  would work.
      */
-=======
->>>>>>> 2673d5f2
-    @Override
-    public void onTabUnselected(ActionBar.Tab tab, FragmentTransaction fragmentTransaction) {
-    }
-
-    @Override
-<<<<<<< HEAD
+    @Override
+    public void onTabSelected(Tab tab, android.app.FragmentTransaction ft) {
+        mViewPager.setCurrentItem(tab.getPosition());
+    }
+
+    @Override
     public void onTabUnselected(Tab tab, android.app.FragmentTransaction ft) { }
 
     @Override
     public void onTabReselected(Tab tab, android.app.FragmentTransaction ft) { }
-=======
-    public void onTabReselected(ActionBar.Tab tab, FragmentTransaction fragmentTransaction) {
-    }
-
-    @Override
-    public void onTabSelected(ActionBar.Tab tab, FragmentTransaction ft) {
-        mViewPager.setCurrentItem(tab.getPosition());
-    }
->>>>>>> 2673d5f2
 
 
     private class SubsPageAdapter extends FragmentPagerAdapter {
