package org.wordpress.android.ui.reader;

import android.app.ActionBar;
import android.app.Activity;
import android.support.v4.app.Fragment;
import android.support.v4.app.FragmentManager;
import android.support.v4.app.FragmentTransaction;
import android.content.Intent;
import android.os.Bundle;
import android.text.TextUtils;
import android.view.MenuItem;
import android.view.Window;

import org.wordpress.android.R;
import org.wordpress.android.datasets.ReaderDatabase;
import org.wordpress.android.datasets.ReaderPostTable;
import org.wordpress.android.datasets.ReaderTagTable;
import org.wordpress.android.models.ReaderPost;
import org.wordpress.android.models.ReaderTag;
import org.wordpress.android.ui.WPActionBarActivity;
import org.wordpress.android.ui.accounts.WPComLoginActivity;
import org.wordpress.android.ui.prefs.UserPrefs;
import org.wordpress.android.ui.reader.ReaderPostListFragment.OnPostSelectedListener;
import org.wordpress.android.ui.reader.ReaderPostListFragment.OnTagSelectedListener;
import org.wordpress.android.ui.reader.actions.ReaderActions;
import org.wordpress.android.ui.reader.actions.ReaderActions.RequestDataAction;
import org.wordpress.android.ui.reader.actions.ReaderActions.UpdateResult;
import org.wordpress.android.ui.reader.actions.ReaderAuthActions;
import org.wordpress.android.ui.reader.actions.ReaderBlogActions;
import org.wordpress.android.ui.reader.actions.ReaderTagActions;
import org.wordpress.android.ui.reader.actions.ReaderUserActions;
import org.wordpress.android.ui.reader.models.ReaderBlogIdPostIdList;
import org.wordpress.android.util.AppLog;
import org.wordpress.android.util.AppLog.T;
import org.wordpress.android.util.NetworkUtils;
import org.wordpress.android.util.stats.AnalyticsTracker;

/*
 * this activity serves as the host for ReaderPostListFragment and ReaderPostDetailFragment
 */

public class ReaderActivity extends WPActionBarActivity
                            implements OnPostSelectedListener,
                                       OnTagSelectedListener,
                                       FragmentManager.OnBackStackChangedListener,
                                       ReaderPostDetailFragment.PostChangeListener,
                                       ReaderUtils.FullScreenListener {

    static final String ARG_READER_FRAGMENT_TYPE = "reader_fragment_type";

    private static boolean mHasPerformedInitialUpdate;
    private static boolean mHasPerformedPurge;

    private boolean mIsFullScreen;
    private ReaderTypes.ReaderPostListType mPostListType;

    @Override
    public void onCreate(Bundle savedInstanceState) {
        if (isFullScreenSupported()) {
            getWindow().requestFeature(Window.FEATURE_ACTION_BAR_OVERLAY);
        }

        super.onCreate(savedInstanceState);
        getSupportFragmentManager().addOnBackStackChangedListener(this);

        readIntent(getIntent(), savedInstanceState);
    }

    private void readIntent(Intent intent, Bundle savedInstanceState) {
        if (intent == null) {
            return;
        }

        if (intent.hasExtra(ReaderConstants.ARG_POST_LIST_TYPE)) {
            mPostListType = (ReaderTypes.ReaderPostListType) intent.getSerializableExtra(ReaderConstants.ARG_POST_LIST_TYPE);
        } else {
            mPostListType = ReaderTypes.DEFAULT_POST_LIST_TYPE;
        }

        // no menu drawer if this is blog preview or tag preview
        if (mPostListType.isPreviewType()) {
            setContentView(R.layout.reader_activity_main);
        } else {
            createMenuDrawer(R.layout.reader_activity_main);
        }

        switch (mPostListType) {
            case TAG_PREVIEW:
                setTitle(R.string.reader_title_tag_preview);
                break;
            case BLOG_PREVIEW:
                setTitle(R.string.reader_title_blog_preview);
                break;
            default:
                break;
        }

        if (savedInstanceState == null) {
            AnalyticsTracker.track(AnalyticsTracker.Stat.READER_ACCESSED);

            // determine which fragment to show (post list or detail), default to post list
            final ReaderTypes.ReaderFragmentType fragmentType;
            if (intent.hasExtra(ARG_READER_FRAGMENT_TYPE)) {
                fragmentType = (ReaderTypes.ReaderFragmentType) intent.getSerializableExtra(ARG_READER_FRAGMENT_TYPE);
            } else {
                fragmentType = ReaderTypes.ReaderFragmentType.POST_LIST;
            }

            switch (fragmentType) {
                case POST_LIST:
                    if (mPostListType == ReaderTypes.ReaderPostListType.BLOG_PREVIEW) {
                        long blogId = intent.getLongExtra(ReaderConstants.ARG_BLOG_ID, 0);
                        String blogUrl = intent.getStringExtra(ReaderConstants.ARG_BLOG_URL);
                        showListFragmentForBlog(blogId, blogUrl);
                    } else {
                        // get the tag name from the intent, if not there get it from prefs
                        String tagName = intent.getStringExtra(ReaderConstants.ARG_TAG_NAME);
                        if (TextUtils.isEmpty(tagName)) {
                            tagName = UserPrefs.getReaderTag();
                        }
                        // if this is a followed tag and it doesn't exist, revert to default tag
                        if (mPostListType == ReaderTypes.ReaderPostListType.TAG_FOLLOWED && !ReaderTagTable.tagExists(tagName)) {
                            tagName = ReaderTag.TAG_NAME_DEFAULT;
                        }

                        showListFragmentForTag(tagName, mPostListType);
                    }
                    break;

                case POST_DETAIL:
                    long blogId = intent.getLongExtra(ReaderConstants.ARG_BLOG_ID, 0);
                    long postId = intent.getLongExtra(ReaderConstants.ARG_POST_ID, 0);
                    showDetailFragment(blogId, postId);
                    break;
            }
        }
    }

    @Override
    protected void onResume() {
        // TODO: this was previously done in onResumeFragments(), make sure it still works
        super.onResume();
        checkMenuDrawer();
    }

    @Override
    protected void onStart() {
        super.onStart();

        // at startup, purge the database of older data and perform an initial update - note that
        // these booleans are static
        if (!mHasPerformedPurge) {
            mHasPerformedPurge = true;
            ReaderDatabase.purgeAsync();
        }
        if (!mHasPerformedInitialUpdate) {
            performInitialUpdate();
        }
    }

    @Override
    public void onBackStackChanged() {
        checkMenuDrawer();
        // return from full-screen when backstack changes
        if (isFullScreen()) {
            onRequestFullScreen(false);
        }
    }

    @Override
    public void onBackPressed() {
        if (mMenuDrawer != null && mMenuDrawer.isMenuVisible()) {
            super.onBackPressed();
        } else if (hasListFragment() && hasDetailFragment()) {
            getSupportFragmentManager().popBackStack();
        } else {
            super.onBackPressed();
        }
    }

    @Override
    public boolean onOptionsItemSelected(final MenuItem item) {
        if (item.getItemId() == android.R.id.home && hasDetailFragment()) {
            onBackPressed();
            return true;
        }
        return super.onOptionsItemSelected(item);
    }

    /*
     * show the drawer indicator if there isn't a detail fragment
     */
    private void checkMenuDrawer() {
        if (mMenuDrawer != null) {
            int entryCount = getSupportFragmentManager().getBackStackEntryCount();
            mMenuDrawer.setDrawerIndicatorEnabled(entryCount == 0);
        }
    }

    @Override
    public void onActivityResult(int requestCode, int resultCode, Intent data) {
        super.onActivityResult(requestCode, resultCode, data);

        boolean isResultOK = (resultCode == Activity.RESULT_OK);
        final ReaderPostListFragment listFragment = getListFragment();
        final ReaderPostDetailFragment detailFragment = getDetailFragment();

        switch (requestCode) {
            // user just returned from the tag editor
            case ReaderConstants.INTENT_READER_SUBS :
                if (isResultOK && listFragment != null && data != null) {
                    if (data.getBooleanExtra(ReaderSubsActivity.KEY_TAGS_CHANGED, false)) {
                        // reload tags if they were changed, and set the last tag added as the current one
                        String lastAddedTag = data.getStringExtra(ReaderSubsActivity.KEY_LAST_ADDED_TAG);
                        listFragment.doTagsChanged(lastAddedTag);
                    } else if (data.getBooleanExtra(ReaderSubsActivity.KEY_BLOGS_CHANGED, false)) {
                        // update posts if any blog was followed or unfollowed and user is viewing "Blogs I Follow"
                        if (listFragment.getPostListType().isTagType()
                                && ReaderTag.TAG_NAME_FOLLOWING.equals(listFragment.getCurrentTag())) {
                            listFragment.updatePostsWithTag(
                                    listFragment.getCurrentTag(),
                                    RequestDataAction.LOAD_NEWER,
                                    ReaderTypes.RefreshType.AUTOMATIC);
                        }
                    }
                }
                break;

            // user just returned from reblogging activity, reload the displayed post if reblogging
            // succeeded
            case ReaderConstants.INTENT_READER_REBLOG:
                if (isResultOK && data != null) {
                    long blogId = data.getLongExtra(ReaderConstants.ARG_BLOG_ID, 0);
                    long postId = data.getLongExtra(ReaderConstants.ARG_POST_ID, 0);
                    if (listFragment != null)
                        listFragment.reloadPost(ReaderPostTable.getPost(blogId, postId));
                    if (detailFragment != null)
                        detailFragment.reloadPost();
                }
                break;

            // user just returned from the login dialog, need to perform initial update again
            // since creds have changed
            case WPComLoginActivity.REQUEST_CODE:
                if (isResultOK) {
                    removeFragments();
                    mHasPerformedInitialUpdate = false;
                    performInitialUpdate();
                }
                break;
        }
    }

    @Override
    public void onSignout() {
        super.onSignout();

        AppLog.i(T.READER, "user signed out");
        mHasPerformedInitialUpdate = false;

        // reader database will have been cleared by the time this is called, but the fragments must
        // be removed or else they will continue to show the same articles - onResume() will take care
        // of re-displaying the correct fragment if necessary
        removeFragments();
    }

    ReaderTypes.ReaderPostListType getPostListType() {
        return mPostListType;
    }

    /*
     * remove both the list & detail fragments
     */
    private void removeFragments() {
        Fragment listFragment = getListFragment();
        Fragment detailFragment = getDetailFragment();
        if (listFragment == null && detailFragment == null)
            return;

        FragmentTransaction ft = getSupportFragmentManager().beginTransaction();
        if (detailFragment != null)
            ft.remove(detailFragment);
        if (listFragment != null)
            ft.remove(listFragment);

        ft.commit();
    }

    /*
     * show fragment containing list of latest posts for a specific tag
     */
    private void showListFragmentForTag(final String tagName, ReaderTypes.ReaderPostListType listType) {
        Fragment fragment = ReaderPostListFragment.newInstance(tagName, listType);
        getSupportFragmentManager()
                .beginTransaction()
                .replace(R.id.fragment_container, fragment, getString(R.string.fragment_tag_reader_post_list))
                .commit();
    }

    /*
     * show fragment containing list of latest posts in a specific blog
     */
    private void showListFragmentForBlog(long blogId, String blogUrl) {
        Fragment fragment = ReaderPostListFragment.newInstance(blogId, blogUrl);
        getSupportFragmentManager()
                .beginTransaction()
                .replace(R.id.fragment_container, fragment, getString(R.string.fragment_tag_reader_post_list))
                .commit();
    }

    private ReaderPostListFragment getListFragment() {
        Fragment fragment = getSupportFragmentManager().findFragmentByTag(getString(R.string.fragment_tag_reader_post_list));
        if (fragment == null) {
            return null;
        }
        return ((ReaderPostListFragment) fragment);
    }

    private boolean hasListFragment() {
        return (getListFragment() != null);
    }

    /*
     * show fragment containing detail for passed post
     */
    private void showDetailFragment(long blogId, long postId) {
        AnalyticsTracker.track(AnalyticsTracker.Stat.READER_OPENED_ARTICLE);

        String tagForFragment = getString(R.string.fragment_tag_reader_post_detail);
<<<<<<< HEAD
        Fragment fragment = ReaderPostDetailFragment.newInstance(blogId, postId, getPostListType());
        FragmentTransaction ft = getFragmentManager().beginTransaction();
=======
        Fragment fragment = ReaderPostDetailFragment.newInstance(blogId, postId);
        FragmentTransaction ft = getSupportFragmentManager().beginTransaction();
>>>>>>> c2fa852f
        ft.setTransition(FragmentTransaction.TRANSIT_FRAGMENT_FADE);

        // add to the backstack if list fragment exists
        if (hasListFragment()) {
            ft.replace(R.id.fragment_container, fragment, tagForFragment);
            ft.addToBackStack(tagForFragment);
        } else {
            ft.add(R.id.fragment_container, fragment, tagForFragment);
        }

        ft.commit();
    }

    private ReaderPostDetailFragment getDetailFragment() {
        Fragment fragment = getSupportFragmentManager().findFragmentByTag(getString(
                R.string.fragment_tag_reader_post_detail));
        if (fragment == null) {
            return null;
        }
        return ((ReaderPostDetailFragment) fragment);
    }

    private boolean hasDetailFragment() {
        return (getDetailFragment() != null);
    }

    /*
     * initial update performed at startup to ensure we have the latest reader-related info
     */
    private void performInitialUpdate() {
        if (!NetworkUtils.isNetworkAvailable(this)) {
            return;
        }

        // remember whether we have any tags and posts before updating
        final boolean isTagTableEmpty = ReaderTagTable.isEmpty();
        final boolean isPostTableEmpty = ReaderPostTable.isEmpty();

        // request the list of tags first and don't perform other calls until it returns - this
        // way changes to tags can be shown as quickly as possible (esp. important when tags
        // don't already exist)
        ReaderActions.UpdateResultListener listener = new ReaderActions.UpdateResultListener() {
            @Override
            public void onUpdateResult(UpdateResult result) {
                if (result != UpdateResult.FAILED) {
                    mHasPerformedInitialUpdate = true;
                }
                if (result == UpdateResult.CHANGED) {
                    // if the post list fragment is viewing followed tags, tell it to refresh
                    // the list of tags
                    ReaderPostListFragment listFragment = getListFragment();
                    if (listFragment == null) {
                        // list fragment doesn't exist yet (can happen if user signed out) - create
                        // it now showing the default followed tag
                        showListFragmentForTag(ReaderTag.TAG_NAME_DEFAULT, ReaderTypes.ReaderPostListType.TAG_FOLLOWED);
                    } else if (listFragment.getPostListType() == ReaderTypes.ReaderPostListType.TAG_FOLLOWED) {
                        listFragment.refreshTags();
                        // if the tag and posts tables were empty (first run), tell the list
                        // fragment to get posts with the current tag now that we have tags
                        if (isTagTableEmpty && isPostTableEmpty) {
                            listFragment.updatePostsWithTag(
                                    listFragment.getCurrentTag(),
                                    RequestDataAction.LOAD_NEWER,
                                    ReaderTypes.RefreshType.AUTOMATIC);
                        }
                    }
                }

                // now that tags have been retrieved, perform the other requests - first update
                // the current user to ensure we have their user_id as well as their latest info
                // in case they changed their avatar, name, etc. since last time
                AppLog.i(T.READER, "reader activity > updating current user");
                ReaderUserActions.updateCurrentUser(null);

                // update followed blogs
                AppLog.i(T.READER, "reader activity > updating followed blogs");
                ReaderBlogActions.updateFollowedBlogs(null);

                // update cookies so that we can show authenticated images in WebViews
                AppLog.i(T.READER, "reader activity > updating cookies");
                ReaderAuthActions.updateCookies(ReaderActivity.this);
            }
        };
        ReaderTagActions.updateTags(listener);
    }

    /*
     * user tapped a post in the post list fragment
     */
    @Override
    public void onPostSelected(long blogId, long postId) {
        //showDetailFragment(blogId, postId);

        ReaderPostListFragment listFragment = getListFragment();
        if (listFragment != null) {
            ReaderBlogIdPostIdList idList = listFragment.getBlogIdPostIdList();
            int position = idList.indexOf(blogId, postId);

            final String title;
            switch (getPostListType()) {
                case TAG_FOLLOWED:
                case TAG_PREVIEW:
                    title = listFragment.getCurrentTag();
                    break;
                default:
                    title = (String)this.getTitle();
                    break;
            }

            ReaderActivityLauncher.showReaderPostPager(this, title, position, idList, getPostListType());
        }
    }

    /*
     * user tapped a tag in the post list fragment
     */
    @Override
    public void onTagSelected(String tagName) {
        if (hasListFragment() && getListFragment().getPostListType().equals(ReaderTypes.ReaderPostListType.TAG_PREVIEW)) {
            // user is already previewing a tag, so change current tag in existing preview
            getListFragment().setCurrentTag(tagName);
        } else {
            // user isn't previewing a tag, so open in tag preview
            ReaderActivityLauncher.showReaderTagPreview(this, tagName);
        }
    }

    /*
     * post detail is requesting fullscreen mode
     */
    @Override
    public boolean onRequestFullScreen(boolean enableFullScreen) {
        if (!isFullScreenSupported() || enableFullScreen == mIsFullScreen)
            return false;

        ActionBar actionBar = getActionBar();
        if (actionBar == null) {
            return false;
        }

        if (enableFullScreen) {
            actionBar.hide();
        } else {
            actionBar.show();
        }

        mIsFullScreen = enableFullScreen;
        return true;
    }

    @Override
    public boolean isFullScreen() {
        return mIsFullScreen;
    }

    public boolean isFullScreenSupported() {
        return !isStaticMenuDrawer();
    }

    /*
     * called from post detail when user changes a post (like/unlike/follow/unfollow) so we can
     * update the list fragment to reflect the change - note that by the time this has been called,
     * the post will already have been changed in SQLite
     */
    @Override
    public void onPostChanged(long blogId, long postId, ReaderTypes.PostChangeType changeType) {
        ReaderPostListFragment listFragment = getListFragment();
        if (listFragment == null) {
            return;
        }

        final ReaderPost updatedPost = ReaderPostTable.getPost(blogId, postId);
        if (updatedPost == null) {
            return;
        }

        switch (changeType) {
            case FOLLOWED:
            case UNFOLLOWED:
                // if follow state has changed, update the follow state on other posts in this blog
                boolean isFollowed = (changeType == ReaderTypes.PostChangeType.FOLLOWED);
                listFragment.updateFollowStatusOnPostsForBlog(blogId, updatedPost.getBlogUrl(), isFollowed);
                break;
            default:
                // otherwise, reload the updated post so that changes are reflected
                listFragment.reloadPost(updatedPost);
        }
    }
}<|MERGE_RESOLUTION|>--- conflicted
+++ resolved
@@ -2,11 +2,11 @@
 
 import android.app.ActionBar;
 import android.app.Activity;
+import android.content.Intent;
+import android.os.Bundle;
 import android.support.v4.app.Fragment;
 import android.support.v4.app.FragmentManager;
 import android.support.v4.app.FragmentTransaction;
-import android.content.Intent;
-import android.os.Bundle;
 import android.text.TextUtils;
 import android.view.MenuItem;
 import android.view.Window;
@@ -327,13 +327,8 @@
         AnalyticsTracker.track(AnalyticsTracker.Stat.READER_OPENED_ARTICLE);
 
         String tagForFragment = getString(R.string.fragment_tag_reader_post_detail);
-<<<<<<< HEAD
         Fragment fragment = ReaderPostDetailFragment.newInstance(blogId, postId, getPostListType());
-        FragmentTransaction ft = getFragmentManager().beginTransaction();
-=======
-        Fragment fragment = ReaderPostDetailFragment.newInstance(blogId, postId);
         FragmentTransaction ft = getSupportFragmentManager().beginTransaction();
->>>>>>> c2fa852f
         ft.setTransition(FragmentTransaction.TRANSIT_FRAGMENT_FADE);
 
         // add to the backstack if list fragment exists
