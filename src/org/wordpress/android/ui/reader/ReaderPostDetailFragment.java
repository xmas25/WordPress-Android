package org.wordpress.android.ui.reader;

import android.app.ActionBar;
import android.app.Activity;
import android.content.Context;
import android.content.Intent;
import android.net.Uri;
import android.os.AsyncTask;
import android.os.Bundle;
import android.os.Handler;
import android.os.Parcelable;
import android.support.v4.app.Fragment;
import android.text.TextUtils;
import android.view.KeyEvent;
import android.view.LayoutInflater;
import android.view.Menu;
import android.view.MenuInflater;
import android.view.MenuItem;
import android.view.View;
import android.view.ViewGroup;
import android.view.animation.Animation;
import android.view.animation.TranslateAnimation;
import android.view.inputmethod.EditorInfo;
import android.view.inputmethod.InputMethodManager;
import android.widget.EditText;
import android.widget.ImageView;
import android.widget.ProgressBar;
import android.widget.TextView;

import org.wordpress.android.R;
import org.wordpress.android.datasets.ReaderCommentTable;
import org.wordpress.android.datasets.ReaderLikeTable;
import org.wordpress.android.datasets.ReaderPostTable;
import org.wordpress.android.datasets.ReaderUserTable;
import org.wordpress.android.models.ReaderComment;
import org.wordpress.android.models.ReaderPost;
import org.wordpress.android.models.ReaderUserIdList;
import org.wordpress.android.ui.WPActionBarActivity;
import org.wordpress.android.ui.reader.ReaderActivityLauncher.OpenUrlType;
import org.wordpress.android.ui.reader.ReaderTypes.ReaderPostListType;
import org.wordpress.android.ui.reader.ReaderWebView.ReaderCustomViewListener;
import org.wordpress.android.ui.reader.ReaderWebView.ReaderWebViewUrlClickListener;
import org.wordpress.android.ui.reader.actions.ReaderActions;
import org.wordpress.android.ui.reader.actions.ReaderBlogActions;
import org.wordpress.android.ui.reader.actions.ReaderCommentActions;
import org.wordpress.android.ui.reader.actions.ReaderPostActions;
import org.wordpress.android.ui.reader.adapters.ReaderCommentAdapter;
import org.wordpress.android.util.AniUtils;
import org.wordpress.android.util.AppLog;
import org.wordpress.android.util.AppLog.T;
import org.wordpress.android.util.DateTimeUtils;
import org.wordpress.android.util.DisplayUtils;
import org.wordpress.android.util.EditTextUtils;
import org.wordpress.android.util.HtmlUtils;
import org.wordpress.android.util.PhotonUtils;
import org.wordpress.android.util.ReaderVideoUtils;
import org.wordpress.android.util.StringUtils;
import org.wordpress.android.util.ToastUtils;
import org.wordpress.android.util.UrlUtils;
import org.wordpress.android.util.stats.AnalyticsTracker;
import org.wordpress.android.widgets.WPListView;
import org.wordpress.android.widgets.WPNetworkImageView;

import java.util.ArrayList;

public class ReaderPostDetailFragment extends Fragment
        implements WPListView.OnScrollDirectionListener,
                   ReaderCustomViewListener,
                   ReaderWebViewUrlClickListener {

    private static final String KEY_SHOW_COMMENT_BOX = "show_comment_box";
    private static final String KEY_REPLY_TO_COMMENT_ID = "reply_to_comment_id";

    private long mPostId;
    private long mBlogId;
    private ReaderPost mPost;

    private ReaderPostListType mPostListType;

    private ViewGroup mLayoutIcons;
    private ViewGroup mLayoutLikes;
    private WPListView mListView;
    private ViewGroup mCommentFooter;
    private ProgressBar mProgressFooter;
    private ReaderWebView mReaderWebView;

    private boolean mIsAddCommentBoxShowing;
    private long mReplyToCommentId = 0;
    private boolean mHasAlreadyUpdatedPost;
    private boolean mHasAlreadyRequestedPost;
    private boolean mIsUpdatingComments;

    private Parcelable mListState;

    private final ArrayList<String> mPrevAvatarUrls = new ArrayList<String>();
    private final Handler mHandler = new Handler();

    private ReaderUtils.FullScreenListener mFullScreenListener;

    public static ReaderPostDetailFragment newInstance(long blogId, long postId) {
        return newInstance(blogId, postId, null);
    }

    public static ReaderPostDetailFragment newInstance(long blogId,
                                                       long postId,
                                                       ReaderPostListType postListType) {
        AppLog.d(T.READER, "reader post detail > newInstance");
        AnalyticsTracker.track(AnalyticsTracker.Stat.READER_OPENED_ARTICLE);

        Bundle args = new Bundle();
        args.putLong(ReaderConstants.ARG_BLOG_ID, blogId);
        args.putLong(ReaderConstants.ARG_POST_ID, postId);
        if (postListType != null) {
            args.putSerializable(ReaderConstants.ARG_POST_LIST_TYPE, postListType);
        }

        ReaderPostDetailFragment fragment = new ReaderPostDetailFragment();
        fragment.setArguments(args);

        return fragment;
    }

    /*
     * adapter containing comments for this post
     */
    private ReaderCommentAdapter mAdapter;

    private ReaderCommentAdapter getCommentAdapter() {
        if (mAdapter == null) {
            ReaderActions.DataLoadedListener dataLoadedListener = new ReaderActions.DataLoadedListener() {
                @Override
                public void onDataLoaded(boolean isEmpty) {
                    if (hasActivity()) {
                        // show footer below comments when comments exist
                        mCommentFooter.setVisibility(isEmpty ? View.GONE : View.VISIBLE);
                        // restore listView state (scroll position) if it was saved during rotation
                        if (mListState != null) {
                            if (!isEmpty) {
                                getListView().onRestoreInstanceState(mListState);
                            }
                            mListState = null;
                        }
                    }
                }
            };

            // adapter calls this when user taps reply icon
            ReaderCommentAdapter.RequestReplyListener replyListener = new ReaderCommentAdapter.RequestReplyListener() {
                @Override
                public void onRequestReply(long commentId) {
                    if (!mIsAddCommentBoxShowing) {
                        showAddCommentBox(commentId);
                    } else {
                        hideAddCommentBox();
                    }
                }
            };

            // adapter uses this to request more comments from server when it reaches the end and
            // detects that more comments exist on the server than are stored locally
            ReaderActions.DataRequestedListener dataRequestedListener = new ReaderActions.DataRequestedListener() {
                @Override
                public void onRequestData(ReaderActions.RequestDataAction action) {
                    if (!mIsUpdatingComments) {
                        AppLog.i(T.READER, "reader post detail > requesting newer comments");
                        updateComments();
                    }
                }
            };
            mAdapter = new ReaderCommentAdapter(getActivity(), mPost, replyListener, dataLoadedListener, dataRequestedListener);
        }
        return mAdapter;
    }

    private boolean isCommentAdapterEmpty() {
        return (mAdapter == null || mAdapter.isEmpty());
    }

    @Override
    public void setArguments(Bundle args) {
        super.setArguments(args);
        if (args != null) {
            mBlogId = args.getLong(ReaderConstants.ARG_BLOG_ID);
            mPostId = args.getLong(ReaderConstants.ARG_POST_ID);
            if (args.containsKey(ReaderConstants.ARG_POST_LIST_TYPE)) {
                mPostListType = (ReaderPostListType) args.getSerializable(ReaderConstants.ARG_POST_LIST_TYPE);
            }
        }
    }

    @Override
    public View onCreateView(LayoutInflater inflater, ViewGroup container, Bundle savedInstanceState) {
        final View view = inflater.inflate(R.layout.reader_fragment_post_detail, container, false);

        // locate & init listView
        mListView = (WPListView) view.findViewById(android.R.id.list);
        if (isFullScreenSupported()) {
            mListView.setOnScrollDirectionListener(this);
            ReaderUtils.addListViewHeader(mListView, DisplayUtils.getActionBarHeight(container.getContext()));
        }

        // add post detail as header to listView - must be done before setting adapter
        ViewGroup headerDetail = (ViewGroup) inflater.inflate(R.layout.reader_listitem_post_detail, mListView, false);
        mListView.addHeaderView(headerDetail, null, false);

        // add listView footer containing progress bar - footer appears whenever there are comments,
        // progress bar appears when loading new comments
        mCommentFooter = (ViewGroup) inflater.inflate(R.layout.reader_footer_progress, mListView, false);
        mCommentFooter.setVisibility(View.GONE);
        mCommentFooter.setBackgroundColor(getResources().getColor(R.color.grey_extra_light));
        mProgressFooter = (ProgressBar) mCommentFooter.findViewById(R.id.progress_footer);
        mProgressFooter.setVisibility(View.INVISIBLE);
        mListView.addFooterView(mCommentFooter);

        mLayoutIcons = (ViewGroup) view.findViewById(R.id.layout_actions);
        mLayoutLikes = (ViewGroup) view.findViewById(R.id.layout_likes);

        // setup the ReaderWebView
        mReaderWebView = (ReaderWebView) view.findViewById(R.id.webView);
        mReaderWebView.setCustomViewListener(this);
        mReaderWebView.setUrlClickListener(this);

        // hide these views until the post is loaded
        mListView.setVisibility(View.INVISIBLE);
        mReaderWebView.setVisibility(View.INVISIBLE);
        mLayoutIcons.setVisibility(View.INVISIBLE);

        return view;
    }

    @Override
    public void onDestroy() {
        super.onDestroy();
        if (mReaderWebView != null) {
            mReaderWebView.destroy();
        }
    }

    private WPListView getListView() {
        return mListView;
    }

    @Override
    public void onScrollUp() {
        // return from full screen when scrolling up unless user is typing a comment
        if (isFullScreen() && !mIsAddCommentBoxShowing) {
            setIsFullScreen(false);
        }
    }

    @Override
    public void onScrollDown() {
        // don't change fullscreen if user is typing a comment
        if (mIsAddCommentBoxShowing) {
            return;
        }

        boolean isFullScreen = isFullScreen();
        boolean canScrollDown = mListView.canScrollDown();
        boolean canScrollUp = mListView.canScrollUp();

        if (isFullScreen && !canScrollDown) {
            // disable full screen once user hits the bottom
            setIsFullScreen(false);
        } else if (!isFullScreen && canScrollDown && canScrollUp) {
            // enable full screen when scrolling down
            setIsFullScreen(true);
        }
    }

    private boolean hasPost() {
        return (mPost != null);
    }

    void reloadPost() {
        if (hasPost() && hasActivity()) {
            showPost();
        }
    }

    @Override
    public void onCreateOptionsMenu(Menu menu, MenuInflater inflater) {
        super.onCreateOptionsMenu(menu, inflater);
        menu.clear();
        inflater.inflate(R.menu.reader_native_detail, menu);
    }

    @Override
    public boolean onOptionsItemSelected(MenuItem item) {
        switch (item.getItemId()) {
            case R.id.menu_browse:
                if (hasPost()) {
                    ReaderActivityLauncher.openUrl(getActivity(), mPost.getUrl(), OpenUrlType.EXTERNAL);
                }
                return true;
            case R.id.menu_share:
                AnalyticsTracker.track(AnalyticsTracker.Stat.SHARED_ITEM);
                sharePage();
                return true;
            default:
                return super.onOptionsItemSelected(item);
        }
    }

    private boolean hasActivity() {
        return isAdded() && !isRemoving();
    }

    /*
     * full-screen mode hides the ActionBar and icon bar
     */
    private boolean isFullScreen() {
        return (mFullScreenListener != null && mFullScreenListener.isFullScreen());
    }

    private boolean isFullScreenSupported() {
        return (mFullScreenListener != null && mFullScreenListener.isFullScreenSupported());
    }

    private void setIsFullScreen(boolean enableFullScreen) {
        // this tells the host activity to enable/disable fullscreen
        if (mFullScreenListener != null && mFullScreenListener.onRequestFullScreen(enableFullScreen)) {
            if (mPost.isWP()) {
                animateIconBar(!enableFullScreen);
            }
        }
    }

    private ReaderPostListType getPostListType() {
        return (mPostListType != null ? mPostListType : ReaderTypes.DEFAULT_POST_LIST_TYPE);
    }

    private boolean isBlogPreview() {
        return (getPostListType() == ReaderTypes.ReaderPostListType.BLOG_PREVIEW);
    }

    /*
     * animate in/out the layout containing the reblog/comment/like icons
     */
    private void animateIconBar(boolean isAnimatingIn) {
        if (isAnimatingIn && mLayoutIcons.getVisibility() == View.VISIBLE) {
            return;
        }
        if (!isAnimatingIn && mLayoutIcons.getVisibility() != View.VISIBLE) {
            return;
        }

        final Animation animation;
        if (isAnimatingIn) {
            animation = new TranslateAnimation(Animation.RELATIVE_TO_SELF, 0.0f,
                    Animation.RELATIVE_TO_SELF, 0.0f, Animation.RELATIVE_TO_SELF,
                    1.0f, Animation.RELATIVE_TO_SELF, 0.0f);
        } else {
            animation = new TranslateAnimation(Animation.RELATIVE_TO_SELF, 0.0f,
                    Animation.RELATIVE_TO_SELF, 0.0f, Animation.RELATIVE_TO_SELF,
                    0.0f, Animation.RELATIVE_TO_SELF, 1.0f);
        }

        animation.setDuration(getResources().getInteger(android.R.integer.config_mediumAnimTime));

        mLayoutIcons.clearAnimation();
        mLayoutIcons.startAnimation(animation);
        mLayoutIcons.setVisibility(isAnimatingIn ? View.VISIBLE : View.GONE);
    }

    @Override
    public void onSaveInstanceState(Bundle outState) {
        super.onSaveInstanceState(outState);

        outState.putLong(ReaderConstants.ARG_BLOG_ID, mBlogId);
        outState.putLong(ReaderConstants.ARG_POST_ID, mPostId);

        outState.putBoolean(ReaderConstants.KEY_ALREADY_UPDATED, mHasAlreadyUpdatedPost);
        outState.putBoolean(ReaderConstants.KEY_ALREADY_REQUESTED, mHasAlreadyRequestedPost);
        outState.putBoolean(KEY_SHOW_COMMENT_BOX, mIsAddCommentBoxShowing);
        outState.putSerializable(ReaderConstants.ARG_POST_LIST_TYPE, getPostListType());

        if (mIsAddCommentBoxShowing) {
            outState.putLong(KEY_REPLY_TO_COMMENT_ID, mReplyToCommentId);
        }

        // retain listView state if a comment has been scrolled to - this enables us to restore
        // the scroll position after comment data is reloaded
        if (getListView() != null && getListView().getFirstVisiblePosition() > 0) {
            mListState = getListView().onSaveInstanceState();
            outState.putParcelable(ReaderConstants.KEY_LIST_STATE, mListState);
        } else {
            mListState = null;
        }
    }

    @Override
    public void onAttach(Activity activity) {
        super.onAttach(activity);

        if (activity instanceof ReaderUtils.FullScreenListener) {
            mFullScreenListener = (ReaderUtils.FullScreenListener) activity;
        }
    }

    @Override
    public void onActivityCreated(Bundle savedInstanceState) {
        super.onActivityCreated(savedInstanceState);

        setHasOptionsMenu(true);

        ActionBar actionBar = getActionBar();
        if (actionBar != null) {
            actionBar.setDisplayShowTitleEnabled(true);
            actionBar.setNavigationMode(ActionBar.NAVIGATION_MODE_STANDARD);
        }

        restoreState(savedInstanceState);
    }

    private void restoreState(Bundle savedInstanceState) {
        if (savedInstanceState != null) {
            mBlogId = savedInstanceState.getLong(ReaderConstants.ARG_BLOG_ID);
            mPostId = savedInstanceState.getLong(ReaderConstants.ARG_POST_ID);
            mHasAlreadyUpdatedPost = savedInstanceState.getBoolean(ReaderConstants.KEY_ALREADY_UPDATED);
            mHasAlreadyRequestedPost = savedInstanceState.getBoolean(ReaderConstants.KEY_ALREADY_REQUESTED);
            if (savedInstanceState.getBoolean(KEY_SHOW_COMMENT_BOX)) {
                long replyToCommentId = savedInstanceState.getLong(KEY_REPLY_TO_COMMENT_ID);
                showAddCommentBox(replyToCommentId);
            }
            if (savedInstanceState.containsKey(ReaderConstants.ARG_POST_LIST_TYPE)) {
                mPostListType = (ReaderPostListType) savedInstanceState.getSerializable(ReaderConstants.ARG_POST_LIST_TYPE);
            }
            mListState = savedInstanceState.getParcelable(ReaderConstants.KEY_LIST_STATE);
        }
    }

    @Override
    public void onStart() {
        super.onStart();
        if (!hasPost()) {
            showPost();
        }
    }

    @Override
    public void onPause() {
        super.onPause();

        // this ensures embedded videos don't continue to play when the fragment is no longer
        // active or has been detached
        pauseWebView();
    }

    /*
     * changes the like on the passed post
     */
    private void togglePostLike(ReaderPost post, View likeButton) {
        boolean isSelected = likeButton.isSelected();
        likeButton.setSelected(!isSelected);
        ReaderAnim.animateLikeButton(likeButton);

        boolean isAskingToLike = !post.isLikedByCurrentUser;

        if (!ReaderPostActions.performLikeAction(post, isAskingToLike)) {
            likeButton.setSelected(isSelected);
            return;
        }

        // get the post again, since it has changed
        mPost = ReaderPostTable.getPost(mBlogId, mPostId);

        // fire listener so host knows about the change
        if (isAskingToLike) {
            AnalyticsTracker.track(AnalyticsTracker.Stat.READER_LIKED_ARTICLE);
        }

        // call returns before api completes, but local version of post will have been changed
        // so refresh to show those changes
        refreshLikes(true);
    }

    /*
     * change the follow state of the blog the passed post is in
     */
    private void togglePostFollowed(ReaderPost post, View followButton) {
        boolean isSelected = followButton.isSelected();
        followButton.setSelected(!isSelected);
        ReaderAnim.animateFollowButton(followButton);

        final boolean isAskingToFollow = !post.isFollowedByCurrentUser;
        ReaderActions.ActionListener actionListener = new ReaderActions.ActionListener() {
            @Override
            public void onActionResult(boolean succeeded) {
                if (!succeeded && hasActivity()) {
                    int resId = (isAskingToFollow ? R.string.reader_toast_err_follow_blog : R.string.reader_toast_err_unfollow_blog);
                    ToastUtils.showToast(getActivity(), resId);
                }
            }
        };
        if (!ReaderBlogActions.performFollowAction(post, isAskingToFollow, actionListener)) {
            followButton.setSelected(isSelected);
            return;
        }

        // get the post again, since it has changed
        mPost = ReaderPostTable.getPost(mBlogId, mPostId);

        // call returns before api completes, but local version of post will have been changed
        // so refresh to show those changes
        refreshFollowed();
    }

    /*
     * called when user chooses to reblog the post
     */
    private void doPostReblog(ImageView imgBtnReblog, ReaderPost post) {
        if (!hasActivity()) {
            return;
        }

        if (post.isRebloggedByCurrentUser) {
            ToastUtils.showToast(getActivity(), R.string.reader_toast_err_already_reblogged);
            return;
        }

<<<<<<< HEAD
        imgBtnReblog.setSelected(true);
        ReaderAnim.animateReblogButton(imgBtnReblog);
        ReaderActivityLauncher.showReaderReblogForResult(getActivity(), post);
=======
        AniUtils.zoomAction(imgBtnReblog);
        ReaderActivityLauncher.showReaderReblogForResult(getActivity(), post, imgBtnReblog);
>>>>>>> baa4aca0
    }

    /*
     * display the standard Android share chooser to share a link to this post
     */
    private void sharePage() {
        if (!hasActivity() || !hasPost())
            return;
        Intent intent = new Intent(Intent.ACTION_SEND);
        intent.setType("text/plain");
        intent.putExtra(Intent.EXTRA_TEXT, mPost.getUrl());
        intent.putExtra(Intent.EXTRA_SUBJECT, getString(R.string.reader_share_subject, getString(R.string.app_name)));
        try {
            startActivity(Intent.createChooser(intent, getString(R.string.reader_share_link)));
        } catch (android.content.ActivityNotFoundException ex) {
            ToastUtils.showToast(getActivity(), R.string.reader_toast_err_share_intent);
        }
    }

    /*
     * get the latest version of this post - used to get latest like/comment counts
     */
    private void updatePost() {
        if (!hasPost() || !mPost.isWP())
            return;

        final int origNumLikes = mPost.numLikes;
        final int origNumReplies = mPost.numReplies;

        ReaderActions.UpdateResultListener resultListener = new ReaderActions.UpdateResultListener() {
            @Override
            public void onUpdateResult(ReaderActions.UpdateResult result) {
                switch (result) {
                    case CHANGED:
                        // post has changed, so get latest version
                        mPost = ReaderPostTable.getPost(mBlogId, mPostId);
                        break;
                    case FAILED:
                        // failed to get post, so do nothing here
                        return;
                    default:
                        // unchanged
                        break;
                }

                // updating the post will get its liking users, so refresh likes here if any exist
                // to make sure the correct liking avatars are shown
                if (origNumLikes > 0 || mPost.numLikes > 0)
                    refreshLikes(false);

                // determine whether we need to make a separate request to update comments
                new Thread() {
                    @Override
                    public void run() {
                        final boolean isCommentsChanged = (mPost.numReplies != origNumReplies
                                || mPost.numReplies != ReaderCommentTable.getNumCommentsForPost(mPost));
                        if (isCommentsChanged) {
                            mHandler.post(new Runnable() {
                                public void run() {
                                    updateComments();
                                }
                            });
                        }
                    }
                }.start();
            }
        };
        ReaderPostActions.updatePost(mPost, resultListener);
    }

    /*
     * request comments for this post
     */
    private void updateComments() {
        if (!hasPost() || !mPost.isWP())
            return;
        if (mIsUpdatingComments)
            return;

        mIsUpdatingComments = true;

        if (!isCommentAdapterEmpty())
            showProgressFooter();

        ReaderActions.UpdateResultListener resultListener = new ReaderActions.UpdateResultListener() {
            @Override
            public void onUpdateResult(ReaderActions.UpdateResult result) {
                mIsUpdatingComments = false;
                if (!hasActivity())
                    return;
                hideProgressFooter();
                if (result == ReaderActions.UpdateResult.CHANGED) {
                    refreshComments();
                }
            }
        };
        ReaderCommentActions.updateCommentsForPost(mPost, resultListener);
    }

    /*
     * show progress bar at the bottom of the screen - used when getting newer comments
     */
    private void showProgressFooter() {
        if (mProgressFooter == null || mProgressFooter.getVisibility() == View.VISIBLE)
            return;
        mProgressFooter.setVisibility(View.VISIBLE);
    }

    /*
     * hide the footer progress bar if it's showing
     */
    private void hideProgressFooter() {
        if (mProgressFooter == null || mProgressFooter.getVisibility() != View.VISIBLE)
            return;
        mProgressFooter.setVisibility(View.INVISIBLE);
    }

    /*
     * refresh adapter so latest comments appear
     */
    private void refreshComments() {
        getCommentAdapter().refreshComments();
    }

    /*
     * used by refreshLikes() to display the liking avatars - called only when there are avatars to
     * display (never called when there are no likes) - note that the passed list of avatar urls
     * has already been Photon-ized, so there's no need to do that here
     */
    private void showLikingAvatars(final ArrayList<String> avatarUrls,
                                   int maxAvatars,
                                   boolean forceReload) {
        final ViewGroup layoutLikingAvatars = (ViewGroup) mLayoutLikes.findViewById(R.id.layout_liking_avatars);

        // determine whether avatars need to be shown - goal is to avoid reloading them when
        // they're already displayed to prevent flicker
        final boolean reloadAvatars;
        if (forceReload) {
            // always reload avatars if force reload requested
            reloadAvatars = true;
        } else if (mPrevAvatarUrls.size() == avatarUrls.size()
                && mPrevAvatarUrls.containsAll(avatarUrls)) {
            // don't reload if these avatars are the same as last time
            reloadAvatars = false;
        } else {
            // avatars aren't the same as last time, but we can still skip showing
            // them if the view's child count indicates that we've already added
            // the max on a previous call to this routine
            reloadAvatars = (layoutLikingAvatars.getChildCount() < maxAvatars);
        }

        if (reloadAvatars) {
            AppLog.d(T.READER, "reader post detail > displaying liking avatars");
            layoutLikingAvatars.removeAllViews();
            LayoutInflater inflater = getActivity().getLayoutInflater();
            for (final String url : avatarUrls) {
                WPNetworkImageView imgAvatar = (WPNetworkImageView) inflater.inflate(R.layout.reader_like_avatar, layoutLikingAvatars, false);
                layoutLikingAvatars.addView(imgAvatar);
                imgAvatar.setImageUrl(url, WPNetworkImageView.ImageType.AVATAR);
            }

            // remember these avatars for next comparison
            mPrevAvatarUrls.clear();
            mPrevAvatarUrls.addAll(avatarUrls);
        }

        // show the liking layout if it's not already showing
        if (mLayoutLikes.getVisibility() != View.VISIBLE) {
            ReaderAnim.fadeIn(mLayoutLikes, ReaderAnim.Duration.SHORT);
        }
    }

    /*
     * show latest likes for this post - pass true to force reloading avatars (used when user clicks
     * the like button, to ensure the current user's avatar appears first)
     */
    private void refreshLikes(final boolean forceReload) {
        if (!hasActivity())
            return;
        if (!hasPost() || !mPost.isWP())
            return;

        new Thread() {
            @Override
            public void run() {
                if (getView() == null) {
                    return;
                }
                final ImageView imgBtnLike = (ImageView) getView().findViewById(R.id.image_like_btn);
                final TextView txtLikeCount = (TextView) mLayoutLikes.findViewById(R.id.text_like_count);

                final int marginExtraSmall = getResources().getDimensionPixelSize(R.dimen.margin_extra_small);
                final int marginLarge = getResources().getDimensionPixelSize(R.dimen.margin_large);
                final int likeAvatarSize = getResources().getDimensionPixelSize(R.dimen.avatar_sz_small);
                final int likeAvatarSizeWithMargin = likeAvatarSize + (marginExtraSmall * 2);

                // determine how many avatars will fit the space
                final int displayWidth = DisplayUtils.getDisplayPixelWidth(getActivity());
                final int spaceForAvatars = displayWidth - (marginLarge * 2);
                final int maxAvatars = spaceForAvatars / likeAvatarSizeWithMargin;

                // get avatar URLs of liking users up to the max, sized to fit
                ReaderUserIdList avatarIds = ReaderLikeTable.getLikesForPost(mPost);
                final ArrayList<String> avatars = ReaderUserTable.getAvatarUrls(avatarIds, maxAvatars, likeAvatarSize);

                mHandler.post(new Runnable() {
                    public void run() {
                        if (!hasActivity())
                            return;

                        imgBtnLike.setSelected(mPost.isLikedByCurrentUser);
                        imgBtnLike.setOnClickListener(new View.OnClickListener() {
                            @Override
                            public void onClick(View view) {
                                togglePostLike(mPost, imgBtnLike);
                            }
                        });

                        // nothing more to do if no likes or liking avatars haven't been retrieved yet
                        if (avatars.size() == 0 || mPost.numLikes == 0) {
                            mLayoutLikes.setVisibility(View.GONE);
                            return;
                        }

                        // set the like count text
                        if (mPost.isLikedByCurrentUser) {
                            if (mPost.numLikes == 1) {
                                txtLikeCount.setText(R.string.reader_likes_only_you);
                            } else {
                                txtLikeCount.setText(mPost.numLikes == 2 ? getString(R.string.reader_likes_you_and_one) : getString(R.string.reader_likes_you_and_multi, mPost.numLikes - 1));
                            }
                        } else {
                            txtLikeCount.setText(mPost.numLikes == 1 ? getString(R.string.reader_likes_one) : getString(R.string.reader_likes_multi, mPost.numLikes));
                        }

                        // clicking likes view shows activity displaying all liking users
                        mLayoutLikes.setOnClickListener(new View.OnClickListener() {
                            @Override
                            public void onClick(View view) {
                                ReaderActivityLauncher.showReaderLikingUsers(getActivity(), mPost);
                            }
                        });

                        // now show the liking avatars
                        showLikingAvatars(avatars, maxAvatars, forceReload);
                    }
                });
            }
        }.start();
    }

    /*
     * show the view enabling adding a comment - triggered when user hits comment icon/count in header
     * note that this view is hidden at design time, so it will be shown the first time user taps icon.
     * pass 0 for the replyToCommentId to add a parent-level comment to the post, or pass a real
     * comment id to reply to a specific comment
     */
    private void showAddCommentBox(final long replyToCommentId) {
        if (!hasActivity())
            return;

        // skip if it's already showing
        if (mIsAddCommentBoxShowing)
            return;

        // don't show comment box if a comment is currently being submitted
        if (mIsSubmittingComment)
            return;

        final ViewGroup layoutCommentBox = (ViewGroup) getView().findViewById(R.id.layout_comment_box);
        final EditText editComment = (EditText) layoutCommentBox.findViewById(R.id.edit_comment);
        final ImageView imgBtnComment = (ImageView) getView().findViewById(R.id.image_comment_btn);

        // disable full-screen when comment box is showing
        if (isFullScreen())
            setIsFullScreen(false);

        // different hint depending on whether user is replying to a comment or commenting on the post
        editComment.setHint(replyToCommentId == 0 ? R.string.reader_hint_comment_on_post : R.string.reader_hint_comment_on_comment);

        imgBtnComment.setSelected(true);
        AniUtils.flyIn(layoutCommentBox);

        editComment.requestFocus();
        editComment.setOnEditorActionListener(new TextView.OnEditorActionListener() {
            @Override
            public boolean onEditorAction(TextView v, int actionId, KeyEvent event) {
                if (actionId == EditorInfo.IME_ACTION_DONE || actionId == EditorInfo.IME_ACTION_SEND)
                    submitComment(replyToCommentId);
                return false;
            }
        });

        // submit comment when image tapped
        final ImageView imgPostComment = (ImageView) getView().findViewById(R.id.image_post_comment);
        imgPostComment.setOnClickListener(new View.OnClickListener() {
            @Override
            public void onClick(View v) {
                submitComment(replyToCommentId);
            }
        });

        InputMethodManager imm = (InputMethodManager) getActivity().getSystemService(Context.INPUT_METHOD_SERVICE);
        imm.showSoftInput(editComment, InputMethodManager.SHOW_IMPLICIT);

        // if user is replying to another comment, highlight the comment being replied to and scroll
        // it to the top so the user can see which comment they're replying to - note that scrolling
        // is delayed to give time for listView to reposition due to soft keyboard appearing
        if (replyToCommentId != 0) {
            getCommentAdapter().setHighlightCommentId(replyToCommentId, false);
            getListView().postDelayed(new Runnable() {
                @Override
                public void run() {
                    scrollToCommentId(replyToCommentId);
                }
            }, 300);
        }

        // mReplyToCommentId must be saved here so it can be stored by onSaveInstanceState()
        mReplyToCommentId = replyToCommentId;
        mIsAddCommentBoxShowing = true;
    }

    private void hideAddCommentBox() {
        if (!hasActivity())
            return;
        if (!mIsAddCommentBoxShowing)
            return;

        final ViewGroup layoutCommentBox = (ViewGroup) getView().findViewById(R.id.layout_comment_box);
        final EditText editComment = (EditText) layoutCommentBox.findViewById(R.id.edit_comment);
        final ImageView imgBtnComment = (ImageView) getView().findViewById(R.id.image_comment_btn);

        imgBtnComment.setSelected(false);
        AniUtils.flyOut(layoutCommentBox);
        EditTextUtils.hideSoftInput(editComment);

        getCommentAdapter().setHighlightCommentId(0, false);

        mIsAddCommentBoxShowing = false;
        mReplyToCommentId = 0;
    }

    private void toggleShowAddCommentBox() {
        if (mIsAddCommentBoxShowing) {
            hideAddCommentBox();
        } else {
            showAddCommentBox(0);
        }
    }

    /*
     * scrolls the passed comment to the top of the listView
     */
    private void scrollToCommentId(long commentId) {
        int position = getCommentAdapter().indexOfCommentId(commentId);
        if (position == -1)
            return;
        getListView().setSelectionFromTop(position + getListView().getHeaderViewsCount(), 0);
    }

    /*
     * submit the text typed into the comment box as a comment on the current post
     */
    private boolean mIsSubmittingComment = false;

    private void submitComment(final long replyToCommentId) {
        final EditText editComment = (EditText) getView().findViewById(R.id.edit_comment);
        final String commentText = EditTextUtils.getText(editComment);
        if (TextUtils.isEmpty(commentText))
            return;

        AnalyticsTracker.track(AnalyticsTracker.Stat.READER_COMMENTED_ON_ARTICLE);

        // hide the comment box - this provides immediate indication that comment is being posted
        // and prevents users from submitting the same comment twice
        hideAddCommentBox();

        // generate a "fake" comment id to assign to the new comment so we can add it to the db
        // and reflect it in the adapter before the API call returns
        final long fakeCommentId = ReaderCommentActions.generateFakeCommentId();

        mIsSubmittingComment = true;
        ReaderActions.CommentActionListener actionListener = new ReaderActions.CommentActionListener() {
            @Override
            public void onActionResult(boolean succeeded, ReaderComment newComment) {
                mIsSubmittingComment = false;
                if (!hasActivity())
                    return;
                if (succeeded) {
                    // comment posted successfully so stop highlighting the fake one and replace
                    // it with the real one
                    getCommentAdapter().setHighlightCommentId(0, false);
                    getCommentAdapter().replaceComment(fakeCommentId, newComment);
                    getListView().invalidateViews();
                } else {
                    // comment failed to post - show the comment box again with the comment text intact,
                    // and remove the "fake" comment from the adapter
                    editComment.setText(commentText);
                    showAddCommentBox(replyToCommentId);
                    getCommentAdapter().removeComment(fakeCommentId);
                    ToastUtils.showToast(getActivity(), R.string.reader_toast_err_comment_failed, ToastUtils.Duration.LONG);
                }
            }
        };

        final ReaderComment newComment = ReaderCommentActions.submitPostComment(mPost,
                fakeCommentId,
                commentText,
                replyToCommentId,
                actionListener);
        if (newComment != null) {
            editComment.setText(null);
            // add the "fake" comment to the adapter, highlight it, and show a progress bar
            // next to it while it's submitted
            getCommentAdapter().setHighlightCommentId(newComment.commentId, true);
            getCommentAdapter().addComment(newComment);
            // make sure it's scrolled into view
            scrollToCommentId(fakeCommentId);
        }
    }

    /*
     * refresh the follow button based on whether this is a followed blog
     */
    private void refreshFollowed() {
        if (!hasActivity())
            return;

        final TextView txtFollow = (TextView) getView().findViewById(R.id.text_follow);
        final boolean isFollowed = ReaderPostTable.isPostFollowed(mPost);

        ReaderUtils.showFollowStatus(txtFollow, isFollowed);
    }

    /*
     * creates formatted div for passed video with passed (optional) thumbnail
     */
    private static final String OVERLAY_IMG = "file:///android_asset/ic_reader_video_overlay.png";

    private String makeVideoDiv(String videoUrl, String thumbnailUrl) {
        if (TextUtils.isEmpty(videoUrl)) {
            return "";
        }

        // sometimes we get src values like "//player.vimeo.com/video/70534716" - prefix these with http:
        if (videoUrl.startsWith("//")) {
            videoUrl = "http:" + videoUrl;
        }

        int overlaySz = getResources().getDimensionPixelSize(R.dimen.reader_video_overlay_size) / 2;

        if (TextUtils.isEmpty(thumbnailUrl)) {
            return String.format("<div class='wpreader-video' align='center'><a href='%s'><img style='width:%dpx; height:%dpx; display:block;' src='%s' /></a></div>", videoUrl, overlaySz, overlaySz, OVERLAY_IMG);
        } else {
            return "<div style='position:relative'>"
                    + String.format("<a href='%s'><img src='%s' style='width:100%%; height:auto;' /></a>", videoUrl, thumbnailUrl)
                    + String.format("<a href='%s'><img src='%s' style='width:%dpx; height:%dpx; position:absolute; left:0px; right:0px; top:0px; bottom:0px; margin:auto;'' /></a>", videoUrl, OVERLAY_IMG, overlaySz, overlaySz)
                    + "</div>";
        }
    }

    private boolean showPhotoViewer(String imageUrl, View source, int startX, int startY) {
        if (!hasActivity() || TextUtils.isEmpty(imageUrl)) {
            return false;
        }

        // make sure this is a valid web image (could be file: or data:)
        if (!imageUrl.startsWith("http")) {
            return false;
        }

        // images in private posts must use https for auth token to be sent with request
        if (hasPost() && mPost.isPrivate) {
            imageUrl = UrlUtils.makeHttps(imageUrl);
        }

        ReaderActivityLauncher.showReaderPhotoViewer(getActivity(), imageUrl, source, startX, startY);
        return true;
    }

    private boolean hasStaticMenuDrawer() {
        return (getActivity() instanceof WPActionBarActivity)
                && (((WPActionBarActivity) getActivity()).isStaticMenuDrawer());
    }

    /*
     * size to use for images that fit the full width of the listView item
     */
    private int getFullSizeImageWidth() {
        int displayWidth = DisplayUtils.getDisplayPixelWidth(getActivity());
        int marginWidth = getResources().getDimensionPixelOffset(R.dimen.reader_list_margin);
        int imageWidth = displayWidth - (marginWidth * 2);
        if (hasStaticMenuDrawer()) {
            int drawerWidth = getResources().getDimensionPixelOffset(R.dimen.menu_drawer_width);
            imageWidth -= drawerWidth;
        }
        return imageWidth;
    }

    /*
     * build html for post's content
     */
    private String getPostHtml(Context context) {
        if (mPost == null || context == null) {
            return "";
        }

        String content;
        if (mPost.hasText()) {
            // some content (such as Vimeo embeds) don't have "http:" before links, correct this here
            content = mPost.getText().replace("src=\"//", "src=\"http://");
            // insert video div before content if this is a VideoPress post (video otherwise won't appear)
            if (mPost.isVideoPress) {
                content = makeVideoDiv(mPost.getFeaturedVideo(), mPost.getFeaturedImage()) + content;
            }
        } else if (mPost.hasFeaturedImage()) {
            // some photo blogs have posts with empty content but still have a featured image, so
            // use the featured image as the content
            content = String.format("<p><img class='img.size-full' src='%s' /></p>", mPost.getFeaturedImage());
        } else {
            content = "";
        }

        int marginLarge = context.getResources().getDimensionPixelSize(R.dimen.margin_large);
        int marginSmall = context.getResources().getDimensionPixelSize(R.dimen.margin_small);
        int marginExtraSmall = context.getResources().getDimensionPixelSize(R.dimen.margin_extra_small);
        int fullSizeImageWidth = getFullSizeImageWidth();

        final String linkColor = HtmlUtils.colorResToHtmlColor(context, R.color.reader_hyperlink);
        final String greyLight = HtmlUtils.colorResToHtmlColor(context, R.color.grey_light);
        final String greyExtraLight = HtmlUtils.colorResToHtmlColor(context, R.color.grey_extra_light);

        StringBuilder sbHtml = new StringBuilder("<!DOCTYPE html><html><head><meta charset='UTF-8' />");

        // title isn't strictly necessary, but source is invalid html5 without one
        sbHtml.append("<title>Reader Post</title>");

        // https://developers.google.com/chrome/mobile/docs/webview/pixelperfect
        sbHtml.append("<meta name='viewport' content='width=device-width, initial-scale=1'>");

        // use "Open Sans" Google font
        sbHtml.append("<link rel='stylesheet' type='text/css' href='http://fonts.googleapis.com/css?family=Open+Sans' />");

        sbHtml.append("<style type='text/css'>")
              .append("  body { font-family: 'Open Sans', sans-serif; margin: 0px; padding: 0px;}")
              .append("  body, p, div { max-width: 100% !important; word-wrap: break-word; }")
              .append("  p, div { line-height: 1.6em; font-size: 1em; }")
              .append("  h1, h2 { line-height: 1.2em; }");

        // make sure long strings don't force the user to scroll horizontally
        sbHtml.append("  body, p, div, a { word-wrap: break-word; }");

        // use a consistent top/bottom margin for paragraphs, with no top margin for the first one
        sbHtml.append(String.format("  p { margin-top: %dpx; margin-bottom: %dpx; }", marginSmall, marginSmall))
              .append("    p:first-child { margin-top: 0px; }");

        // add border, background color, and padding to pre blocks, and add overflow scrolling
        // so user can scroll the block if it's wider than the display
        sbHtml.append("  pre { overflow-x: scroll;")
              .append("        border: 1px solid ").append(greyLight).append("; ")
              .append("        background-color: ").append(greyExtraLight).append("; ")
              .append("        padding: ").append(marginSmall).append("px; }");

        // add a left border to blockquotes
        sbHtml.append("  blockquote { margin-left: ").append(marginSmall).append("px; ")
              .append("               padding-left: ").append(marginSmall).append("px; ")
              .append("               border-left: 3px solid ").append(greyLight).append("; }");

        // show links in the same color they are elsewhere in the app
        sbHtml.append("  a { text-decoration: none; color: ").append(linkColor).append("; }");

        // if javascript is allowed, make sure embedded videos fit the browser width and
        // use 16:9 ratio (YouTube standard) - if not allowed, hide iframes/embeds
        if (canEnableJavaScript()) {
            int videoWidth = DisplayUtils.pxToDp(context, fullSizeImageWidth - (marginLarge * 2));
            int videoHeight = (int) (videoWidth * 0.5625f);
            sbHtml.append("  iframe, embed { width: ").append(videoWidth).append("px !important;")
                  .append("                  height: ").append(videoHeight).append("px !important; }");
        } else {
            sbHtml.append("  iframe, embed { display: none; }");
        }

        // don't allow any image to be wider than the screen
        sbHtml.append("  img { max-width: 100% !important; height: auto;}");

        // show large wp images full-width (unnecessary in most cases since they'll already be at least
        // as wide as the display, except maybe when viewed on a large landscape tablet)
        sbHtml.append("  img.size-full, img.size-large { display: block; width: 100% !important; height: auto; }");

        // center medium-sized wp image
        sbHtml.append("  img.size-medium { display: block; margin-left: auto !important; margin-right: auto !important; }");

        // tiled image galleries look bad on mobile due to their hard-coded DIV and IMG sizes, so if
        // content contains a tiled image gallery, remove the height params and replace the width
        // params with ones that make images fit the width of the listView item, then adjust the
        // relevant CSS classes so their height/width are auto, and add top/bottom margin to images
        if (content.contains("tiled-gallery-item")) {
            String widthParam = "w=" + Integer.toString(fullSizeImageWidth);
            content = content.replaceAll("w=[0-9]+", widthParam).replaceAll("h=[0-9]+", "");
            sbHtml.append("  div.gallery-row, div.gallery-group { width: auto !important; height: auto !important; }")
                  .append("  div.tiled-gallery-item img { ")
                  .append("     width: auto !important; height: auto !important;")
                  .append("     margin-top: ").append(marginExtraSmall).append("px; ")
                  .append("     margin-bottom: ").append(marginExtraSmall).append("px; ")
                  .append("  }")
                  .append("  div.tiled-gallery-caption { clear: both; }");
        }

        sbHtml.append("</style></head><body>")
              .append(content)
              .append("</body></html>");

        return sbHtml.toString();
    }

    /*
     *  called when the post doesn't exist in local db, need to get it from server
     */
    private void requestPost() {
        final ProgressBar progress = (ProgressBar) getView().findViewById(R.id.progress_loading);
        progress.setVisibility(View.VISIBLE);
        progress.bringToFront();

        ReaderActions.ActionListener actionListener = new ReaderActions.ActionListener() {
            @Override
            public void onActionResult(boolean succeeded) {
                if (hasActivity()) {
                    progress.setVisibility(View.GONE);
                    if (succeeded) {
                        showPost();
                    } else {
                        postFailed();
                    }
                }
            }
        };
        ReaderPostActions.requestPost(mBlogId, mPostId, actionListener);
    }

    /*
     * called when post couldn't be loaded and failed to be returned from server
     */
    private void postFailed() {
        if (hasActivity()) {
            ToastUtils.showToast(getActivity(), R.string.reader_toast_err_get_post, ToastUtils.Duration.LONG);
        }
    }

    /*
     * javascript should only be enabled for wp blogs (not external feeds)
     */
    private boolean canEnableJavaScript() {
        return (mPost != null && mPost.isWP());
    }

    private void showPost() {
        if (mIsPostTaskRunning) {
            AppLog.w(T.READER, "reader post detail > show post task already running");
        }

        new ShowPostTask().executeOnExecutor(AsyncTask.THREAD_POOL_EXECUTOR);
    }

    /*
     * AsyncTask to retrieve this post from SQLite and display it
     */
    private boolean mIsPostTaskRunning = false;

    private class ShowPostTask extends AsyncTask<Void, Void, Boolean> {
        TextView txtTitle;
        TextView txtBlogName;
        TextView txtDateAndAuthor;
        TextView txtFollow;

        ImageView imgBtnReblog;
        ImageView imgBtnComment;

        WPNetworkImageView imgAvatar;
        WPNetworkImageView imgFeatured;

        ViewGroup layoutDetailHeader;

        String postHtml;
        String featuredImageUrl;
        boolean showFeaturedImage;

        @Override
        protected void onPreExecute() {
            mIsPostTaskRunning = true;
        }

        @Override
        protected void onCancelled() {
            mIsPostTaskRunning = false;
        }

        @Override
        protected Boolean doInBackground(Void... params) {
            final View container = getView();
            if (container == null) {
                return false;
            }

            mPost = ReaderPostTable.getPost(mBlogId, mPostId);
            if (mPost == null) {
                return false;
            }

            txtTitle = (TextView) container.findViewById(R.id.text_title);
            txtBlogName = (TextView) container.findViewById(R.id.text_blog_name);
            txtFollow = (TextView) container.findViewById(R.id.text_follow);
            txtDateAndAuthor = (TextView) container.findViewById(R.id.text_date_and_author);

            imgAvatar = (WPNetworkImageView) container.findViewById(R.id.image_avatar);
            imgFeatured = (WPNetworkImageView) container.findViewById(R.id.image_featured);

            imgBtnReblog = (ImageView) mLayoutIcons.findViewById(R.id.image_reblog_btn);
            imgBtnComment = (ImageView) mLayoutIcons.findViewById(R.id.image_comment_btn);

            layoutDetailHeader = (ViewGroup) container.findViewById(R.id.layout_detail_header);

            postHtml = getPostHtml(container.getContext());

            // detect whether the post has a featured image that's not in the content - if so,
            // it will be shown between the post's title and its content (but skip mshots)
            if (mPost.hasFeaturedImage() && !PhotonUtils.isMshotsUrl(mPost.getFeaturedImage())) {
                Uri uri = Uri.parse(mPost.getFeaturedImage());
                String path = StringUtils.notNullStr(uri.getLastPathSegment());
                if (!mPost.getText().contains(path)) {
                    showFeaturedImage = true;
                    // note that only the width is used here - the imageView will adjust
                    // the height to match that of the image once loaded
                    featuredImageUrl = mPost.getFeaturedImageForDisplay(getFullSizeImageWidth(), 0);
                }
            }

            return true;
        }

        @Override
        protected void onPostExecute(Boolean result) {
            mIsPostTaskRunning = false;

            if (!hasActivity()) {
                return;
            }

            if (!result) {
                // post couldn't be loaded which means it doesn't exist in db, so request it from
                // the server if it hasn't already been requested
                if (!mHasAlreadyRequestedPost) {
                    mHasAlreadyRequestedPost = true;
                    requestPost();
                }
                return;
            }

            txtTitle.setText(mPost.hasTitle() ? mPost.getTitle() : getString(R.string.reader_untitled_post));

            ReaderUtils.showFollowStatus(txtFollow, mPost.isFollowedByCurrentUser);
            txtFollow.setOnClickListener(new View.OnClickListener() {
                @Override
                public void onClick(View view) {
                    togglePostFollowed(mPost, txtFollow);
                }
            });

            if (mPost.hasBlogName()) {
                txtBlogName.setText(mPost.getBlogName());
                txtBlogName.setVisibility(View.VISIBLE);
            } else if (mPost.hasBlogUrl()) {
                txtBlogName.setText(UrlUtils.getDomainFromUrl(mPost.getBlogUrl()));
                txtBlogName.setVisibility(View.VISIBLE);
            } else {
                txtBlogName.setVisibility(View.GONE);
            }

            // show date and author name if author name exists and is different than the blog name,
            // otherwise just show the date
            if (mPost.hasAuthorName() && !mPost.getAuthorName().equals(mPost.getBlogName())) {
                txtDateAndAuthor.setText(DateTimeUtils.javaDateToTimeSpan(mPost.getDatePublished()) + " / " + mPost.getAuthorName());
            } else {
                txtDateAndAuthor.setText(DateTimeUtils.javaDateToTimeSpan(mPost.getDatePublished()));
            }

            if (mPost.hasPostAvatar()) {
                int avatarSz = getResources().getDimensionPixelSize(R.dimen.avatar_sz_medium);
                imgAvatar.setImageUrl(mPost.getPostAvatarForDisplay(avatarSz), WPNetworkImageView.ImageType.AVATAR);
                imgAvatar.setVisibility(View.VISIBLE);
            } else {
                imgAvatar.setVisibility(View.GONE);
            }

            // hide blog name, avatar & follow button if this fragment was shown from blog preview
            if (isBlogPreview()) {
                layoutDetailHeader.setVisibility(View.GONE);
            }

            if (showFeaturedImage) {
                imgFeatured.setVisibility(View.VISIBLE);
                imgFeatured.setImageUrl(featuredImageUrl, WPNetworkImageView.ImageType.PHOTO);
                imgFeatured.setOnClickListener(new View.OnClickListener() {
                    @Override
                    public void onClick(View view) {
                        int startX = (DisplayUtils.getDisplayPixelWidth(getActivity()) / 2);
                        int startY = (DisplayUtils.getDisplayPixelWidth(getActivity()) / 2);
                        showPhotoViewer(mPost.getFeaturedImage(), view, startX, startY);
                    }
                });
            } else {
                imgFeatured.setVisibility(View.GONE);
            }

            // enable reblogging wp posts
            if (mPost.canReblog()) {
                imgBtnReblog.setVisibility(View.VISIBLE);
                imgBtnReblog.setSelected(mPost.isRebloggedByCurrentUser);
                imgBtnReblog.setOnClickListener(new View.OnClickListener() {
                    @Override
                    public void onClick(View view) {
                        doPostReblog(imgBtnReblog, mPost);
                    }
                });
            } else {
                imgBtnReblog.setVisibility(View.GONE);
            }

            // enable adding a comment if comments are open on this post
            if (mPost.isWP() && mPost.isCommentsOpen) {
                imgBtnComment.setVisibility(View.VISIBLE);
                imgBtnComment.setOnClickListener(new View.OnClickListener() {
                    @Override
                    public void onClick(View v) {
                        toggleShowAddCommentBox();
                    }
                });
            } else {
                imgBtnComment.setVisibility(View.GONE);
            }

            // if we know refreshLikes() is going to show the liking layout, force it to take up
            // space right now
            if (mPost.numLikes > 0 && mLayoutLikes.getVisibility() == View.GONE) {
                mLayoutLikes.setVisibility(View.INVISIBLE);
            }

            // external blogs (feeds) don't support action icons
            mLayoutIcons.setVisibility(mPost.isExternal ? View.GONE : View.VISIBLE);

            // enable JavaScript in the webView if it's safe to do so
            mReaderWebView.getSettings().setJavaScriptEnabled(canEnableJavaScript());

            // IMPORTANT: use loadDataWithBaseURL() since loadData() may fail
            // https://code.google.com/p/android/issues/detail?id=4401
            mReaderWebView.loadDataWithBaseURL(null, postHtml, "text/html", "UTF-8", null);

            // only show action buttons for WP posts
            mLayoutIcons.setVisibility(mPost.isWP() ? View.VISIBLE : View.GONE);

            // make sure the adapter is assigned
            if (getListView().getAdapter() == null) {
                getListView().setAdapter(getCommentAdapter());
            }

            // listView is hidden in onCreateView()
            if (getListView().getVisibility() != View.VISIBLE) {
                getListView().setVisibility(View.VISIBLE);
            }

            // webView is hidden in onCreateView() and will be made visible by readerWebViewClient
            // once it finishes loading, so if it's already visible go ahead and show likes/comments
            // right away, otherwise show them after a brief delay - this gives content time to
            // load before likes/comments appear
            if (mReaderWebView.getVisibility() == View.VISIBLE) {
                showContent();
            } else {
                showContentDelayed();
            }
        }
    }

    /*
     * webView is hidden in onCreateView() and then shown after a brief delay once post is loaded
     * to give webView content a short time to load before it appears - after it appears we can
     * then get likes & comments
     */
    private void showContentDelayed() {
        mHandler.postDelayed(new Runnable() {
            @Override
            public void run() {
                showContent();
            }
        }, 1000L);
    }

    private void showContent() {
        if (!hasActivity())
            return;

        mReaderWebView.setVisibility(View.VISIBLE);

        // show likes & comments
        refreshLikes(false);
        refreshComments();

        // request the latest info for this post if we haven't updated it already
        if (!mHasAlreadyUpdatedPost) {
            updatePost();
            mHasAlreadyUpdatedPost = true;
        }
    }

    /*
     * return the container view that should host the fullscreen video
     */
    @Override
    public ViewGroup onRequestCustomView() {
        if (hasActivity()) {
            return (ViewGroup) getView().findViewById(R.id.layout_custom_view_container);
        } else {
            return null;
        }
    }

    /*
     * return the container view that should be hidden when fullscreen video is shown
     */
    @Override
    public ViewGroup onRequestContentView() {
        if (hasActivity()) {
            return (ViewGroup) getView().findViewById(R.id.layout_post_detail_container);
        } else {
            return null;
        }
    }

    @Override
    public void onCustomViewShown() {
        // fullscreen video has just been shown so hide the ActionBar
        ActionBar actionBar = getActionBar();
        if (actionBar != null) {
            actionBar.hide();
        }
    }

    @Override
    public void onCustomViewHidden() {
        // user returned from fullscreen video so re-display the ActionBar
        ActionBar actionBar = getActionBar();
        if (actionBar != null) {
            actionBar.show();
        }
    }

    @Override
    public boolean onUrlClick(String url) {
        // open YouTube videos in external app so they launch the YouTube player, open all other
        // urls using an AuthenticatedWebViewActivity
        final ReaderActivityLauncher.OpenUrlType openUrlType;
        if (ReaderVideoUtils.isYouTubeVideoLink(url)) {
            openUrlType = ReaderActivityLauncher.OpenUrlType.EXTERNAL;
        } else {
            openUrlType = ReaderActivityLauncher.OpenUrlType.INTERNAL;
        }
        ReaderActivityLauncher.openUrl(getActivity(), url, openUrlType);
        return true;
    }

    @Override
    public boolean onImageUrlClick(String imageUrl, View view, int x, int y) {
        return showPhotoViewer(imageUrl, view, x, y);
    }

    private ActionBar getActionBar() {
        if (hasActivity()) {
            return getActivity().getActionBar();
        } else {
            AppLog.w(T.READER, "reader post detail > getActionBar called with no activity");
            return null;
        }
    }

    void pauseWebView() {
        if (mReaderWebView != null) {
            mReaderWebView.hideCustomView();
            mReaderWebView.onPause();
        } else {
            AppLog.i(T.READER, "reader post detail > attempt to pause webView when null");
        }
    }

}<|MERGE_RESOLUTION|>--- conflicted
+++ resolved
@@ -519,14 +519,9 @@
             return;
         }
 
-<<<<<<< HEAD
         imgBtnReblog.setSelected(true);
         ReaderAnim.animateReblogButton(imgBtnReblog);
-        ReaderActivityLauncher.showReaderReblogForResult(getActivity(), post);
-=======
-        AniUtils.zoomAction(imgBtnReblog);
         ReaderActivityLauncher.showReaderReblogForResult(getActivity(), post, imgBtnReblog);
->>>>>>> baa4aca0
     }
 
     /*
