package org.wordpress.android.ui.reader;

import android.app.ActionBar;
import android.app.Activity;
import android.app.Fragment;
import android.content.Context;
import android.os.Bundle;
import android.os.Parcelable;
import android.text.TextUtils;
import android.view.LayoutInflater;
import android.view.Menu;
import android.view.MenuInflater;
import android.view.MenuItem;
import android.view.View;
import android.view.ViewGroup;
import android.view.animation.Animation;
import android.view.animation.AnimationUtils;
import android.widget.AbsListView;
import android.widget.AdapterView;
import android.widget.ImageView;
import android.widget.ListView;
import android.widget.ProgressBar;
import android.widget.RelativeLayout;
import android.widget.TextView;

import org.wordpress.android.Constants;
import org.wordpress.android.R;
import org.wordpress.android.datasets.ReaderPostTable;
import org.wordpress.android.datasets.ReaderTagTable;
import org.wordpress.android.models.ReaderPost;
import org.wordpress.android.models.ReaderTag;
import org.wordpress.android.ui.PullToRefreshHelper;
import org.wordpress.android.ui.PullToRefreshHelper.RefreshListener;
import org.wordpress.android.ui.WPActionBarActivity;
import org.wordpress.android.ui.prefs.UserPrefs;
import org.wordpress.android.ui.reader.actions.ReaderActions;
import org.wordpress.android.ui.reader.actions.ReaderPostActions;
import org.wordpress.android.ui.reader.adapters.ReaderActionBarTagAdapter;
import org.wordpress.android.ui.reader.adapters.ReaderPostAdapter;
import org.wordpress.android.util.AniUtils;
import org.wordpress.android.util.AppLog;
import org.wordpress.android.util.AppLog.T;
import org.wordpress.android.util.DisplayUtils;
import org.wordpress.android.util.NetworkUtils;
import org.wordpress.android.util.StringUtils;
import org.wordpress.android.util.stats.AnalyticsTracker;

import java.util.HashMap;
import java.util.Map;

import uk.co.senab.actionbarpulltorefresh.library.PullToRefreshLayout;

/**
 * Fragment hosted by ReaderActivity which shows a list of posts in a specific tag
 */
public class ReaderPostListFragment extends Fragment
                                    implements AbsListView.OnScrollListener,
                                               ActionBar.OnNavigationListener {
    static interface OnPostSelectedListener {
        public void onPostSelected(long blogId, long postId);
    }

    private ReaderPostAdapter mPostAdapter;
    private OnPostSelectedListener mPostSelectedListener;
    private ReaderFullScreenUtils.FullScreenListener mFullScreenListener;

    private PullToRefreshHelper mPullToRefreshHelper;
    private ListView mListView;
    private TextView mNewPostsBar;
    private View mEmptyView;
    private ProgressBar mProgress;

    private String mCurrentTag;
    private boolean mIsUpdating = false;
    private boolean mIsFlinging = false;

    static final String KEY_TAG_NAME = "tag_name";
    private static final String KEY_LIST_STATE = "list_state";
    private Parcelable mListState = null;

    protected static enum RefreshType {AUTOMATIC, MANUAL}

    static ReaderPostListFragment newInstance(final String tagName) {
        AppLog.d(T.READER, "reader post list > newInstance");

        Bundle args = new Bundle();
        if (!TextUtils.isEmpty(tagName))
            args.putString(KEY_TAG_NAME, tagName);

        ReaderPostListFragment fragment = new ReaderPostListFragment();
        fragment.setArguments(args);

        return fragment;
    }

    @Override
    public void setArguments(Bundle args) {
        super.setArguments(args);

        // note that setCurrentTag() should NOT be called here since it's automatically
        // called from the actionbar navigation handler
        if (args != null && args.containsKey(KEY_TAG_NAME))
            mCurrentTag = args.getString(KEY_TAG_NAME);
    }

    @Override
    public View onCreateView(LayoutInflater inflater, ViewGroup container, Bundle savedInstanceState) {
        final View view = inflater.inflate(R.layout.reader_fragment_post_list, container, false);
        mListView = (ListView) view.findViewById(android.R.id.list);

        // bar that appears at top when new posts are downloaded
        mNewPostsBar = (TextView) view.findViewById(R.id.text_new_posts);
        mNewPostsBar.setVisibility(View.GONE);
        mNewPostsBar.setOnClickListener(new View.OnClickListener() {
            @Override
            public void onClick(View view) {
                reloadPosts(true);
                hideNewPostsBar();
            }
        });

        // add a header to the listView and margin to new posts bar that's the same height as
        // the ActionBar when fullscreen mode is supported
        if (isFullScreenSupported()) {
            Context context = container.getContext();
            ReaderFullScreenUtils.addListViewHeader(context, mListView);
            final int actionbarHeight = DisplayUtils.getActionBarHeight(context);
            RelativeLayout.LayoutParams params = (RelativeLayout.LayoutParams) mNewPostsBar.getLayoutParams();
            params.topMargin = actionbarHeight;
        }

        // textView that appears when current tag has no posts
        mEmptyView = view.findViewById(R.id.empty_view);

        // set the listView's scroll listeners so we can detect up/down scrolling
        mListView.setOnScrollListener(this);

        // tapping a post opens the detail view
        mListView.setOnItemClickListener(new AdapterView.OnItemClickListener() {
            @Override
            public void onItemClick(AdapterView<?> adapterView, View view, int position, long id) {
                // take header into account
                position -= mListView.getHeaderViewsCount();
                ReaderPost post = (ReaderPost) getPostAdapter().getItem(position);
                if (post != null && mPostSelectedListener != null)
                    mPostSelectedListener.onPostSelected(post.blogId, post.postId);
            }
        });

        // progress bar that appears when loading more posts
        mProgress = (ProgressBar) view.findViewById(R.id.progress_footer);
        mProgress.setVisibility(View.GONE);

        // pull to refresh setup
        mPullToRefreshHelper = new PullToRefreshHelper(getActivity(),
                (PullToRefreshLayout) view.findViewById(R.id.ptr_layout),
                new RefreshListener() {
                    @Override
                    public void onRefreshStarted(View view) {
                        if (getActivity() == null || !NetworkUtils.checkConnection(getActivity())) {
                            mPullToRefreshHelper.setRefreshing(false);
                            return;
                        }
                        updatePostsWithCurrentTag(ReaderActions.RequestDataAction.LOAD_NEWER, RefreshType.MANUAL);
                    }
                });
        mListView.setAdapter(getPostAdapter());
        return view;
    }

    @Override
    public void onViewCreated(View view, Bundle savedInstanceState) {
        super.onViewCreated(view, savedInstanceState);
        mPullToRefreshHelper.registerReceiver(getActivity());
    }

    @Override
    public void onDestroyView() {
        super.onDestroyView();
        mPullToRefreshHelper.unregisterReceiver(getActivity());
    }

    @Override
    public void onActivityCreated(Bundle savedInstanceState) {
        super.onActivityCreated(savedInstanceState);

        if (savedInstanceState != null) {
            AppLog.d(T.READER, "reader post list > restoring instance state");
            mCurrentTag = savedInstanceState.getString(KEY_TAG_NAME);
            mListState = savedInstanceState.getParcelable(KEY_LIST_STATE);
        }

        setHasOptionsMenu(true);
        checkActionBar();
    }

    @Override
    public void onAttach(Activity activity) {
        super.onAttach(activity);

        if (activity instanceof ReaderFullScreenUtils.FullScreenListener)
            mFullScreenListener = (ReaderFullScreenUtils.FullScreenListener) activity;

        if (activity instanceof OnPostSelectedListener)
            mPostSelectedListener = (OnPostSelectedListener) activity;
    }

    @Override
    public void onSaveInstanceState(Bundle outState) {
        super.onSaveInstanceState(outState);
        AppLog.d(T.READER, "reader post list > saving instance state");

        if (hasCurrentTag())
            outState.putString(KEY_TAG_NAME, mCurrentTag);

        // retain list state so we can return to this position
        // http://stackoverflow.com/a/5694441/1673548
        if (mListView != null && mListView.getFirstVisiblePosition() > 0)
            outState.putParcelable(KEY_LIST_STATE, mListView.onSaveInstanceState());
    }

    @Override
<<<<<<< HEAD
    public void onPause() {
        super.onPause();
    }

    @Override
    public void onCreateOptionsMenu(Menu menu, MenuInflater inflater) {
=======
    public void onCreateOptionsMenu(com.actionbarsherlock.view.Menu menu, com.actionbarsherlock.view.MenuInflater inflater) {
>>>>>>> 3bb956a9
        super.onCreateOptionsMenu(menu, inflater);
        menu.clear();
        inflater.inflate(R.menu.reader_native, menu);
        checkActionBar();
    }

    @Override
    public boolean onOptionsItemSelected(MenuItem item) {
        switch (item.getItemId()) {
            case R.id.menu_tags :
                ReaderActivityLauncher.showReaderTagsForResult(getActivity(), null);
                return true;
            default :
                return super.onOptionsItemSelected(item);
        }
    }

    /*
     * show/hide progress bar which appears at the bottom of the activity when loading more posts
     */
    private void showLoadingProgress() {
        if (hasActivity() && mProgress != null) {
            mProgress.setVisibility(View.VISIBLE);
        }
    }

    private void hideLoadingProgress() {
        if (hasActivity() && mProgress != null) {
            mProgress.setVisibility(View.GONE);
        }
    }

    /*
     * ensures that the ActionBar is correctly set to list navigation mode using the tag adapter
     */
    private void checkActionBar() {
        // skip out if we're in list navigation mode, since that means the actionBar is
        // already correctly configured
        final ActionBar actionBar = getActionBar();
        if (actionBar == null || actionBar.getNavigationMode() == ActionBar.NAVIGATION_MODE_LIST)
            return;

        actionBar.setDisplayShowTitleEnabled(false);
        actionBar.setNavigationMode(ActionBar.NAVIGATION_MODE_LIST);
        actionBar.setListNavigationCallbacks(getActionBarAdapter(), this);

        selectTagInActionBar(getCurrentTag());
    }


    private void startBoxAndPagesAnimation() {
        if (!hasActivity())
            return;

        Animation animPage1 = AnimationUtils.loadAnimation(getActivity(),
                R.anim.box_with_pages_slide_up_page1);
        ImageView page1 = (ImageView) getView().findViewById(R.id.empty_tags_box_page1);
        page1.startAnimation(animPage1);

        Animation animPage2 = AnimationUtils.loadAnimation(getActivity(),
                R.anim.box_with_pages_slide_up_page2);
        ImageView page2 = (ImageView) getView().findViewById(R.id.empty_tags_box_page2);
        page2.startAnimation(animPage2);

        Animation animPage3 = AnimationUtils.loadAnimation(getActivity(),
                R.anim.box_with_pages_slide_up_page3);
        ImageView page3 = (ImageView) getView().findViewById(R.id.empty_tags_box_page3);
        page3.startAnimation(animPage3);
    }

    private void setEmptyTitleAndDescriptionForCurrentTag() {
        if (!isPostAdapterEmpty())
            return;
        if (!hasActivity())
            return;

        int title, description = -1;
        if (isUpdating()) {
            title = R.string.reader_empty_posts_in_tag_updating;
        } else {
            int tagIndex = getActionBarAdapter().getIndexOfTagName(mCurrentTag);

            final String tagId;
            if (tagIndex > -1) {
                ReaderTag tag = (ReaderTag) getActionBarAdapter().getItem(tagIndex);
                tagId = tag.getStringIdFromEndpoint();
            } else {
                tagId = "";
            }
            if (tagId.equals(ReaderTag.TAG_ID_FOLLOWING)) {
                title = R.string.reader_empty_followed_blogs_title;
                description = R.string.reader_empty_followed_blogs_description;
            } else {
                if (tagId.equals(ReaderTag.TAG_ID_LIKED)) {
                    title = R.string.reader_empty_posts_liked;
                } else {
                    title = R.string.reader_empty_posts_in_tag;
                }
            }
        }
        TextView titleView = (TextView) getView().findViewById(R.id.title_empty);
        TextView descriptionView = (TextView) getView().findViewById(R.id.description_empty);
        titleView.setText(getString(title));
        if (description == -1) {
            descriptionView.setVisibility(View.INVISIBLE);
        } else {
            descriptionView.setText(getString(description));
            descriptionView.setVisibility(View.VISIBLE);
        }
    }

    /*
     * called by post adapter when data has been loaded
     */
    private final ReaderActions.DataLoadedListener mDataLoadedListener = new ReaderActions.DataLoadedListener() {
        @Override
        public void onDataLoaded(boolean isEmpty) {
            if (!hasActivity())
                return;
            if (isEmpty) {
                startBoxAndPagesAnimation();
                setEmptyTitleAndDescriptionForCurrentTag();
                mEmptyView.setVisibility(View.VISIBLE);
            } else {
                mEmptyView.setVisibility(View.GONE);
                // restore listView state - this returns to the previously scrolled-to item
                if (mListState != null && mListView != null) {
                    mListView.onRestoreInstanceState(mListState);
                    mListState = null;
                }
            }
        }
    };

    /*
     * called by post adapter to load older posts when user scrolls to the last post
     */
    private final ReaderActions.DataRequestedListener mDataRequestedListener = new ReaderActions.DataRequestedListener() {
        @Override
        public void onRequestData(ReaderActions.RequestDataAction action) {
            // skip if update is already in progress
            if (isUpdating())
                return;
            // skip if we already have the max # of posts
            if (ReaderPostTable.getNumPostsWithTag(mCurrentTag) >= Constants.READER_MAX_POSTS_TO_DISPLAY)
                return;
            // request older posts
            AnalyticsTracker.track(AnalyticsTracker.Stat.READER_INFINITE_SCROLL);
            updatePostsWithCurrentTag(ReaderActions.RequestDataAction.LOAD_OLDER, RefreshType.MANUAL);
        }
    };

    /*
     * called by post adapter when user requests to reblog a post
     */
    private final ReaderActions.RequestReblogListener mReblogListener = new ReaderActions.RequestReblogListener() {
        @Override
        public void onRequestReblog(ReaderPost post) {
            if (hasActivity())
                ReaderActivityLauncher.showReaderReblogForResult(getActivity(), post);
        }
    };

    private ReaderPostAdapter getPostAdapter() {
        if (mPostAdapter==null)
            mPostAdapter = new ReaderPostAdapter(getActivity(),
                                                 mReblogListener,
                                                 mDataLoadedListener,
                                                 mDataRequestedListener);
        return mPostAdapter;
    }

    private boolean hasPostAdapter () {
        return mPostAdapter!=null;
    }
    private boolean isPostAdapterEmpty() {
        return (mPostAdapter==null || mPostAdapter.isEmpty());
    }

    private boolean isCurrentTag(final String tagName) {
        if (!hasCurrentTag() || TextUtils.isEmpty(tagName))
            return false;
        return (mCurrentTag.equalsIgnoreCase(tagName));
    }

    private String getCurrentTag() {
        return StringUtils.notNullStr(mCurrentTag);
    }

    private boolean hasCurrentTag() {
        return !TextUtils.isEmpty(mCurrentTag);
    }

    private void setCurrentTag(final String tagName) {
        if (TextUtils.isEmpty(tagName))
            return;

        // skip if this is already the current tag and the post adapter is already showing it - this
        // will happen when the list fragment is restored and the current tag is re-selected in the
        // actionBar dropdown
        if (isCurrentTag(tagName)
                && hasPostAdapter()
                && tagName.equals(getPostAdapter().getCurrentTag()))
            return;

        mCurrentTag = tagName;
        UserPrefs.setReaderTag(tagName);

        getPostAdapter().setCurrentTag(tagName);
        hideNewPostsBar();

        // update posts in this tag if it's time to do so
        if (ReaderTagTable.shouldAutoUpdateTag(tagName))
            updatePostsWithTag(tagName, ReaderActions.RequestDataAction.LOAD_NEWER, RefreshType.AUTOMATIC);
    }

    /*
     * refresh adapter so latest posts appear
     */
    private void refreshPosts() {
        getPostAdapter().refresh();
    }

    /*
     * tell the adapter to reload a single post - called when user returns from detail, where the
     * post may have been changed (either by the user, or because it updated)
     */
    void reloadPost(ReaderPost post) {
        if (post == null)
            return;
        getPostAdapter().reloadPost(post);
    }

    /*
     * reload current tag
     */
    private void reloadPosts(boolean animateRows) {
        getPostAdapter().reload(animateRows);
    }

    private boolean hasActivity() {
        return (getActivity() != null && !isRemoving());
    }

    void updateFollowStatusOnPostsForBlog(long blogId, boolean followStatus) {
        if (hasPostAdapter())
            getPostAdapter().updateFollowStatusOnPostsForBlog(blogId, followStatus);
    }

    /*
     * get latest posts for this tag from the server
     */
    private void updatePostsWithCurrentTag(ReaderActions.RequestDataAction updateAction, RefreshType refreshType) {
        if (hasCurrentTag())
            updatePostsWithTag(mCurrentTag, updateAction, refreshType);
    }

    private void updatePostsWithTag(final String tagName, final ReaderActions.RequestDataAction updateAction,
                                    RefreshType refreshType) {
        if (TextUtils.isEmpty(tagName)) {
            return;
        }

        if (!NetworkUtils.isNetworkAvailable(getActivity())) {
            AppLog.i(T.READER, "reader post list > network unavailable, canceled tag update");
            return;
        }

        setIsUpdating(true, updateAction);
        setEmptyTitleAndDescriptionForCurrentTag();

        // if this is "Posts I Like" or "Blogs I Follow" and it's a manual refresh (user tapped refresh icon),
        // refresh the posts so posts that were unliked/unfollowed no longer appear
        if (refreshType == RefreshType.MANUAL && isCurrentTag(tagName)) {
            if (tagName.equals(ReaderTag.TAG_NAME_LIKED) || tagName.equals(ReaderTag.TAG_NAME_FOLLOWING))
                refreshPosts();
        }

        ReaderPostActions.updatePostsWithTag(tagName, updateAction, new ReaderActions.UpdateResultAndCountListener() {
            @Override
            public void onUpdateResult(ReaderActions.UpdateResult result, int numNewPosts) {
                if (!hasActivity()) {
                    AppLog.w(T.READER, "reader post list > volley response when fragment has no activity");
                    return;
                }

                setIsUpdating(false, updateAction);

                if (result == ReaderActions.UpdateResult.CHANGED && numNewPosts > 0 && isCurrentTag(tagName)) {
                    // if we loaded new posts and posts are already displayed, show the "new posts"
                    // bar rather than immediately refreshing the list
                    if (!isPostAdapterEmpty() && updateAction == ReaderActions.RequestDataAction.LOAD_NEWER) {
                        showNewPostsBar(numNewPosts);
                    } else {
                        refreshPosts();
                    }
                } else {
                    // update empty view title and description if the the post list is empty
                    setEmptyTitleAndDescriptionForCurrentTag();
                }
            }
        });
    }

    public boolean isUpdating() {
        return mIsUpdating;
    }

    public void setIsUpdating(boolean isUpdating, ReaderActions.RequestDataAction updateAction) {
        if (!hasActivity() || mIsUpdating == isUpdating) {
            return;
        }
        switch (updateAction) {
            case LOAD_OLDER:
                // if these are older posts, show/hide message bar at bottom
                if (isUpdating) {
                    showLoadingProgress();
                } else {
                    hideLoadingProgress();
                }
                break;
            default:
                mPullToRefreshHelper.setRefreshing(isUpdating);
                break;
        }
        mIsUpdating = isUpdating;
    }

    /*
     * bar that appears at the top when new posts have been retrieved
     */
    private void showNewPostsBar(int numNewPosts) {
        if (mNewPostsBar==null || mNewPostsBar.getVisibility()==View.VISIBLE)
            return;
        if (numNewPosts==1) {
            mNewPostsBar.setText(R.string.reader_label_new_posts_one);
        } else {
            mNewPostsBar.setText(getString(R.string.reader_label_new_posts_multi, numNewPosts));
        }
        AniUtils.startAnimation(mNewPostsBar, R.anim.reader_top_bar_in);
        mNewPostsBar.setVisibility(View.VISIBLE);
    }

    private void hideNewPostsBar() {
        if (mNewPostsBar==null || mNewPostsBar.getVisibility()!=View.VISIBLE)
            return;
        Animation.AnimationListener listener = new Animation.AnimationListener() {
            @Override
            public void onAnimationStart(Animation animation) { }
            @Override
            public void onAnimationEnd(Animation animation) {
                mNewPostsBar.setVisibility(View.GONE);
            }
            @Override
            public void onAnimationRepeat(Animation animation) { }
        };
        AniUtils.startAnimation(mNewPostsBar, R.anim.reader_top_bar_out, listener);
    }

    /*
     * make sure current tag still exists, reset to default if it doesn't
     */
    private void checkCurrentTag() {
        if (hasCurrentTag() && !ReaderTagTable.tagExists(getCurrentTag()))
            mCurrentTag = ReaderTag.TAG_NAME_DEFAULT;
    }

    /*
     * refresh the list of tags shown in the ActionBar
     */
    void refreshTags() {
        if (!hasActivity())
            return;
        checkCurrentTag();
        getActionBarAdapter().refreshTags();
    }

    /*
     * called from ReaderActivity after user adds/removes tags
     */
    void doTagsChanged(final String newCurrentTag) {
        checkCurrentTag();
        getActionBarAdapter().reloadTags();
        if (!TextUtils.isEmpty(newCurrentTag))
            setCurrentTag(newCurrentTag);
    }

    @Override
    public void onScrollStateChanged(AbsListView absListView, int scrollState) {
        boolean isFlingingNow = (scrollState == SCROLL_STATE_FLING);
        if (isFlingingNow != mIsFlinging) {
            mIsFlinging = isFlingingNow;
            if (hasPostAdapter())
                getPostAdapter().setIsFlinging(mIsFlinging);
        }
    }

    @Override
    public void onScroll(AbsListView view, int firstVisibleItem, int visibleItemCount, int totalItemCount) {
        // nop
    }

    private boolean isFullScreenSupported() {
        return (mFullScreenListener != null && mFullScreenListener.isFullScreenSupported());
    }

    /*
     * ActionBar tag dropdown adapter
     */
    private ReaderActionBarTagAdapter mActionBarAdapter;
    private ReaderActionBarTagAdapter getActionBarAdapter() {
        if (mActionBarAdapter == null) {
            ReaderActions.DataLoadedListener dataListener = new ReaderActions.DataLoadedListener() {
                @Override
                public void onDataLoaded(boolean isEmpty) {
                    if (!hasActivity())
                        return;
                    AppLog.d(T.READER, "reader post list > ActionBar adapter loaded");
                    selectTagInActionBar(getCurrentTag());
                }
            };

            boolean isStaticMenuDrawer;
            if (getActivity() instanceof WPActionBarActivity) {
                isStaticMenuDrawer = ((WPActionBarActivity)getActivity()).isStaticMenuDrawer();
            } else {
                isStaticMenuDrawer = false;
            }
            mActionBarAdapter = new ReaderActionBarTagAdapter(getActivity(), isStaticMenuDrawer, dataListener);
        }

        return mActionBarAdapter;
    }

    private ActionBar getActionBar() {
        if (getActivity() instanceof Activity) {
            return getActivity().getActionBar();
        } else {
            AppLog.w(T.READER, "reader post list > null ActionBar");
            return null;
        }
    }

    /*
     * make sure the passed tag is the one selected in the actionbar
     */
    private void selectTagInActionBar(final String tagName) {
        if (TextUtils.isEmpty(tagName))
            return;

        ActionBar actionBar = getActionBar();
        if (actionBar == null)
            return;

        int position = getActionBarAdapter().getIndexOfTagName(tagName);
        if (position == -1 || position == actionBar.getSelectedNavigationIndex())
            return;

        if (actionBar.getNavigationMode() != ActionBar.NAVIGATION_MODE_LIST) {
            AppLog.w(T.READER, "reader post list > unexpected ActionBar navigation mode");
            return;
        }

        actionBar.setSelectedNavigationItem(position);
    }

    /*
     * called when user selects a tag from the ActionBar dropdown
     */
    @Override
    public boolean onNavigationItemSelected(int itemPosition, long itemId) {
        final ReaderTag tag = (ReaderTag) getActionBarAdapter().getItem(itemPosition);
        if (tag == null)
            return false;

        Map<String, String> properties = new HashMap<String, String>();
        properties.put("tag", tag.getTagName());
        AnalyticsTracker.track(AnalyticsTracker.Stat.READER_LOADED_TAG, properties);

        if (tag.getTagName().equals(ReaderTag.TAG_NAME_FRESHLY_PRESSED)) {
            AnalyticsTracker.track(AnalyticsTracker.Stat.READER_LOADED_FRESHLY_PRESSED);
        }

        setCurrentTag(tag.getTagName());
        AppLog.d(T.READER, "reader post list > tag chosen from actionbar: " + tag.getTagName());

        return true;
    }
}<|MERGE_RESOLUTION|>--- conflicted
+++ resolved
@@ -220,16 +220,7 @@
     }
 
     @Override
-<<<<<<< HEAD
-    public void onPause() {
-        super.onPause();
-    }
-
-    @Override
     public void onCreateOptionsMenu(Menu menu, MenuInflater inflater) {
-=======
-    public void onCreateOptionsMenu(com.actionbarsherlock.view.Menu menu, com.actionbarsherlock.view.MenuInflater inflater) {
->>>>>>> 3bb956a9
         super.onCreateOptionsMenu(menu, inflater);
         menu.clear();
         inflater.inflate(R.menu.reader_native, menu);
