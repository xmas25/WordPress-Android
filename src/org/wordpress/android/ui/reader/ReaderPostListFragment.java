--- conflicted
+++ resolved
@@ -373,7 +373,7 @@
     public boolean onOptionsItemSelected(com.actionbarsherlock.view.MenuItem item) {
         switch (item.getItemId()) {
             case R.id.menu_tags :
-                ReaderActivityLauncher.showReaderTagsForResult(getActivity());
+                ReaderActivityLauncher.showReaderTagsForResult(getActivity(), null);
                 return true;
             default :
                 return super.onOptionsItemSelected(item);
@@ -568,11 +568,7 @@
         return (mPostAdapter != null);
     }
 
-<<<<<<< HEAD
-    private boolean isPostAdapterEmpty() {
-=======
     protected boolean isEmpty() {
->>>>>>> 3132c2bd
         return (mPostAdapter == null || mPostAdapter.isEmpty());
     }
 
