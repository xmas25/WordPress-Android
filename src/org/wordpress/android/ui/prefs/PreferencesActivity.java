--- conflicted
+++ resolved
@@ -180,12 +180,8 @@
         super.onResume();
 
         // the set of blogs may have changed while we were away
-<<<<<<< HEAD
-        updateBlogsPreferenceCategory();
-=======
         updateSelfHostedBlogsPreferenceCategory();
         refreshWPComAuthCategory();
->>>>>>> bf9c271a
 
         //update Passcode lock row if available
         if( AppLockManager.getInstance().isAppLockFeatureEnabled() ) {
@@ -426,14 +422,7 @@
         }
     }
 
-<<<<<<< HEAD
-    private void refreshWPComAuthCategory() {
-        PreferenceCategory wpcomCategory = (PreferenceCategory) findPreference("wp_pref_wpcom_auth");
-        wpcomCategory.removeAll();
-
-=======
     private void addWpComSignIn(PreferenceCategory wpComCategory, int order) {
->>>>>>> bf9c271a
         if (WordPress.hasValidWPComCredentials(PreferencesActivity.this)) {
             String username = mSettings.getString(WordPress.WPCOM_USERNAME_PREFERENCE, null);
             Preference usernamePref = new Preference(this);
@@ -455,24 +444,13 @@
             Preference signInPref = new Preference(this);
             signInPref.setTitle(getString(R.string.sign_in));
             signInPref.setOnPreferenceClickListener(signInPreferenceClickListener);
-<<<<<<< HEAD
-            wpcomCategory.addPreference(signInPref);
-=======
             wpComCategory.addPreference(signInPref);
->>>>>>> bf9c271a
 
             PreferenceScreen rootScreen = (PreferenceScreen)findPreference("wp_pref_root");
             rootScreen.removePreference(mNotificationsGroup);
         }
     }
 
-<<<<<<< HEAD
-
-    private static Comparator<StringMap<?>> BlogNameComparatorForMutedBlogsList = new Comparator<StringMap<?>>() {
-
-        public int compare(StringMap<?> blog1, StringMap<?> blog2) {
-
-=======
     private void addWpComShowHideButton(PreferenceCategory wpComCategory, int order) {
         if (WordPress.wpDB.getNumDotComAccounts() > 0) {
             Preference manageBlogPreference = new Preference(this);
@@ -521,7 +499,6 @@
 
     private static Comparator<StringMap<?>> BlogNameComparatorForMutedBlogsList = new Comparator<StringMap<?>>() {
         public int compare(StringMap<?> blog1, StringMap<?> blog2) {
->>>>>>> bf9c271a
             StringMap<?> blogMap1 = (StringMap<?>)blog1;
             StringMap<?> blogMap2 = (StringMap<?>)blog2;
 
@@ -542,10 +519,6 @@
     };
 
     private void loadNotifications() {
-<<<<<<< HEAD
-
-=======
->>>>>>> bf9c271a
         // Add notifications group back in case it was previously removed from being logged out
         PreferenceScreen rootScreen = (PreferenceScreen)findPreference("wp_pref_root");
         rootScreen.addPreference(mNotificationsGroup);
