
package org.wordpress.android;

public class Constants {

    public static String readerURL = "https://en.wordpress.com/reader/mobile/v2";
    public static String readerLoginURL = "https://wordpress.com/wp-login.php";

    public static String readerURL_v3 = "https://en.wordpress.com/reader/mobile/v2/?chrome=no";
    public static String authorizedHybridHost = "en.wordpress.com";
    public static String readerTopicsURL = "http://en.wordpress.com/reader/mobile/v2/?template=topics";
    public static String readerDetailURL = "https://en.wordpress.com/wp-admin/admin-ajax.php?action=wpcom_load_mobile&template=details&v=2";
    
    public static String wpcomXMLRPCURL = "https://wordpress.com/xmlrpc.php";
    public static String wpcomLoginURL = "https://wordpress.com/wp-login.php";

<<<<<<< HEAD
    public static final String URL_TOS = "http://en.wordpress.com/tos";
    
=======
    public static String videoPressURL = "http://videopress.com";

>>>>>>> 23c12d6a
    public static int QUICK_POST_PHOTO_CAMERA = 0;
    public static int QUICK_POST_PHOTO_LIBRARY = 1;
    public static int QUICK_POST_VIDEO_CAMERA = 2;
    public static int QUICK_POST_VIDEO_LIBRARY = 3;

    /**
     * User-Agent string used when making HTTP connections. This is used both for API traffic as
     * well as embedded WebViews.
     */
    public static final String USER_AGENT = "wp-android";

    /*
     * Reader constants
     */
    public static final int READER_MAX_POSTS_TO_REQUEST    = 20;                          // max #posts to request when updating posts (should be an even # to avoid "hanging post" in 2-column grid mode)
    public static final int READER_MAX_POSTS_TO_DISPLAY    = 200;                         // max #posts to display in ReaderPostListFragment
    public static final int READER_MAX_COMMENTS_TO_REQUEST = READER_MAX_POSTS_TO_REQUEST; // max #comments to request when updating comments
    public static final int READER_MAX_USERS_TO_DISPLAY    = 500;                         // max #users to show in ReaderUserListActivity
    public static final long READER_AUTO_UPDATE_DELAY_MINUTES = 15;                       // 15 minute delay between automatic updates

    // set this to false to revert to the old hybrid reader
    public static final boolean ENABLE_NATIVE_READER = true;

    // Reader intent IDs
    public static final int INTENT_READER_POST_DETAIL = 1000;
    public static final int INTENT_READER_TAGS        = 1001;
    public static final int INTENT_READER_REBLOG      = 1002;

}<|MERGE_RESOLUTION|>--- conflicted
+++ resolved
@@ -14,13 +14,9 @@
     public static String wpcomXMLRPCURL = "https://wordpress.com/xmlrpc.php";
     public static String wpcomLoginURL = "https://wordpress.com/wp-login.php";
 
-<<<<<<< HEAD
     public static final String URL_TOS = "http://en.wordpress.com/tos";
-    
-=======
     public static String videoPressURL = "http://videopress.com";
 
->>>>>>> 23c12d6a
     public static int QUICK_POST_PHOTO_CAMERA = 0;
     public static int QUICK_POST_PHOTO_LIBRARY = 1;
     public static int QUICK_POST_VIDEO_CAMERA = 2;
