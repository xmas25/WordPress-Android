package org.wordpress.android.util;

import android.content.Context;
import android.content.res.Configuration;
import android.util.TypedValue;

import org.wordpress.android.BuildConfig;
import org.wordpress.android.R;
import org.wordpress.android.WordPress;

import java.util.Comparator;
import java.util.Map;

public class Utils {

    public static Comparator<Object> BlogNameComparator = new Comparator<Object>() {
        
        public int compare(Object blog1, Object blog2) {
 
            Map<Object, Object> blogMap1 = (Map<Object, Object>)blog1;
            Map<Object, Object> blogMap2 = (Map<Object, Object>)blog2;
            
            String blogName1 = blogMap1.get("blogName").toString();
            if (blogName1.length() == 0) {
                blogName1 = blogMap1.get("url").toString();
            }
            
            String blogName2 = blogMap2.get("blogName").toString();
            if (blogName2.length() == 0) {
                blogName2 = blogMap2.get("url").toString();
            }
            
          return blogName1.compareToIgnoreCase(blogName2);
 
        }
 
    };
 
    // logic below based on login in WPActionBarActivity.java
    public static boolean isXLarge(Context context) {
        if ((context.getResources().getConfiguration().screenLayout & Configuration.SCREENLAYOUT_SIZE_MASK) == Configuration.SCREENLAYOUT_SIZE_XLARGE)
            return true;
        return false;
    }
    
    public static boolean isLandscape(Context context) {
        return (context.getResources().getConfiguration().orientation == Configuration.ORIENTATION_LANDSCAPE);
    }

    public static boolean isTablet() {
        return WordPress.getContext().getResources().getInteger(R.integer.isTablet) == 1;
    }
    
    public static float dpToPx(float dp) {
        return TypedValue.applyDimension(TypedValue.COMPLEX_UNIT_DIP, dp, WordPress.getContext().getResources().getDisplayMetrics());
    }
    
    public static float spToPx(float sp) {
        float scaledDensity = WordPress.getContext().getResources().getDisplayMetrics().scaledDensity;
        return sp * scaledDensity;
   }
    
    public static int getSmallestWidthDP() {
        return WordPress.getContext().getResources().getInteger(R.integer.smallest_width_dp);
    }
<<<<<<< HEAD

=======
    
    public static boolean isNetworkAvailable() {
        ConnectivityManager connectivityManager = (ConnectivityManager) WordPress.getContext().getSystemService(Context.CONNECTIVITY_SERVICE);
        NetworkInfo activeNetworkInfo = connectivityManager.getActiveNetworkInfo();
        return activeNetworkInfo != null && activeNetworkInfo.isConnected();
    }

    /*
     * Return true if Debug build. false otherwise.
     * 
     * ADT (r17) or Higher => BuildConfig.java is generated automatically by Android build tools, and is placed into the gen folder.
     *  
     * BuildConfig containing a DEBUG constant that is automatically set according to your build type. 
     * You can check the (BuildConfig.DEBUG) constant in your code to run debug-only functions.
     */
    public static boolean isDebugBuild() {
        if (BuildConfig.DEBUG) {
            return true;
        }
        return false;
    } 
>>>>>>> 72a769b7
}<|MERGE_RESOLUTION|>--- conflicted
+++ resolved
@@ -2,6 +2,7 @@
 
 import android.content.Context;
 import android.content.res.Configuration;
+import android.net.ConnectivityManager;
 import android.util.TypedValue;
 
 import org.wordpress.android.BuildConfig;
@@ -63,15 +64,6 @@
     public static int getSmallestWidthDP() {
         return WordPress.getContext().getResources().getInteger(R.integer.smallest_width_dp);
     }
-<<<<<<< HEAD
-
-=======
-    
-    public static boolean isNetworkAvailable() {
-        ConnectivityManager connectivityManager = (ConnectivityManager) WordPress.getContext().getSystemService(Context.CONNECTIVITY_SERVICE);
-        NetworkInfo activeNetworkInfo = connectivityManager.getActiveNetworkInfo();
-        return activeNetworkInfo != null && activeNetworkInfo.isConnected();
-    }
 
     /*
      * Return true if Debug build. false otherwise.
@@ -86,6 +78,5 @@
             return true;
         }
         return false;
-    } 
->>>>>>> 72a769b7
+    }
 }