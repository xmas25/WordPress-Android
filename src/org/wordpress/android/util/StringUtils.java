package org.wordpress.android.util;

import java.math.BigInteger;
import java.security.MessageDigest;
import java.security.NoSuchAlgorithmException;
import java.util.ArrayList;
import java.util.Arrays;
import java.util.List;

import android.text.Html;
import android.util.Log;

public class StringUtils {

    public static String[] mergeStringArrays(String array1[], String array2[]) {
        if (array1 == null || array1.length == 0)
            return array2;
        if (array2 == null || array2.length == 0)
            return array1;
        List<String> array1List = Arrays.asList(array1);
        List<String> array2List = Arrays.asList(array2);
        List<String> result = new ArrayList<String>(array1List);
        List<String> tmp = new ArrayList<String>(array1List);
        tmp.retainAll(array2List);
        result.addAll(array2List);
        return ((String[]) result.toArray(new String[result.size()]));
    }

    public static String convertHTMLTagsForUpload(String source) {

        // bold
        source = source.replace("<b>", "<strong>");
        source = source.replace("</b>", "</strong>");

        // italics
        source = source.replace("<i>", "<em>");
        source = source.replace("</i>", "</em>");

        return source;

    }

    public static String convertHTMLTagsForDisplay(String source) {

        // bold
        source = source.replace("<strong>", "<b>");
        source = source.replace("</strong>", "</b>");

        // italics
        source = source.replace("<em>", "<i>");
        source = source.replace("</em>", "</i>");

        return source;

    }

    public static String addPTags(String source) {
        String[] asploded = source.split("\n\n");
        String wrappedHTML = "";
        if (asploded.length > 0) {
            for (int i = 0; i < asploded.length; i++) {
                if (asploded[i].trim().length() > 0)
                    wrappedHTML += "<p>" + asploded[i].trim() + "</p>";
            }
        } else {
            wrappedHTML = source;
        }
        wrappedHTML = wrappedHTML.replace("<br />", "<br>").replace("<br/>", "<br>");
        wrappedHTML = wrappedHTML.replace("<br>\n", "<br>").replace("\n", "<br>");
        return wrappedHTML;
    }

    public static BigInteger getMd5IntHash(String input) {
        try {
            MessageDigest md = MessageDigest.getInstance("MD5");
            byte[] messageDigest = md.digest(input.getBytes());
            BigInteger number = new BigInteger(1, messageDigest);
            return number;
        } catch (NoSuchAlgorithmException e) {
            Log.e("MD5", e.getLocalizedMessage());
            return null;
        }
    }

    public static String getMd5Hash(String input) {
        BigInteger number = getMd5IntHash(input);
        String md5 = number.toString(16);
        while (md5.length() < 32)
            md5 = "0" + md5;
        return md5;
    }

    public static String unescapeHTML(String html) {
        if (html != null)
            return Html.fromHtml(html).toString();
        else
            return "";
    }

<<<<<<< HEAD
    /*
     * nbradbury - adapted from Html.escapeHtml(), which was added in API Level 16
     * TODO: not thoroughly tested yet, so marked as private - not sure I like the way
     * this replaces two spaces with "&nbsp;"
     */
    private static String escapeHtml(final String text) {
        if (text==null)
            return "";

        StringBuilder out = new StringBuilder();
        int length = text.length();

        for (int i = 0; i < length; i++) {
            char c = text.charAt(i);

            if (c == '<') {
                out.append("&lt;");
            } else if (c == '>') {
                out.append("&gt;");
            } else if (c == '&') {
                out.append("&amp;");
            } else if (c > 0x7E || c < ' ') {
                out.append("&#").append((int) c).append(";");
            } else if (c == ' ') {
                while (i + 1 < length && text.charAt(i + 1) == ' ') {
                    out.append("&nbsp;");
                    i++;
                }

                out.append(' ');
            } else {
                out.append(c);
            }
        }

        return out.toString();
    }

    /*
     * returns empty string if passed string is null, otherwise returns passed string
     */
    public static String notNullStr(String s) {
        if (s==null)
            return "";
        return s;
    }

    /*
     * capitalizes the first letter in the passed string - based on Apache commons/lang3/StringUtils
     * http://svn.apache.org/viewvc/commons/proper/lang/trunk/src/main/java/org/apache/commons/lang3/StringUtils.java?revision=1497829&view=markup
     */
    public static String capitalize(final String str) {
        int strLen;
        if (str == null || (strLen = str.length()) == 0)
            return str;

        char firstChar = str.charAt(0);
        if (Character.isTitleCase(firstChar))
            return str;

        return new StringBuilder(strLen)
                .append(Character.toTitleCase(firstChar))
                .append(str.substring(1))
                .toString();
=======
    // Wrap an image URL in a photon URL
    // Check out http://developer.wordpress.com/docs/photon/
    public static String getPhotonUrl(String imageUrl, int size) {
        imageUrl = imageUrl.replace("http://", "").replace("https://", "");
        return "http://i0.wp.com/" + imageUrl + "?w=" + size;
>>>>>>> 95bdd978
    }
}<|MERGE_RESOLUTION|>--- conflicted
+++ resolved
@@ -97,7 +97,6 @@
             return "";
     }
 
-<<<<<<< HEAD
     /*
      * nbradbury - adapted from Html.escapeHtml(), which was added in API Level 16
      * TODO: not thoroughly tested yet, so marked as private - not sure I like the way
@@ -162,12 +161,14 @@
                 .append(Character.toTitleCase(firstChar))
                 .append(str.substring(1))
                 .toString();
-=======
-    // Wrap an image URL in a photon URL
-    // Check out http://developer.wordpress.com/docs/photon/
+    }
+
+    /*
+     * Wrap an image URL in a photon URL
+     * Check out http://developer.wordpress.com/docs/photon/
+     */
     public static String getPhotonUrl(String imageUrl, int size) {
         imageUrl = imageUrl.replace("http://", "").replace("https://", "");
         return "http://i0.wp.com/" + imageUrl + "?w=" + size;
->>>>>>> 95bdd978
     }
 }