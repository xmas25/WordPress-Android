package org.wordpress.android.util;

import android.app.Notification;
import android.app.NotificationManager;
import android.app.PendingIntent;
import android.app.Service;
import android.content.Context;
import android.content.Intent;
import android.content.SharedPreferences;
import android.database.Cursor;
import android.graphics.BitmapFactory;
import android.net.Uri;
import android.os.AsyncTask;
import android.os.IBinder;
import android.preference.PreferenceManager;
import android.provider.MediaStore.Images;
import android.provider.MediaStore.Video;
import android.support.v4.content.IntentCompat;
import android.text.TextUtils;
import android.webkit.MimeTypeMap;

import org.json.JSONArray;
import org.json.JSONException;
import org.wordpress.android.Constants;
import org.wordpress.android.R;
import org.wordpress.android.WordPress;
import org.wordpress.android.models.Blog;
import org.wordpress.android.models.FeatureSet;
import org.wordpress.android.models.MediaFile;
import org.wordpress.android.models.Post;
import org.wordpress.android.ui.posts.PagesActivity;
import org.wordpress.android.ui.posts.PostsActivity;
import org.wordpress.android.util.AppLog.T;
import org.xmlpull.v1.XmlPullParserException;
import org.xmlrpc.android.ApiHelper;
import org.xmlrpc.android.XMLRPCClientInterface;
import org.xmlrpc.android.XMLRPCException;
import org.xmlrpc.android.XMLRPCFactory;

import java.io.File;
import java.io.FileNotFoundException;
import java.io.IOException;
import java.util.ArrayList;
import java.util.Date;
import java.util.HashMap;
import java.util.List;
import java.util.Map;
import java.util.Random;
import java.util.regex.Matcher;
import java.util.regex.Pattern;

public class PostUploadService extends Service {
    private static Context context;
    private static final ArrayList<Post> listOfPosts = new ArrayList<Post>();
    private static NotificationManager nm;
    private static Post currentUploadingPost = null;
    private UploadPostTask currentTask = null;
    private FeatureSet mFeatureSet;

    public static void addPostToUpload(Post currentPost) {
        synchronized (listOfPosts) {
            listOfPosts.add(currentPost);
        }
    }

    @Override
    public IBinder onBind(Intent intent) {
        return null;
    }

    @Override
    public void onCreate() {
        super.onCreate();
        context = this.getApplicationContext();
    }

    @Override
    public void onStart(Intent intent, int startId) {
        synchronized (listOfPosts) {
            if (listOfPosts.size() == 0 || context == null) {
                this.stopSelf();
                return;
            }
        }
        uploadNextPost();
    }

    private FeatureSet synchronousGetFeatureSet() {
        if (WordPress.getCurrentBlog() == null || !WordPress.getCurrentBlog().isDotcomFlag())
            return null;
        ApiHelper.GetFeatures task = new ApiHelper.GetFeatures();
        List<Object> apiArgs = new ArrayList<Object>();
        apiArgs.add(WordPress.getCurrentBlog());
        mFeatureSet = task.doSynchronously(apiArgs);
        return mFeatureSet;
    }

    private void uploadNextPost(){
        synchronized (listOfPosts) {
            if( currentTask == null ) { //make sure nothing is running
                currentUploadingPost = null;
                if ( listOfPosts.size() > 0 ) {
                    currentUploadingPost = listOfPosts.remove(0);
                    currentTask = new UploadPostTask();
                    currentTask.execute(currentUploadingPost);
                } else {
                    this.stopSelf();
                }
            }
        }
    }

    private void postUploaded() {
        synchronized (listOfPosts) {
            currentTask = null;
            currentUploadingPost = null;
        }
        uploadNextPost();
    }

    public static boolean isUploading(Post post) {
        if ( currentUploadingPost != null && currentUploadingPost.equals(post) )
            return true;
        if( listOfPosts != null && listOfPosts.size() > 0 && listOfPosts.contains(post))
            return true;
        return false;
    }

    private class UploadPostTask extends AsyncTask<Post, Boolean, Boolean> {
        private Post post;
        private String mErrorMessage = "";
        private boolean mIsMediaError = false;
        private boolean mErrorUnavailableVideoPress = false;
        private int featuredImageID = -1;
        private int notificationID;
        private Notification n;

        @Override
        protected void onPostExecute(Boolean postUploadedSuccessfully) {
            if (postUploadedSuccessfully) {
                WordPress.postUploaded(post.getRemotePostId());
                nm.cancel(notificationID);
                WordPress.wpDB.deleteMediaFilesForPost(post);
            } else {
                String postOrPage = (String) (post.isPage() ? context.getResources().getText(R.string.page_id) : context.getResources()
                        .getText(R.string.post_id));
<<<<<<< HEAD
                Intent notificationIntent = new Intent(context, post.isPage() ? PagesActivity.class : PostsActivity.class);
                notificationIntent.addFlags(Intent.FLAG_ACTIVITY_CLEAR_TOP
                                          | Intent.FLAG_ACTIVITY_NEW_TASK
                                          | IntentCompat.FLAG_ACTIVITY_CLEAR_TASK);
                notificationIntent.setAction(Intent.ACTION_MAIN);
                notificationIntent.addCategory(Intent.CATEGORY_LAUNCHER);
                notificationIntent.setData((Uri.parse("custom://wordpressNotificationIntent" + post.getBlogID())));
                notificationIntent.putExtra(PostsActivity.EXTRA_ERROR_MSG, mErrorMessage);
                notificationIntent.putExtra(PostsActivity.EXTRA_VIEW_PAGES, post.isPage());
=======
                Intent notificationIntent = new Intent(context, (post.isPage()) ? PagesActivity.class : PostsActivity.class);
                notificationIntent.addFlags(Intent.FLAG_ACTIVITY_CLEAR_TOP | Intent.FLAG_ACTIVITY_NEW_TASK
                        | IntentCompat.FLAG_ACTIVITY_CLEAR_TASK);
                notificationIntent.setAction("android.intent.action.MAIN");
                notificationIntent.addCategory("android.intent.category.LAUNCHER");
                notificationIntent.setData((Uri.parse("custom://wordpressNotificationIntent" + post.getLocalTableBlogId())));
                notificationIntent.putExtra("errorMessage", mErrorMessage);
>>>>>>> e654b485
                if (mErrorUnavailableVideoPress) {
                    notificationIntent.putExtra(PostsActivity.EXTRA_ERROR_INFO_TITLE, getString(R.string.learn_more));
                    notificationIntent.putExtra(PostsActivity.EXTRA_ERROR_INFO_LINK, Constants.videoPressURL);
                }
                notificationIntent.addFlags(Intent.FLAG_ACTIVITY_NEW_TASK);
                PendingIntent pendingIntent = PendingIntent.getActivity(context, 0,
                        notificationIntent, PendingIntent.FLAG_UPDATE_CURRENT);
                n.flags |= Notification.FLAG_AUTO_CANCEL;
                n.icon = android.R.drawable.stat_notify_error;
                String errorText = context.getResources().getText(R.string.upload_failed).toString();
                if (mIsMediaError)
                    errorText = context.getResources().getText(R.string.media) + " " + context.getResources().getText(R.string.error);
                n.setLatestEventInfo(context, (mIsMediaError) ? errorText : context.getResources().getText(R.string.upload_failed),
                        (mIsMediaError) ? mErrorMessage : postOrPage + " " + errorText + ": " + mErrorMessage, pendingIntent);

                nm.notify(notificationID, n); // needs a unique id
            }

            postUploaded();
        }

        @Override
        protected Boolean doInBackground(Post... posts) {
            mErrorUnavailableVideoPress = false;
            post = posts[0];

            // add the uploader to the notification bar
            nm = (NotificationManager) SystemServiceFactory.get(context, Context.NOTIFICATION_SERVICE);

            String postOrPage = (String) (post.isPage() ? context.getResources().getText(R.string.page_id) : context.getResources()
                    .getText(R.string.post_id));
            String message = context.getResources().getText(R.string.uploading) + " " + postOrPage;
            n = new Notification(R.drawable.notification_icon, message, System.currentTimeMillis());

<<<<<<< HEAD
            Intent notificationIntent = new Intent(context, post.isPage() ? PagesActivity.class : PostsActivity.class);
            notificationIntent.addFlags(Intent.FLAG_ACTIVITY_CLEAR_TOP
                                      | Intent.FLAG_ACTIVITY_NEW_TASK
                                      | IntentCompat.FLAG_ACTIVITY_CLEAR_TASK);
            notificationIntent.setAction(Intent.ACTION_MAIN);
            notificationIntent.addCategory(Intent.CATEGORY_LAUNCHER);
            notificationIntent.putExtra(PostsActivity.EXTRA_VIEW_PAGES, post.isPage());
            notificationIntent.setData((Uri.parse("custom://wordpressNotificationIntent" + post.getBlogID())));
=======
            Intent notificationIntent = new Intent(context, PostsActivity.class);
            notificationIntent.addFlags(Intent.FLAG_ACTIVITY_CLEAR_TOP | Intent.FLAG_ACTIVITY_NEW_TASK
                    | IntentCompat.FLAG_ACTIVITY_CLEAR_TASK);
            notificationIntent.setAction("android.intent.action.MAIN");
            notificationIntent.addCategory("android.intent.category.LAUNCHER");
            notificationIntent.setData((Uri.parse("custom://wordpressNotificationIntent" + post.getLocalTableBlogId())));
>>>>>>> e654b485
            PendingIntent pendingIntent = PendingIntent.getActivity(context, 0, notificationIntent, Intent.FLAG_ACTIVITY_CLEAR_TOP);

            n.setLatestEventInfo(context, message, message, pendingIntent);

            notificationID = (new Random()).nextInt() + post.getLocalTableBlogId();
            nm.notify(notificationID, n); // needs a unique id

            Blog blog;
            try {
                blog = WordPress.wpDB.instantiateBlogByLocalId(post.getLocalTableBlogId());
            } catch (Exception e) {
                mErrorMessage = context.getString(R.string.blog_not_found);
                return false;
            }

            if (TextUtils.isEmpty(post.getPostStatus())) {
                post.setPostStatus("publish");
            }
            Boolean publishThis = false;

            String descriptionContent = "", moreContent = "";
            int moreCount = 1;
            if (!TextUtils.isEmpty(post.getMoreText()))
                moreCount++;
            String imgTags = "<img[^>]+android-uri\\s*=\\s*['\"]([^'\"]+)['\"][^>]*>";
            Pattern pattern = Pattern.compile(imgTags);

            for (int x = 0; x < moreCount; x++) {

                if (x == 0)
                    descriptionContent = post.getDescription();
                else
                    moreContent = post.getMoreText();

                Matcher matcher;

                if (x == 0) {
                    matcher = pattern.matcher(descriptionContent);
                } else {
                    matcher = pattern.matcher(moreContent);
                }

                List<String> imageTags = new ArrayList<String>();
                while (matcher.find()) {
                    imageTags.add(matcher.group());
                }

                for (String tag : imageTags) {

                    Pattern p = Pattern.compile("android-uri=\"([^\"]+)\"");
                    Matcher m = p.matcher(tag);
                    if (m.find()) {
                        String imgPath = m.group(1);
                        if (!imgPath.equals("")) {
                            MediaFile mf = WordPress.wpDB.getMediaFile(imgPath, post);

                            if (mf != null) {
                                String imgHTML = uploadMediaFile(mf, blog);
                                if (imgHTML != null) {
                                    if (x == 0) {
                                        descriptionContent = descriptionContent.replace(tag, imgHTML);
                                    } else {
                                        moreContent = moreContent.replace(tag, imgHTML);
                                    }
                                } else {
                                    if (x == 0)
                                        descriptionContent = descriptionContent.replace(tag, "");
                                    else
                                        moreContent = moreContent.replace(tag, "");
                                    mIsMediaError = true;
                                }
                            }
                        }
                    }
                }
            }

            // If media file upload failed, let's stop here and prompt the user
            if (mIsMediaError)
                return false;

            JSONArray categoriesJsonArray = post.getJSONCategories();
            String[] postCategories = null;
            if (categoriesJsonArray != null) {
                postCategories = new String[categoriesJsonArray.length()];
                for (int i = 0; i < categoriesJsonArray.length(); i++) {
                    try {
                        postCategories[i] = TextUtils.htmlEncode(categoriesJsonArray.getString(i));
                    } catch (JSONException e) {
                        AppLog.e(T.POSTS, e);
                    }
                }
            }

            Map<String, Object> contentStruct = new HashMap<String, Object>();

            if (!post.isPage() && post.isLocalDraft()) {
                // add the tagline
                SharedPreferences prefs = PreferenceManager.getDefaultSharedPreferences(context);

                if (prefs.getBoolean("wp_pref_signature_enabled", false)) {
                    String tagline = prefs.getString("wp_pref_post_signature", "");
                    if (!TextUtils.isEmpty(tagline)) {
                        String tag = "\n\n<span class=\"post_sig\">" + tagline + "</span>\n\n";
                        if (TextUtils.isEmpty(moreContent))
                            descriptionContent += tag;
                        else
                            moreContent += tag;
                    }
                }
            }

            // post format
            if (!post.isPage()) {
                if (!TextUtils.isEmpty(post.getPostFormat())) {
                    contentStruct.put("wp_post_format", post.getPostFormat());
                }
            }

            contentStruct.put("post_type", (post.isPage()) ? "page" : "post");
            contentStruct.put("title", post.getTitle());
            long pubDate = post.getDate_created_gmt();
            if (pubDate != 0) {
                Date date_created_gmt = new Date(pubDate);
                contentStruct.put("date_created_gmt", date_created_gmt);
                Date dateCreated = new Date(pubDate + (date_created_gmt.getTimezoneOffset() * 60000));
                contentStruct.put("dateCreated", dateCreated);
            }

            if (!moreContent.equals("")) {
                descriptionContent = descriptionContent.trim() + "<!--more-->" + moreContent;
                post.setMoreText("");
            }

            // get rid of the p and br tags that the editor adds.
            if (post.isLocalDraft()) {
                descriptionContent = descriptionContent.replace("<p>", "").replace("</p>", "\n").replace("<br>", "");
            }

            // gets rid of the weird character android inserts after images
            descriptionContent = descriptionContent.replaceAll("\uFFFC", "");

            contentStruct.put("description", descriptionContent);
            if (!post.isPage()) {
                contentStruct.put("mt_keywords", post.getKeywords());

                if (postCategories != null && postCategories.length > 0)
                    contentStruct.put("categories", postCategories);
            }

            contentStruct.put("mt_excerpt", post.getPostExcerpt());

            contentStruct.put((post.isPage()) ? "page_status" : "post_status", post.getPostStatus());
            if (!post.isPage()) {
                if (post.getLatitude() > 0) {
                    Map<Object, Object> hLatitude = new HashMap<Object, Object>();
                    hLatitude.put("key", "geo_latitude");
                    hLatitude.put("value", post.getLatitude());

                    Map<Object, Object> hLongitude = new HashMap<Object, Object>();
                    hLongitude.put("key", "geo_longitude");
                    hLongitude.put("value",post.getLongitude());

                    Map<Object, Object> hPublic = new HashMap<Object, Object>();
                    hPublic.put("key", "geo_public");
                    hPublic.put("value", 1);

                    Object[] geo = {hLatitude, hLongitude, hPublic};

                    contentStruct.put("custom_fields", geo);
                }
            }

            // featured image
            if (featuredImageID != -1) {
                contentStruct.put("wp_post_thumbnail", featuredImageID);
            }
            XMLRPCClientInterface client = XMLRPCFactory.instantiate(blog.getUri(), blog.getHttpuser(),
                    blog.getHttppassword());
            if (!TextUtils.isEmpty(post.getQuickPostType())) {
                client.addQuickPostHeader(post.getQuickPostType());
            }
            n.setLatestEventInfo(context, message, message, n.contentIntent);
            nm.notify(notificationID, n);

            contentStruct.put("wp_password", post.getPassword());

            Object[] params;
            if (post.isLocalDraft() && !post.isUploaded())
                params = new Object[]{blog.getRemoteBlogId(), blog.getUsername(), blog.getPassword(),
                        contentStruct, publishThis};
            else
                params = new Object[]{post.getRemotePostId(), blog.getUsername(), blog.getPassword(), contentStruct,
                        publishThis};

            try {
                if (post.isLocalDraft() && !post.isUploaded()) {
                    Object newPostId = client.call("metaWeblog.newPost", params);
                    if (newPostId instanceof String) {
                        post.setRemotePostId((String) newPostId);
                    }
                } else {
                    client.call("metaWeblog.editPost", params);
                }

                post.setUploaded(true);
                post.setLocalChange(false);
                WordPress.wpDB.updatePost(post);
                return true;
            } catch (final XMLRPCException e) {
                setUploadPostErrorMessage(e);
            } catch (IOException e) {
                setUploadPostErrorMessage(e);
            } catch (XmlPullParserException e) {
                setUploadPostErrorMessage(e);
            }

            return false;
        }

        
        private void setUploadPostErrorMessage(Exception e) {
            mErrorMessage = String.format(context.getResources().getText(R.string.error_upload).toString(), post.isPage() ? context
                    .getResources().getText(R.string.page).toString() : context.getResources().getText(R.string.post).toString())
                    + " " + e.getMessage();
            mIsMediaError = false;
            AppLog.e(T.EDITOR, mErrorMessage, e);
        }
        
        public String uploadMediaFile(MediaFile mf, Blog blog) {
            String content = "";

            String curImagePath = mf.getFilePath();
            if (curImagePath == null) {
                return null;
            }

            if (curImagePath.contains("video")) {
                // Upload the video
                XMLRPCClientInterface client = XMLRPCFactory.instantiate(blog.getUri(), blog.getHttpuser(),
                        blog.getHttppassword());
                // create temp file for media upload
                String tempFileName = "wp-" + System.currentTimeMillis();
                try {
                    context.openFileOutput(tempFileName, Context.MODE_PRIVATE);
                } catch (FileNotFoundException e) {
                    mErrorMessage = getResources().getString(R.string.file_error_create);
                    mIsMediaError = true;
                    return null;
                }

                Uri videoUri = Uri.parse(curImagePath);
                File videoFile = null;
                String mimeType = "", xRes = "", yRes = "";

                if (videoUri.toString().contains("content:")) {

                    String[] projection = new String[]{Video.Media._ID, Video.Media.DATA, Video.Media.MIME_TYPE, Video.Media.RESOLUTION};
                    Cursor cur = context.getContentResolver().query(videoUri, projection, null, null, null);

                    if (cur != null && cur.moveToFirst()) {

                        int mimeTypeColumn, resolutionColumn, dataColumn;

                        dataColumn = cur.getColumnIndex(Video.Media.DATA);
                        mimeTypeColumn = cur.getColumnIndex(Video.Media.MIME_TYPE);
                        resolutionColumn = cur.getColumnIndex(Video.Media.RESOLUTION);

                        mf = new MediaFile();

                        String thumbData = cur.getString(dataColumn);
                        mimeType = cur.getString(mimeTypeColumn);

                        videoFile = new File(thumbData);
                        mf.setFilePath(videoFile.getPath());
                        String resolution = cur.getString(resolutionColumn);
                        if (resolution != null) {
                            String[] resx = resolution.split("x");
                            xRes = resx[0];
                            yRes = resx[1];
                        } else {
                            // set the width of the video to the thumbnail width, else 640x480
                            if (!blog.getMaxImageWidth().equals("Original Size")) {
                                xRes = blog.getMaxImageWidth();
                                yRes = String.valueOf(Math.round(Integer.valueOf(blog.getMaxImageWidth()) * 0.75));
                            } else {
                                xRes = "640";
                                yRes = "480";
                            }
                        }
                    }
                } else { // file is not in media library
                    String filePath = videoUri.toString().replace("file://", "");
                    mf.setFilePath(filePath);
                    videoFile = new File(filePath);
                }

                if (videoFile == null) {
                    mErrorMessage = context.getResources().getString(R.string.error_media_upload);
                    return null;
                }

                if (TextUtils.isEmpty(mimeType)) {
                    mimeType = MediaUtils.getMediaFileMimeType(videoFile);
                }
                String videoName = MediaUtils.getMediaFileName(videoFile, mimeType);

                // try to upload the video
                Map<String, Object> m = new HashMap<String, Object>();
                m.put("name", videoName);
                m.put("type", mimeType);
                m.put("bits", mf);
                m.put("overwrite", true);

                Object[] params = {1, blog.getUsername(), blog.getPassword(), m};

                FeatureSet featureSet = synchronousGetFeatureSet();
                boolean selfHosted = WordPress.currentBlog != null && !WordPress.currentBlog.isDotcomFlag();
                boolean isVideoEnabled = selfHosted || (featureSet != null && mFeatureSet.isVideopressEnabled());
                if (isVideoEnabled) {
                    File tempFile;
                    try {
                        String fileExtension = MimeTypeMap.getFileExtensionFromUrl(videoName);
                        tempFile = createTempUploadFile(fileExtension);
                    } catch (IOException e) {
                        mErrorMessage = getResources().getString(R.string.file_error_create);
                        mIsMediaError = true;
                        return null;
                    }

                    Object result = uploadFileHelper(client, params, tempFile);
                    Map<?, ?> resultMap = (HashMap<?, ?>) result;
                    if (resultMap != null && resultMap.containsKey("url")) {
                        String resultURL = resultMap.get("url").toString();
                        if (resultMap.containsKey("videopress_shortcode")) {
                            resultURL = resultMap.get("videopress_shortcode").toString() + "\n";
                        } else {
                            resultURL = String.format(
                                    "<video width=\"%s\" height=\"%s\" controls=\"controls\"><source src=\"%s\" type=\"%s\" /><a href=\"%s\">Click to view video</a>.</video>",
                                    xRes, yRes, resultURL, mimeType, resultURL);
                        }
                        content = content + resultURL;
                    } else {
                        return null;
                    }
                } else {
                    mErrorMessage = getString(R.string.media_no_video_message);
                    mErrorUnavailableVideoPress = true;
                    return null;
                }
            } else {
                // Upload the image
                curImagePath = mf.getFilePath();

                Uri imageUri = Uri.parse(curImagePath);
                File imageFile = null;
                String mimeType = "", orientation = "", path = "";

                if (imageUri.toString().contains("content:")) {
                    String[] projection;
                    Uri imgPath;

                    projection = new String[]{Images.Media._ID, Images.Media.DATA, Images.Media.MIME_TYPE,
                            Images.Media.ORIENTATION};

                    imgPath = imageUri;

                    Cursor cur = context.getContentResolver().query(imgPath, projection, null, null, null);

                    if (cur.moveToFirst()) {

                        int dataColumn, mimeTypeColumn, orientationColumn;

                        dataColumn = cur.getColumnIndex(Images.Media.DATA);
                        mimeTypeColumn = cur.getColumnIndex(Images.Media.MIME_TYPE);
                        orientationColumn = cur.getColumnIndex(Images.Media.ORIENTATION);

                        orientation = cur.getString(orientationColumn);
                        String thumbData = cur.getString(dataColumn);
                        mimeType = cur.getString(mimeTypeColumn);
                        imageFile = new File(thumbData);
                        path = thumbData;
                        mf.setFilePath(imageFile.getPath());
                    }
                } else { // file is not in media library
                    path = imageUri.toString().replace("file://", "");
                    imageFile = new File(path);
                    mf.setFilePath(path);
                }

                // check if the file exists
                if (imageFile == null) {
                    mErrorMessage = context.getString(R.string.file_not_found);
                    mIsMediaError = true;
                    return null;
                }

                if (TextUtils.isEmpty(mimeType)) {
                    mimeType = MediaUtils.getMediaFileMimeType(imageFile);
                }
                String fileName = MediaUtils.getMediaFileName(imageFile, mimeType);
                String fileExtension = MimeTypeMap.getFileExtensionFromUrl(fileName).toLowerCase();

                ImageHelper ih = new ImageHelper();
                orientation = ih.getExifOrientation(path, orientation);

                String resizedPictureURL = null;

                // We need to upload a resized version of the picture when the blog settings != original size, or when
                // the user has selected a smaller size for the current picture in the picture settings screen
                // We won't resize gif images to keep them awesome.
                boolean shouldUploadResizedVersion = false;
                // If it's not a gif and blog don't keep original size, there is a chance we need to resize
                if (!mimeType.equals("image/gif") && !blog.getMaxImageWidth().equals("Original Size")) {
                    //check the picture settings
                    int pictureSettingWidth = mf.getWidth();
                    BitmapFactory.Options options = new BitmapFactory.Options();
                    options.inJustDecodeBounds = true;
                    BitmapFactory.decodeFile(path, options);
                    int imageHeight = options.outHeight;
                    int imageWidth = options.outWidth;
                    int[] dimensions = {imageWidth, imageHeight};
                    if (dimensions[0] != 0 && dimensions[0] != pictureSettingWidth) {
                        shouldUploadResizedVersion = true;
                    }
                }

                if (shouldUploadResizedVersion) {
                    // create resized picture
                    int rotation;
                    try {
                        rotation = (TextUtils.isEmpty(orientation) ? 0 : Integer.valueOf(orientation));
                    } catch (NumberFormatException e) {
                        rotation = 0;
                    }
                    byte[] bytes = ih.createThumbnailFromUri(context, imageUri, mf.getWidth(), fileExtension, rotation);

                    // upload resized picture
                    if (bytes != null && bytes.length > 0) {
                        Map<String, Object> m = new HashMap<String, Object>();

                        m.put("name", fileName);
                        m.put("type", mimeType);
                        m.put("bits", bytes);
                        m.put("overwrite", true);
                        resizedPictureURL = uploadPicture(m, mf, blog);
                        if (resizedPictureURL == null) {
                            AppLog.w(T.POSTS, "failed to upload resized picture");
                            return null;
                        }
                    } else {
                        AppLog.w(T.POSTS, "failed to create resized picture");
                        mErrorMessage = context.getString(R.string.out_of_memory);
                        mIsMediaError = true;
                        return null;
                    }
                }

                String fullSizeUrl = null;
                //Upload the full size picture if "Original Size" is selected in settings, or if 'link to full size' is checked.
                if (!shouldUploadResizedVersion || blog.isFullSizeImage()) {
                    // try to upload the image
                    Map<String, Object> m = new HashMap<String, Object>();
                    m.put("name", fileName);
                    m.put("type", mimeType);
                    m.put("bits", mf);
                    m.put("overwrite", true);

                    fullSizeUrl = uploadPicture(m, mf, blog);
                    if (fullSizeUrl == null)
                        return null;
                }

                String alignment = "";
                switch (mf.getHorizontalAlignment()) {
                    case 0:
                        alignment = "alignnone";
                        break;
                    case 1:
                        alignment = "alignleft";
                        break;
                    case 2:
                        alignment = "aligncenter";
                        break;
                    case 3:
                        alignment = "alignright";
                        break;
                }

                String alignmentCSS = "class=\"" + alignment + " size-full\" ";

                //Check if we uploaded a featured picture that is not added to the post content (normal case)
                if ((fullSizeUrl != null && fullSizeUrl.equalsIgnoreCase(""))
                        ||
                        (resizedPictureURL != null && resizedPictureURL.equalsIgnoreCase(""))) {
                    return ""; //Not featured in post. Do not add to the content.
                }

                if (fullSizeUrl == null && resizedPictureURL != null) {
                    fullSizeUrl = resizedPictureURL;
                } else if (fullSizeUrl != null && resizedPictureURL == null){
                    resizedPictureURL = fullSizeUrl;
                }

                String mediaTitle = TextUtils.isEmpty(mf.getTitle()) ? "" : mf.getTitle();

                content = content + "<a href=\"" + fullSizeUrl + "\"><img title=\"" + mediaTitle + "\" "
                        + alignmentCSS + "alt=\"image\" src=\"" + resizedPictureURL + "\" /></a>";

                if (!TextUtils.isEmpty(mf.getCaption())) {
                    content = String.format("[caption id=\"\" align=\"%s\" width=\"%d\" caption=\"%s\"]%s[/caption]",
                            alignment, mf.getWidth(), TextUtils.htmlEncode(mf.getCaption()), content);
                }
            }
            return content;
        }

        private String uploadPicture(Map<String, Object> pictureParams, MediaFile mf, Blog blog) {
            XMLRPCClientInterface client = XMLRPCFactory.instantiate(blog.getUri(), blog.getHttpuser(),
                    blog.getHttppassword());

            // create temporary upload file
            File tempFile;
            try {
                String fileExtension = MimeTypeMap.getFileExtensionFromUrl(mf.getFileName());
                tempFile = createTempUploadFile(fileExtension);
            } catch (IOException e) {
                mIsMediaError = true;
                mErrorMessage = context.getString(R.string.file_not_found);
                return null;
            }

            Object[] params = { 1, blog.getUsername(), blog.getPassword(), pictureParams };
            Object result = uploadFileHelper(client, params, tempFile);
            if (result == null) {
                mIsMediaError = true;
                return null;
            }

            Map<?, ?> contentHash = (HashMap<?, ?>) result;
            String pictureURL = contentHash.get("url").toString();

            if (mf.isFeatured()) {
                try {
                    if (contentHash.get("id") != null) {
                        featuredImageID = Integer.parseInt(contentHash.get("id").toString());
                        if (!mf.isFeaturedInPost())
                            return "";
                    }
                } catch (NumberFormatException e) {
                    AppLog.e(T.POSTS, e);
                }
            }

            return pictureURL;
        }

        private Object uploadFileHelper(XMLRPCClientInterface client, Object[] params, File tempFile) {
            try {
                return client.call("wp.uploadFile", params, tempFile);
            } catch (XMLRPCException e) {
                AppLog.e(T.API, e);
                mErrorMessage = context.getResources().getString(R.string.error_media_upload) + ": " + e.getMessage();
                return null;
            } catch (IOException e) {
                AppLog.e(T.API, e);
                mErrorMessage = context.getResources().getString(R.string.error_media_upload) + ": " + e.getMessage();
                return null;
            } catch (XmlPullParserException e) {
                AppLog.e(T.API, e);
                mErrorMessage = context.getResources().getString(R.string.error_media_upload) + ": " + e.getMessage();
                return null;
            } finally {
                // remove the temporary upload file now that we're done with it
                if (tempFile != null && tempFile.exists())
                    tempFile.delete();
            }
        }
    }

    private File createTempUploadFile(String fileExtension) throws IOException {
        return File.createTempFile("wp-", fileExtension, context.getCacheDir());
    }
}<|MERGE_RESOLUTION|>--- conflicted
+++ resolved
@@ -144,25 +144,15 @@
             } else {
                 String postOrPage = (String) (post.isPage() ? context.getResources().getText(R.string.page_id) : context.getResources()
                         .getText(R.string.post_id));
-<<<<<<< HEAD
                 Intent notificationIntent = new Intent(context, post.isPage() ? PagesActivity.class : PostsActivity.class);
                 notificationIntent.addFlags(Intent.FLAG_ACTIVITY_CLEAR_TOP
                                           | Intent.FLAG_ACTIVITY_NEW_TASK
                                           | IntentCompat.FLAG_ACTIVITY_CLEAR_TASK);
                 notificationIntent.setAction(Intent.ACTION_MAIN);
                 notificationIntent.addCategory(Intent.CATEGORY_LAUNCHER);
-                notificationIntent.setData((Uri.parse("custom://wordpressNotificationIntent" + post.getBlogID())));
+                notificationIntent.setData((Uri.parse("custom://wordpressNotificationIntent" + post.getLocalTableBlogId())));
+                notificationIntent.putExtra(PostsActivity.EXTRA_VIEW_PAGES, post.isPage());
                 notificationIntent.putExtra(PostsActivity.EXTRA_ERROR_MSG, mErrorMessage);
-                notificationIntent.putExtra(PostsActivity.EXTRA_VIEW_PAGES, post.isPage());
-=======
-                Intent notificationIntent = new Intent(context, (post.isPage()) ? PagesActivity.class : PostsActivity.class);
-                notificationIntent.addFlags(Intent.FLAG_ACTIVITY_CLEAR_TOP | Intent.FLAG_ACTIVITY_NEW_TASK
-                        | IntentCompat.FLAG_ACTIVITY_CLEAR_TASK);
-                notificationIntent.setAction("android.intent.action.MAIN");
-                notificationIntent.addCategory("android.intent.category.LAUNCHER");
-                notificationIntent.setData((Uri.parse("custom://wordpressNotificationIntent" + post.getLocalTableBlogId())));
-                notificationIntent.putExtra("errorMessage", mErrorMessage);
->>>>>>> e654b485
                 if (mErrorUnavailableVideoPress) {
                     notificationIntent.putExtra(PostsActivity.EXTRA_ERROR_INFO_TITLE, getString(R.string.learn_more));
                     notificationIntent.putExtra(PostsActivity.EXTRA_ERROR_INFO_LINK, Constants.videoPressURL);
@@ -197,23 +187,14 @@
             String message = context.getResources().getText(R.string.uploading) + " " + postOrPage;
             n = new Notification(R.drawable.notification_icon, message, System.currentTimeMillis());
 
-<<<<<<< HEAD
             Intent notificationIntent = new Intent(context, post.isPage() ? PagesActivity.class : PostsActivity.class);
             notificationIntent.addFlags(Intent.FLAG_ACTIVITY_CLEAR_TOP
                                       | Intent.FLAG_ACTIVITY_NEW_TASK
                                       | IntentCompat.FLAG_ACTIVITY_CLEAR_TASK);
             notificationIntent.setAction(Intent.ACTION_MAIN);
             notificationIntent.addCategory(Intent.CATEGORY_LAUNCHER);
+            notificationIntent.setData((Uri.parse("custom://wordpressNotificationIntent" + post.getLocalTableBlogId())));
             notificationIntent.putExtra(PostsActivity.EXTRA_VIEW_PAGES, post.isPage());
-            notificationIntent.setData((Uri.parse("custom://wordpressNotificationIntent" + post.getBlogID())));
-=======
-            Intent notificationIntent = new Intent(context, PostsActivity.class);
-            notificationIntent.addFlags(Intent.FLAG_ACTIVITY_CLEAR_TOP | Intent.FLAG_ACTIVITY_NEW_TASK
-                    | IntentCompat.FLAG_ACTIVITY_CLEAR_TASK);
-            notificationIntent.setAction("android.intent.action.MAIN");
-            notificationIntent.addCategory("android.intent.category.LAUNCHER");
-            notificationIntent.setData((Uri.parse("custom://wordpressNotificationIntent" + post.getLocalTableBlogId())));
->>>>>>> e654b485
             PendingIntent pendingIntent = PendingIntent.getActivity(context, 0, notificationIntent, Intent.FLAG_ACTIVITY_CLEAR_TOP);
 
             n.setLatestEventInfo(context, message, message, pendingIntent);
