--- conflicted
+++ resolved
@@ -19,22 +19,6 @@
     }
 
     @Override
-<<<<<<< HEAD
-    protected void entryRemoved(boolean evicted, String key, Bitmap oldValue, Bitmap newValue) {
-        
-        // commenting this out due to "Cannot draw recycled Bitmap errors"
-        // see CommonsWare's comment on the accepted answer at:
-        // http://stackoverflow.com/questions/12218976/cannot-draw-recycled-bitmaps-when-displaying-bitmaps-in-gallery-attached-to-ad
-        
-        // if (!oldValue.isRecycled()) {
-        // oldValue.recycle();
-        // oldValue = null;
-        // }
-    }
-
-    @Override
-=======
->>>>>>> 2207022f
     public Bitmap getBitmap(String key) {
         return this.get(key);
     }
