--- conflicted
+++ resolved
@@ -71,11 +71,7 @@
      * normalizeUrl("http://google.com/") = normalizeUrl("http://google.com")
      */
     public static String normalizeUrl(final String urlString) {
-<<<<<<< HEAD
-        if (urlString == null)
-=======
         if (urlString == null) {
->>>>>>> c25fe067
             return null;
         }
 
@@ -107,34 +103,10 @@
             return null;
         }
         int pos = urlString.indexOf("?");
-<<<<<<< HEAD
-        if (pos == -1)
-=======
         if (pos == -1) {
->>>>>>> c25fe067
             return urlString;
         }
         return urlString.substring(0, pos);
-<<<<<<< HEAD
-    }
-
-    /*
-     * returns the passed url without the protocol (scheme://)
-     */
-    public static String removeProtocol(final String urlString) {
-        if (urlString == null)
-            return null;
-
-        int pos = urlString.indexOf("://");
-        if (pos == -1) {
-            return urlString;
-        } else if (pos == urlString.length()) {
-            return "";
-        } else {
-            return urlString.substring(pos + 3);
-        }
-=======
->>>>>>> c25fe067
     }
 
     /**
