package org.wordpress.android;

import android.annotation.SuppressLint;
import android.annotation.TargetApi;
import android.app.Activity;
import android.app.Application;
import android.content.ComponentCallbacks2;
import android.content.Context;
import android.content.Intent;
import android.content.SharedPreferences;
import android.content.pm.PackageInfo;
import android.content.pm.PackageManager;
import android.content.pm.PackageManager.NameNotFoundException;
import android.content.res.Configuration;
import android.database.sqlite.SQLiteException;
import android.net.http.AndroidHttpClient;
import android.os.Build;
import android.os.Bundle;
import android.os.StrictMode;
import android.preference.PreferenceManager;

import com.android.volley.AuthFailureError;
import com.android.volley.Request;
import com.android.volley.RequestQueue;
import com.android.volley.VolleyLog;
import com.android.volley.toolbox.HttpClientStack;
import com.android.volley.toolbox.HttpStack;
import com.android.volley.toolbox.HurlStack;
import com.android.volley.toolbox.ImageLoader;
import com.android.volley.toolbox.Volley;
import com.google.android.gcm.GCMRegistrar;
import com.google.gson.Gson;
import com.google.gson.reflect.TypeToken;

import org.apache.http.HttpResponse;
import org.wordpress.android.datasets.ReaderDatabase;
import org.wordpress.android.models.Blog;
import org.wordpress.android.models.Comment;
import org.wordpress.android.models.Post;
import org.wordpress.android.networking.OAuthAuthenticator;
import org.wordpress.android.networking.OAuthAuthenticatorFactory;
import org.wordpress.android.networking.RestClientUtils;
import org.wordpress.android.ui.notifications.NotificationUtils;
import org.wordpress.android.ui.prefs.UserPrefs;
import org.wordpress.android.util.AppLog;
import org.wordpress.android.util.AppLog.T;
import org.wordpress.android.util.BitmapLruCache;
import org.wordpress.android.util.DeviceUtils;
import org.wordpress.android.util.StringUtils;
import org.wordpress.android.util.VolleyUtils;
import org.wordpress.android.util.WPMobileStatsUtil;
import org.wordpress.passcodelock.AppLockManager;

import java.io.IOException;
import java.lang.reflect.Type;
import java.util.Date;
import java.util.HashMap;
import java.util.List;
import java.util.Map;

public class WordPress extends Application {
    public static final String ACCESS_TOKEN_PREFERENCE="wp_pref_wpcom_access_token";
    public static final String WPCOM_USERNAME_PREFERENCE="wp_pref_wpcom_username";
    public static final String WPCOM_PASSWORD_PREFERENCE="wp_pref_wpcom_password";
    private static final String APP_ID_PROPERTY="oauth.app_id";
    private static final String APP_SECRET_PROPERTY="oauth.app_secret";
    private static final String APP_REDIRECT_PROPERTY="oauth.redirect_uri";

    public static String versionName;
    public static Blog currentBlog;
    public static Comment currentComment;
    public static Post currentPost;
    public static WordPressDB wpDB;
    public static WordPressStatsDB wpStatsDB;
    public static OnPostUploadedListener onPostUploadedListener = null;
    public static boolean postsShouldRefresh;
    public static boolean shouldRestoreSelectedActivity;
    public static RestClientUtils mRestClientUtils;
    public static RequestQueue requestQueue;
    public static ImageLoader imageLoader;
    public static final String TAG = "WordPress";
    public static final String BROADCAST_ACTION_SIGNOUT = "wp-signout";

    private static Context mContext;
    private static BitmapLruCache mBitmapCache;

    public static BitmapLruCache getBitmapCache() {
        if (mBitmapCache == null) {
            // The cache size will be measured in kilobytes rather than
            // number of items. See http://developer.android.com/training/displaying-bitmaps/cache-bitmap.html
            int maxMemory = (int) (Runtime.getRuntime().maxMemory() / 1024);
            int cacheSize = maxMemory / 16;  //Use 1/16th of the available memory for this memory cache.
            mBitmapCache = new BitmapLruCache(cacheSize);
        }
        return mBitmapCache;
    }

    @Override
    public void onCreate() {
        versionName = getVersionName();
        initWpDb();
        wpStatsDB = new WordPressStatsDB(this);
        mContext = this;

        // Volley networking setup
        requestQueue = Volley.newRequestQueue(this, getHttpClientStack());
        imageLoader = new ImageLoader(requestQueue, getBitmapCache());
        VolleyLog.setTag(TAG);

        // http://stackoverflow.com/a/17035814
        imageLoader.setBatchedResponseDelay(0);

        SharedPreferences settings = PreferenceManager.getDefaultSharedPreferences(this);
        if (settings.getInt("wp_pref_last_activity", -1) >= 0) {
            shouldRestoreSelectedActivity = true;
        }
        registerForCloudMessaging(this);

        // Uncomment this line if you want to test the app locking feature
        AppLockManager.getInstance().enableDefaultAppLockIfAvailable(this);
        if (AppLockManager.getInstance().isAppLockFeatureEnabled()) {
            AppLockManager.getInstance().getCurrentAppLock().setDisabledActivities(
                    new String[]{"org.wordpress.android.ui.ShareIntentReceiverActivity"});
        }

        WPMobileStatsUtil.initialize();
        WPMobileStatsUtil.trackEventForWPCom(WPMobileStatsUtil.StatsEventAppOpened);

        super.onCreate();

        if (Build.VERSION.SDK_INT >= Build.VERSION_CODES.ICE_CREAM_SANDWICH) {
            PushNotificationsBackendMonitor pnBackendMponitor = new PushNotificationsBackendMonitor();
            registerComponentCallbacks(pnBackendMponitor);
            registerActivityLifecycleCallbacks(pnBackendMponitor);
         }

        //Enable log recording on beta build
        if (NotificationUtils.getAppPushNotificationsName().equals("org.wordpress.android.beta.build")) {
            AppLog.enableRecording(true);
        }
    }

    private void initWpDb() {
        if (!createAndVerifyWpDb()) {
            AppLog.e(T.DB, "Invalid database, sign out user and delete database");
            SharedPreferences.Editor editor = PreferenceManager.getDefaultSharedPreferences(this).edit();
            currentBlog = null;
            editor.remove(WordPress.WPCOM_USERNAME_PREFERENCE);
            editor.remove(WordPress.WPCOM_PASSWORD_PREFERENCE);
            editor.remove(WordPress.ACCESS_TOKEN_PREFERENCE);
            editor.commit();
            if (wpDB != null) {
                wpDB.updateLastBlogId(-1);
                wpDB.deleteDatabase(this);
            }
            wpDB = new WordPressDB(this);
        }
    }

    private boolean createAndVerifyWpDb() {
        try {
            wpDB = new WordPressDB(this);
            // verify account data
            List<Map<String, Object>> accounts = wpDB.getAllAccounts();
            for (Map<String, Object> account : accounts) {
                if (account == null || account.get("blogName") == null || account.get("url") == null) {
                    return false;
                }
            }
            return true;
        } catch (SQLiteException sqle) {
            AppLog.e(T.DB, sqle);
            return false;
        } catch (RuntimeException re) {
            AppLog.e(T.DB, re);
            return false;
        }
    }

    public static Context getContext() {
        return mContext;
    }

    public static RestClientUtils getRestClientUtils() {
        if (mRestClientUtils == null) {
            OAuthAuthenticator authenticator = OAuthAuthenticatorFactory.instantiate();
            mRestClientUtils = new RestClientUtils(requestQueue, authenticator);
        }
        return mRestClientUtils;
    }

    /*
     * enables "strict mode" for testing - should NEVER be used in release builds
     */
    @SuppressLint("NewApi")
    private static void enableStrictMode() {
        // strict mode requires API level 9 or later
        if (Build.VERSION.SDK_INT < 9)
            return;

        StrictMode.setThreadPolicy(new StrictMode.ThreadPolicy.Builder()
                .detectDiskReads()
                .detectDiskWrites()
                .detectNetwork()
                .penaltyLog()
                .penaltyFlashScreen()
                .build());

        StrictMode.setVmPolicy(new StrictMode.VmPolicy.Builder()
                .detectActivityLeaks()
                .detectLeakedSqlLiteObjects()
                .detectLeakedClosableObjects()
                .detectLeakedRegistrationObjects()
                .penaltyLog()
                .build());

        AppLog.w(T.UTILS, "Strict mode enabled");
    }

    public static void registerForCloudMessaging(Context ctx) {
        if (WordPress.hasValidWPComCredentials(ctx)) {
            String token = null;
            try {
                // Register for Google Cloud Messaging
                GCMRegistrar.checkDevice(ctx);
                GCMRegistrar.checkManifest(ctx);
                token = GCMRegistrar.getRegistrationId(ctx);
                String gcmId = Config.GCM_ID;
                if (gcmId != null && token.equals("")) {
                    GCMRegistrar.register(ctx, gcmId);
                } else {
                    // Send the token to WP.com in case it was invalidated
                    NotificationUtils.registerDeviceForPushNotifications(ctx, token);
                    AppLog.v(T.NOTIFS, "Already registered for GCM");
                }
            } catch (Exception e) {
                AppLog.e(T.NOTIFS, "Could not register for GCM: " + e.getMessage());
            }
        }
    }

    /**
     * Get versionName from Manifest.xml
     *
     * @return versionName
     */
    private String getVersionName() {
        PackageManager pm = getPackageManager();
        try {
            PackageInfo pi = pm.getPackageInfo(getPackageName(), 0);
            return pi.versionName == null ? "" : pi.versionName;
        } catch (NameNotFoundException e) {
            return "";
        }
    }

    public interface OnPostUploadedListener {
        public abstract void OnPostUploaded();
    }

    public static void setOnPostUploadedListener(OnPostUploadedListener listener) {
        onPostUploadedListener = listener;
    }

    public static void postUploaded() {
        if (onPostUploadedListener != null) {
            try {
                onPostUploadedListener.OnPostUploaded();
            } catch (Exception e) {
                postsShouldRefresh = true;
            }
        } else {
            postsShouldRefresh = true;
        }

    }

    /**
     * Get the currently active blog.
     * <p/>
     * If the current blog is not already set, try and determine the last active blog from the last
     * time the application was used. If we're not able to determine the last active blog, just
     * select the first one.
     */
    public static Blog getCurrentBlog() {
        if (currentBlog == null || !wpDB.isDotComAccountVisible(currentBlog.getRemoteBlogId())) {
            // attempt to restore the last active blog
            setCurrentBlogToLastActive();

            // fallback to just using the first blog
            List<Map<String, Object>> accounts = WordPress.wpDB.getVisibleAccounts();
            if (currentBlog == null && accounts.size() > 0) {
                int id = Integer.valueOf(accounts.get(0).get("id").toString());
                setCurrentBlog(id);
                wpDB.updateLastBlogId(id);
            }
        }

        return currentBlog;
    }

    /**
     * Get the blog with the specified ID.
     *
     * @param id ID of the blog to retrieve.
     * @return the blog with the specified ID, or null if blog could not be retrieved.
     */
    public static Blog getBlog(int id) {
        try {
            Blog blog = wpDB.instantiateBlogByLocalId(id);
            return blog;
        } catch (Exception e) {
            return null;
        }
    }

    /**
     * Set the last active blog as the current blog.
     *
     * @return the current blog
     */
    public static Blog setCurrentBlogToLastActive() {
        List<Map<String, Object>> accounts = WordPress.wpDB.getVisibleAccounts();

        int lastBlogId = WordPress.wpDB.getLastBlogId();
        if (lastBlogId != -1) {
            for (Map<String, Object> account : accounts) {
                int id = Integer.valueOf(account.get("id").toString());
                if (id == lastBlogId) {
                    setCurrentBlog(id);
                    return currentBlog;
                }
            }
        }
        // Previous active blog is hidden or deleted
        currentBlog = null;
        return null;
    }

    /**
     * Set the blog with the specified id as the current blog.
     *
     * @param id id of the blog to set as current
     * @return the current blog
     */
    public static Blog setCurrentBlog(int id) {
        try {
            currentBlog = wpDB.instantiateBlogByLocalId(id);
        } catch (Exception e) {
            e.printStackTrace();
        }

        return currentBlog;
    }

    /*
     * returns the blogID of the current blog
     */
    public static int getCurrentRemoteBlogId() {
        return (getCurrentBlog() != null ? getCurrentBlog().getRemoteBlogId() : -1);
    }

    public static int getCurrentLocalTableBlogId() {
        return (getCurrentBlog() != null ? getCurrentBlog().getLocalTableBlogId() : -1);
    }

    /**
     * Checks for WordPress.com credentials
     *
     * @return true if we have credentials or false if not
     */
    public static boolean hasValidWPComCredentials(Context context) {
        SharedPreferences settings = PreferenceManager.getDefaultSharedPreferences(context);
        String username = settings.getString(WPCOM_USERNAME_PREFERENCE, null);
        String password = settings.getString(WPCOM_PASSWORD_PREFERENCE, null);
        return username != null && password != null;
    }

    public static boolean isSignedIn(Context context) {
        if (WordPress.hasValidWPComCredentials(context)) {
            return true;
        }
        return WordPress.wpDB.getNumVisibleAccounts() != 0;
    }

    /**
     * Returns WordPress.com Auth Token
     *
     * @return String - The wpcom Auth token, or null if not authenticated.
     */
    public static String getWPComAuthToken(Context context) {
        SharedPreferences settings = PreferenceManager.getDefaultSharedPreferences(context);
        return settings.getString(WordPress.ACCESS_TOKEN_PREFERENCE, null);

    }

    /**
     * Sign out from all accounts by clearing out the password, which will require user to sign in
     * again
     */
    public static void signOut(Context context) {
        removeWpComUserRelatedData(context);

        wpDB.deleteAllAccounts();
        wpDB.updateLastBlogId(-1);
        currentBlog = null;

        // send broadcast that user is signing out - this is received by WPActionBarActivity
        // descendants
        Intent broadcastIntent = new Intent();
        broadcastIntent.setAction(BROADCAST_ACTION_SIGNOUT);
        context.sendBroadcast(broadcastIntent);
    }

    public static void removeWpComUserRelatedData(Context context) {
        // cancel all Volley requests - do this before unregistering push since that uses
        // a Volley request
        VolleyUtils.cancelAllRequests(requestQueue);

        NotificationUtils.unregisterDevicePushNotifications(context);
        try {
            GCMRegistrar.checkDevice(context);
            GCMRegistrar.unregister(context);
        } catch (Exception e) {
            AppLog.v(T.NOTIFS, "Could not unregister for GCM: " + e.getMessage());
        }

        SharedPreferences.Editor editor = PreferenceManager.getDefaultSharedPreferences(context).edit();
        editor.remove(WordPress.WPCOM_USERNAME_PREFERENCE);
        editor.remove(WordPress.WPCOM_PASSWORD_PREFERENCE);
        editor.remove(WordPress.ACCESS_TOKEN_PREFERENCE);
        editor.commit();

<<<<<<< HEAD
        if (wpDB != null) {
            wpDB.deleteAllAccounts();
            wpDB.updateLastBlogId(-1);
            wpDB.clearNotes();
        }
        currentBlog = null;

=======
>>>>>>> 2c94ca7f
        // reset all reader-related prefs & data
        UserPrefs.reset();
        ReaderDatabase.reset();

<<<<<<< HEAD
        // send broadcast that user is signing out - this is received by WPActionBarActivity
        // descendants
        Intent broadcastIntent = new Intent();
        broadcastIntent.setAction(BROADCAST_ACTION_SIGNOUT);
        context.sendBroadcast(broadcastIntent);
=======
        //Delete all the Notes
        WordPress.wpDB.clearNotes();
>>>>>>> 2c94ca7f
    }
    
    public static String getLoginUrl(Blog blog) {
        String loginURL = null;
        Gson gson = new Gson();
        Type type = new TypeToken<Map<?, ?>>() {
        }.getType();
        Map<?, ?> blogOptions = gson.fromJson(blog.getBlogOptions(), type);
        if (blogOptions != null) {
            Map<?, ?> homeURLMap = (Map<?, ?>) blogOptions.get("login_url");
            if (homeURLMap != null)
                loginURL = homeURLMap.get("value").toString();
        }
        // Try to guess the login URL if blogOptions is null (blog not added to the app), or WP version is < 3.6
        if (loginURL == null) {
            if (blog.getUrl().lastIndexOf("/") != -1) {
                return blog.getUrl().substring(0, blog.getUrl().lastIndexOf("/"))
                        + "/wp-login.php";
            } else {
                return blog.getUrl().replace("xmlrpc.php", "wp-login.php");
            }
        }

        return loginURL;
    }

    public static HttpStack getHttpClientStack() {

        if (Build.VERSION.SDK_INT >= Build.VERSION_CODES.GINGERBREAD) {
            HurlStack stack = new HurlStack() {
                @Override
                public HttpResponse performRequest(Request<?> request, Map<String, String> headers)
                        throws IOException, AuthFailureError {

                    if (request.getUrl() != null && StringUtils.getHost(request.getUrl()).endsWith("files.wordpress.com")) {
                        // Add the auth header to access private WP.com files
                        HashMap<String, String> authParams = new HashMap<String, String>();
                        authParams.put("Authorization", "Bearer " + getWPComAuthToken(mContext));
                        headers.putAll(authParams);
                    }

                    HashMap<String, String> defaultHeaders = new HashMap<String, String>();
                    if (DeviceUtils.getInstance().isBlackBerry()) {
                        defaultHeaders.put("User-Agent", DeviceUtils.getBlackBerryUserAgent());
                    } else {
                        defaultHeaders.put("User-Agent", "wp-android/" + WordPress.versionName);
                    }
                    headers.putAll(defaultHeaders);

                    return super.performRequest(request, headers);
                }
            };

            return stack;

        } else {
            HttpClientStack stack = new HttpClientStack(AndroidHttpClient.newInstance("volley/0")) {
                @Override
                public HttpResponse performRequest(Request<?> request, Map<String, String> headers)
                        throws IOException, AuthFailureError {

                    if (request.getUrl() != null && StringUtils.getHost(request.getUrl()).endsWith("files.wordpress.com")) {
                        // Add the auth header to access private WP.com files
                        HashMap<String, String> authParams = new HashMap<String, String>();
                        authParams.put("Authorization", "Bearer " + getWPComAuthToken(mContext));
                        headers.putAll(authParams);
                    }

                    HashMap<String, String> defaultHeaders = new HashMap<String, String>();
                    if (DeviceUtils.getInstance().isBlackBerry()) {
                        defaultHeaders.put("User-Agent", DeviceUtils.getBlackBerryUserAgent());
                    } else {
                        defaultHeaders.put("User-Agent", "wp-android/" + WordPress.versionName);
                    }
                    headers.putAll(defaultHeaders);

                    return super.performRequest(request, headers);
                }
            };

            return stack;
        }
    }

    /*
     * Detect when the app goes to the background and come back to the foreground.
     *
     * Turns out that when your app has no more visible UI, a callback is triggered.
     * The callback, implemented in this custom class, is called ComponentCallbacks2 (yes, with a two).
     * This callback is only available in API Level 14 (Ice Cream Sandwich) and above.
     *
     * This class also uses ActivityLifecycleCallbacks and a timer used as guard, to make sure to detect the send to background event and not other events.
     *
     */
    @TargetApi(Build.VERSION_CODES.ICE_CREAM_SANDWICH)
    private class PushNotificationsBackendMonitor implements Application.ActivityLifecycleCallbacks, ComponentCallbacks2 {

        private final int DEFAULT_TIMEOUT = 2 * 60; //2 minutes
        private Date lastPingDate;

        boolean background = false;

        @Override
        public void onConfigurationChanged(final Configuration newConfig) {
        }

        @Override
        public void onLowMemory() {
        }

        @Override
        public void onTrimMemory(final int level) {

            if (level == ComponentCallbacks2.TRIM_MEMORY_UI_HIDDEN) {
                // We're in the Background
                background = true;
            } else {
                background = false;
            }

            //Levels that we need to consider are  TRIM_MEMORY_RUNNING_CRITICAL = 15; - TRIM_MEMORY_RUNNING_LOW = 10; - TRIM_MEMORY_RUNNING_MODERATE = 5;
            if (level < ComponentCallbacks2.TRIM_MEMORY_UI_HIDDEN && mBitmapCache != null) {
                mBitmapCache.evictAll();
            }

        }

        private boolean mustPingPushNotificationsBackend() {

            if (WordPress.hasValidWPComCredentials(mContext) == false)
                return false;

            if (background == false)
                return false;

            background = false;

            if (lastPingDate == null)
                return false; //first startup

            Date now = new Date();
            long nowInMilliseconds = now.getTime();
            long lastPingDateInMilliseconds = lastPingDate.getTime();
            int secondsPassed = (int) (nowInMilliseconds - lastPingDateInMilliseconds)/(1000);
            if (secondsPassed >= DEFAULT_TIMEOUT) {
                lastPingDate = now;
                return true;
            }

            return false;
        }

        @Override
        public void onActivityResumed(Activity arg0) {
            if(mustPingPushNotificationsBackend()) {
                //uhhh ohhh!

                if (WordPress.hasValidWPComCredentials(mContext)) {
                    String token = null;
                    try {
                        // Register for Google Cloud Messaging
                        GCMRegistrar.checkDevice(mContext);
                        GCMRegistrar.checkManifest(mContext);
                        token = GCMRegistrar.getRegistrationId(mContext);
                        String gcmId = Config.GCM_ID;
                        if (gcmId == null || token == null || token.equals("") ) {
                            AppLog.e(T.NOTIFS, "Could not ping the PNs backend, Token or gmcID not found");
                            return;
                        } else {
                            // Send the token to WP.com
                            NotificationUtils.registerDeviceForPushNotifications(mContext, token);
                        }
                    } catch (Exception e) {
                        AppLog.e(T.NOTIFS, "Could not ping the PNs backend: " + e.getMessage());
                    }
                }

            }
        }

        @Override
        public void onActivityCreated(Activity arg0, Bundle arg1) {
        }

        @Override
        public void onActivityDestroyed(Activity arg0) {
        }

        @Override
        public void onActivityPaused(Activity arg0) {
            lastPingDate = new Date();
        }
        @Override
        public void onActivitySaveInstanceState(Activity arg0, Bundle arg1) {
        }

        @Override
        public void onActivityStarted(Activity arg0) {
        }

        @Override
        public void onActivityStopped(Activity arg0) {
        }
    }
}<|MERGE_RESOLUTION|>--- conflicted
+++ resolved
@@ -431,32 +431,17 @@
         editor.remove(WordPress.ACCESS_TOKEN_PREFERENCE);
         editor.commit();
 
-<<<<<<< HEAD
-        if (wpDB != null) {
-            wpDB.deleteAllAccounts();
-            wpDB.updateLastBlogId(-1);
-            wpDB.clearNotes();
-        }
-        currentBlog = null;
-
-=======
->>>>>>> 2c94ca7f
         // reset all reader-related prefs & data
         UserPrefs.reset();
         ReaderDatabase.reset();
 
-<<<<<<< HEAD
         // send broadcast that user is signing out - this is received by WPActionBarActivity
         // descendants
         Intent broadcastIntent = new Intent();
         broadcastIntent.setAction(BROADCAST_ACTION_SIGNOUT);
         context.sendBroadcast(broadcastIntent);
-=======
-        //Delete all the Notes
-        WordPress.wpDB.clearNotes();
->>>>>>> 2c94ca7f
-    }
-    
+    }
+
     public static String getLoginUrl(Blog blog) {
         String loginURL = null;
         Gson gson = new Gson();
