package org.xmlrpc.android;

<<<<<<< HEAD
import java.io.ByteArrayInputStream;
import java.io.File;
import java.io.FileWriter;
import java.io.IOException;
import java.io.InputStream;
import java.io.SequenceInputStream;
import java.io.StringWriter;
import java.net.URI;
import java.net.URL;
import java.security.GeneralSecurityException;
import java.util.Arrays;
import java.util.Collections;
import java.util.HashMap;
import java.util.List;
import java.util.Map;

import javax.net.ssl.SSLHandshakeException;

import android.content.Intent;
import android.support.v4.content.LocalBroadcastManager;
=======
>>>>>>> 04121dc9
import android.text.TextUtils;
import android.util.Xml;

import org.apache.http.HttpEntity;
import org.apache.http.HttpResponse;
import org.apache.http.HttpStatus;
import org.apache.http.auth.AuthScope;
import org.apache.http.auth.UsernamePasswordCredentials;
import org.apache.http.client.methods.HttpPost;
import org.apache.http.conn.scheme.Scheme;
import org.apache.http.entity.FileEntity;
import org.apache.http.entity.StringEntity;
import org.apache.http.impl.client.BasicCredentialsProvider;
import org.apache.http.impl.client.DefaultHttpClient;
import org.apache.http.params.CoreConnectionPNames;
import org.apache.http.params.HttpConnectionParams;
import org.apache.http.params.HttpParams;
import org.apache.http.params.HttpProtocolParams;
import org.apache.http.util.EntityUtils;
import org.wordpress.android.WordPress;
import org.wordpress.android.util.AppLog;
import org.wordpress.android.util.AppLog.T;
import org.wordpress.android.util.StringUtils;
import org.xmlpull.v1.XmlPullParser;
import org.xmlpull.v1.XmlPullParserException;
import org.xmlpull.v1.XmlPullParserFactory;
import org.xmlpull.v1.XmlSerializer;

import java.io.ByteArrayInputStream;
import java.io.File;
import java.io.FileWriter;
import java.io.IOException;
import java.io.InputStream;
import java.io.SequenceInputStream;
import java.io.StringWriter;
import java.net.URI;
import java.net.URL;
import java.security.GeneralSecurityException;
import java.util.Arrays;
import java.util.Collections;
import java.util.HashMap;
import java.util.List;
import java.util.Map;

import javax.net.ssl.SSLHandshakeException;

/**
 * A WordPress XMLRPC Client.
 * Based on android-xmlrpc: code.google.com/p/android-xmlrpc/
 * Async support based on aXMLRPC: https://github.com/timroes/aXMLRPC
 */

public class XMLRPCClient implements XMLRPCClientInterface {
    private static final String TAG_METHOD_CALL = "methodCall";
    private static final String TAG_METHOD_NAME = "methodName";
    private static final String TAG_METHOD_RESPONSE = "methodResponse";
    private static final String TAG_PARAMS = "params";
    private static final String TAG_PARAM = "param";
    private static final String TAG_FAULT = "fault";
    private static final String TAG_FAULT_CODE = "faultCode";
    private static final String TAG_FAULT_STRING = "faultString";
    private static final int DEFAULT_CONNECTION_TIMEOUT = 30000;
    private static final int DEFAULT_SOCKET_TIMEOUT = 60000;

    private Map<Long,Caller> backgroundCalls = new HashMap<Long, Caller>();

    private DefaultHttpClient mClient;
    private HttpPost mPostMethod;
    private XmlSerializer mSerializer;
    private HttpParams mHttpParams;
    private boolean mIsWpcom;

    /**
     * XMLRPCClient constructor. Creates new instance based on server URI
     * @param XMLRPC server URI
     */
    public XMLRPCClient(URI uri, String httpuser, String httppasswd) {
        mPostMethod = new HttpPost(uri);
        mPostMethod.addHeader("Content-Type", "text/xml");
        mPostMethod.addHeader("charset", "UTF-8");
        mPostMethod.addHeader("User-Agent", WordPress.getUserAgent());

        mHttpParams = mPostMethod.getParams();
        HttpProtocolParams.setUseExpectContinue(mHttpParams, false);

        UsernamePasswordCredentials credentials = null;
        if (!TextUtils.isEmpty(httpuser) && !TextUtils.isEmpty(httppasswd)) {
            credentials = new UsernamePasswordCredentials(httpuser, httppasswd);
        }

        mClient = instantiateClientForUri(uri, credentials);
        mSerializer = Xml.newSerializer();
    }

    private class ConnectionClient extends DefaultHttpClient {
        public ConnectionClient(int port) throws IOException, GeneralSecurityException {
            super();
            TrustUserSSLCertsSocketFactory tasslf = new TrustUserSSLCertsSocketFactory();
            Scheme scheme = new Scheme("https", tasslf, port);
            getConnectionManager().getSchemeRegistry().register(scheme);
        }
    }

    private DefaultHttpClient instantiateClientForUri(URI uri, UsernamePasswordCredentials usernamePasswordCredentials) {
        DefaultHttpClient client = null;
        if (uri != null && uri.getHost() != null && uri.getHost().endsWith("wordpress.com")) {
            mIsWpcom = true;
        }
        if (mIsWpcom || (uri == null || uri.getScheme() == null || uri.getScheme().equals("http"))) {
            //wpcom blog or self-hosted blog on plain HTTP
            client = new DefaultHttpClient();
        } else {
            int port = uri.getPort();
            if (port == -1) {
                port = 443;
            }

            try {
                client = new ConnectionClient(port);
            } catch (GeneralSecurityException e) {
                AppLog.e(T.API, "Cannot create the DefaultHttpClient object with our TrustAllSSLSocketFactory", e);
                client = null;
            } catch (IOException e) {
                AppLog.e(T.API, "Cannot create the DefaultHttpClient object with our TrustAllSSLSocketFactory", e);
                client = null;
            }

            if (client == null) {
                client = new DefaultHttpClient();
            }
        }

        // This is probably superfluous, since we're setting the timeouts in the method parameters. See preparePostMethod
        HttpConnectionParams.setConnectionTimeout(client.getParams(), DEFAULT_CONNECTION_TIMEOUT);
        HttpConnectionParams.setSoTimeout(client.getParams(), DEFAULT_SOCKET_TIMEOUT);

        //Setup HTTP Basic Auth if necessary
        if (usernamePasswordCredentials != null) {
            BasicCredentialsProvider cP = new BasicCredentialsProvider();
            cP.setCredentials(AuthScope.ANY, usernamePasswordCredentials);
            client.setCredentialsProvider(cP);
        }

        return client;
    }

    public void addQuickPostHeader(String type) {
        mPostMethod.addHeader("WP-QUICK-POST", type);
    }

    /**
     * Convenience constructor. Creates new instance based on server String address
     * @param url server url
     */
    public XMLRPCClient(String url, String httpuser, String httppasswd) {
        this(URI.create(url), httpuser, httppasswd);
    }

    /**
     * Convenience XMLRPCClient constructor. Creates new instance based on server URL
     * @param url server URL
     */
    public XMLRPCClient(URL url, String httpuser, String httppasswd) {
        this(URI.create(url.toExternalForm()), httpuser, httppasswd);
    }

    /**
     * Set WP.com auth header
     * @param authToken authorization token
     */
    public void setAuthorizationHeader(String authToken) {
        if( authToken != null)
            mPostMethod.addHeader("Authorization", String.format("Bearer %s", authToken));
        else
            mPostMethod.removeHeaders("Authorization");
    }

    /**
     * Call method with optional parameters. This is general method.
     * If you want to call your method with 0-8 parameters, you can use more
     * convenience call methods
     *
     * @param method name of method to call
     * @param params parameters to pass to method (may be null if method has no parameters)
     * @return deserialized method return value
     * @throws XMLRPCException
     */
    public Object call(String method, Object[] params) throws XMLRPCException, IOException, XmlPullParserException {
        return call(method, params, null);
    }

    /**
     * Convenience method call with no parameters
     *
     * @param method name of method to call
     * @return deserialized method return value
     * @throws XMLRPCException
     */
    public Object call(String method) throws XMLRPCException, IOException, XmlPullParserException {
        return call(method, null, null);
    }


    public Object call(String method, Object[] params, File tempFile) throws XMLRPCException, IOException, XmlPullParserException {
        return new Caller().callXMLRPC(method, params, tempFile);
    }

    /**
     * Convenience call for callAsync with two paramaters
     *
     * @param XMLRPCCallback listener, XMLRPC methodName, XMLRPC parameters
     * @return unique id of this async call
     * @throws XMLRPCException
     */
    public long callAsync(XMLRPCCallback listener, String methodName, Object[] params) {
        return callAsync(listener, methodName, params, null);
    }

    /**
     * Asynchronous XMLRPC call
     *
     * @param XMLRPCCallback listener, XMLRPC methodName, XMLRPC parameters, File for large uploads
     * @return unique id of this async call
     * @throws XMLRPCException
     */
    public long callAsync(XMLRPCCallback listener, String methodName, Object[] params, File tempFile) {
        long id = System.currentTimeMillis();
        new Caller(listener, id, methodName, params, tempFile).start();
        return id;
    }

    @SuppressWarnings("unchecked")
    public static Object parseXMLRPCResponse(InputStream is, HttpEntity entity)
            throws XMLRPCException, IOException, XmlPullParserException, NumberFormatException {
        // setup pull parser
        XmlPullParser pullParser = XmlPullParserFactory.newInstance().newPullParser();

        // Many WordPress configs can output junk before the xml response (php warnings for example), this cleans it.
        int bomCheck = -1;
        int stopper = 0;
        while ((bomCheck = is.read()) != -1 && stopper <= 5000) {
            stopper++;
            String snippet = "";
            // 60 == '<' character
            if (bomCheck == 60) {
                for (int i = 0; i < 4; i++) {
                    byte[] chunk = new byte[1];
                    is.read(chunk);
                    snippet += new String(chunk, "UTF-8");
                }
                if (snippet.equals("?xml")) {
                    // it's all good, add xml tag back and start parsing
                    String start = "<" + snippet;
                    List<InputStream> streams = Arrays.asList(new ByteArrayInputStream(start.getBytes()), is);
                    is = new SequenceInputStream(Collections.enumeration(streams));
                    break;
                } else {
                    // keep searching...
                    List<InputStream> streams = Arrays.asList(new ByteArrayInputStream(snippet.getBytes()), is);
                    is = new SequenceInputStream(Collections.enumeration(streams));
                }
            }
        }

        pullParser.setInput(is, "UTF-8");

        // lets start pulling...
        pullParser.nextTag();
        pullParser.require(XmlPullParser.START_TAG, null, TAG_METHOD_RESPONSE);

        pullParser.nextTag(); // either TAG_PARAMS (<params>) or TAG_FAULT (<fault>)
        String tag = pullParser.getName();
        if (tag.equals(TAG_PARAMS)) {
            // normal response
            pullParser.nextTag(); // TAG_PARAM (<param>)
            pullParser.require(XmlPullParser.START_TAG, null, TAG_PARAM);
            pullParser.nextTag(); // TAG_VALUE (<value>)
            // no parser.require() here since its called in XMLRPCSerializer.deserialize() below
            // deserialize result
            Object obj = XMLRPCSerializer.deserialize(pullParser);
            if (entity != null) {
                entity.consumeContent();
            }
            return obj;
        } else if (tag.equals(TAG_FAULT)) {
            // fault response
            pullParser.nextTag(); // TAG_VALUE (<value>)
            // no parser.require() here since its called in XMLRPCSerializer.deserialize() below
            // deserialize fault result
            Map<String, Object> map = (Map<String, Object>) XMLRPCSerializer.deserialize(pullParser);
            String faultString = (String) map.get(TAG_FAULT_STRING);
            int faultCode = (Integer) map.get(TAG_FAULT_CODE);
            if (entity != null) {
                entity.consumeContent();
            }
            throw new XMLRPCFault(faultString, faultCode);
        } else {
            if (entity != null) {
                entity.consumeContent();
            }
            throw new XMLRPCException("Bad tag <" + tag + "> in XMLRPC response - neither <params> nor <fault>");
        }
    }

    public void preparePostMethod(String method, Object[] params, File tempFile) throws IOException, XMLRPCException, IllegalArgumentException, IllegalStateException {
        // prepare POST body
        if (method.equals("wp.uploadFile")) {
            if (!tempFile.exists() && !tempFile.mkdirs()) {
                throw new XMLRPCException("Path to file could not be created.");
            }

            FileWriter fileWriter = new FileWriter(tempFile);
            mSerializer.setOutput(fileWriter);

            mSerializer.startDocument(null, null);
            mSerializer.startTag(null, TAG_METHOD_CALL);
            // set method name
            mSerializer.startTag(null, TAG_METHOD_NAME).text(method).endTag(null, TAG_METHOD_NAME);
            if (params != null && params.length != 0) {
                // set method params
                mSerializer.startTag(null, TAG_PARAMS);
                for (int i = 0; i < params.length; i++) {
                    mSerializer.startTag(null, TAG_PARAM).startTag(null, XMLRPCSerializer.TAG_VALUE);
                    XMLRPCSerializer.serialize(mSerializer, params[i]);
                    mSerializer.endTag(null, XMLRPCSerializer.TAG_VALUE).endTag(null, TAG_PARAM);
                }
                mSerializer.endTag(null, TAG_PARAMS);
            }
            mSerializer.endTag(null, TAG_METHOD_CALL);
            mSerializer.endDocument();

            fileWriter.flush();
            fileWriter.close();

            FileEntity fEntity = new FileEntity(tempFile, "text/xml; charset=\"UTF-8\"");
            fEntity.setContentType("text/xml");
            //fEntity.setChunked(true);
            mPostMethod.setEntity(fEntity);
        } else {
            StringWriter bodyWriter = new StringWriter();
            mSerializer.setOutput(bodyWriter);

            mSerializer.startDocument(null, null);
            mSerializer.startTag(null, TAG_METHOD_CALL);
            // set method name
            mSerializer.startTag(null, TAG_METHOD_NAME).text(method).endTag(null, TAG_METHOD_NAME);
            if (params != null && params.length != 0) {
                // set method params
                mSerializer.startTag(null, TAG_PARAMS);
                for (int i = 0; i < params.length; i++) {
                    mSerializer.startTag(null, TAG_PARAM).startTag(null, XMLRPCSerializer.TAG_VALUE);
                    if (method.equals("metaWeblog.editPost") || method.equals("metaWeblog.newPost")) {
                        XMLRPCSerializer.serialize(mSerializer, params[i]);
                    } else {
                        XMLRPCSerializer.serialize(mSerializer, params[i]);
                    }
                    mSerializer.endTag(null, XMLRPCSerializer.TAG_VALUE).endTag(null, TAG_PARAM);
                }
                mSerializer.endTag(null, TAG_PARAMS);
            }
            mSerializer.endTag(null, TAG_METHOD_CALL);
            mSerializer.endDocument();

            HttpEntity entity = new StringEntity(bodyWriter.toString());
            //Log.i("WordPress", bodyWriter.toString());
            mPostMethod.setEntity(entity);
        }

        //set timeout to 30 seconds, does it need to be set for both mClient and method?
        mClient.getParams().setParameter(CoreConnectionPNames.CONNECTION_TIMEOUT, DEFAULT_CONNECTION_TIMEOUT);
        mClient.getParams().setParameter(CoreConnectionPNames.SO_TIMEOUT, DEFAULT_SOCKET_TIMEOUT);
        mPostMethod.getParams().setParameter(CoreConnectionPNames.CONNECTION_TIMEOUT, DEFAULT_CONNECTION_TIMEOUT);
        mPostMethod.getParams().setParameter(CoreConnectionPNames.SO_TIMEOUT, DEFAULT_SOCKET_TIMEOUT);
    }

    /**
     * The Caller class is used to make asynchronous calls to the server.
     * For synchronous calls the Thread function of this class isn't used.
     */
    private class Caller extends Thread {
        private XMLRPCCallback listener;
        private long threadId;
        private String methodName;
        private Object[] params;
        private File tempFile;

        /**
         * Create a new Caller for asynchronous use.
         *
         * @param listener The listener to notice about the response or an error.
         * @param threadId An id that will be send to the listener.
         * @param methodName The method name to call.
         * @param params The parameters of the call or null.
         */
        public Caller(XMLRPCCallback listener, long threadId, String methodName, Object[] params, File tempFile) {
            this.listener = listener;
            this.threadId = threadId;
            this.methodName = methodName;
            this.params = params;
            this.tempFile = tempFile;
        }

        /**
         * Create a new Caller for synchronous use.
         * If the caller has been created with this constructor you cannot use the
         * start method to start it as a thread. But you can call the call method
         * on it for synchronous use.
         */
        public Caller() { }

        /**
         * The run method is invoked when the thread gets started.
         * This will only work, if the Caller has been created with parameters.
         * It execute the call method and notify the listener about the result.
         */
        @Override
        public void run() {
            if(listener == null)
                return;

            try {
                backgroundCalls.put(threadId, this);
                Object o = this.callXMLRPC(methodName, params, tempFile);
                listener.onSuccess(threadId, o);
            } catch(CancelException ex) {
                // Don't notify the listener, if the call has been canceled.
            } catch (Exception ex) {
                listener.onFailure(threadId, ex);
            } finally {
                backgroundCalls.remove(threadId);
            }

        }

        /**
         * Call method with optional parameters
         *
         * @param method name of method to call
         * @param params parameters to pass to method (may be null if method has no parameters)
         * @return deserialized method return value
         * @throws XMLRPCException
         */
        private Object callXMLRPC(String method, Object[] params, File tempFile)
                throws XMLRPCException, IOException, XmlPullParserException {
            LoggedInputStream loggedInputStream = null;
            try {
                preparePostMethod(method, params, tempFile);

                // execute HTTP POST request
                HttpResponse response = mClient.execute(mPostMethod);

                if (response.getStatusLine() == null) // StatusLine is null. We can't read the response code.
                    throw new XMLRPCException( "HTTP Status code is missing!" );

                int statusCode = response.getStatusLine().getStatusCode();
                HttpEntity entity = response.getEntity();

                if (entity == null) {
                    //This is an error since the parser will fail here.
                    throw new XMLRPCException( "HTTP status code: " + statusCode + " was returned AND no response from the server." );
                }

                if (statusCode == HttpStatus.SC_OK) {
                    loggedInputStream = new LoggedInputStream(entity.getContent());
                    return XMLRPCClient.parseXMLRPCResponse(loggedInputStream, entity);
                }

                String statusLineReasonPhrase = StringUtils.notNullStr(response.getStatusLine().getReasonPhrase());
                try {
                    String responseString = EntityUtils.toString(entity, "UTF-8");
                    if (TextUtils.isEmpty(responseString)) {
                        AppLog.e(T.API, "No HTTP error document document from the server");
                    } else {
                        AppLog.e(T.API, "HTTP error document received from the server: " + responseString);
                    }

                    if (statusCode == HttpStatus.SC_INTERNAL_SERVER_ERROR) {
                        //Try to intercept out of memory error here and show a better error message.
                        if (!TextUtils.isEmpty(responseString) && responseString.contains("php fatal error") &&
                                responseString.contains("bytes exhausted")) {
                            String newErrorMsg;
                            if (method.equals("wp.uploadFile")) {
                                newErrorMsg =
                                        "The server doesn't have enough memory to upload this file. You may need to increase the PHP memory limit on your site.";
                            } else {
                                newErrorMsg =
                                        "The server doesn't have enough memory to fulfill the request. You may need to increase the PHP memory limit on your site.";
                            }
                            throw new XMLRPCException( statusLineReasonPhrase + ".\n\n" + newErrorMsg);
                        }
                    }

                } catch (Exception e) {
                    // eat all the exceptions here, we dont want to crash the app when trying to show a
                    // better error message.
                }
                throw new XMLRPCException( "HTTP status code: " + statusCode + " was returned. " + statusLineReasonPhrase);
            } catch (XMLRPCFault e) {
                if (loggedInputStream!=null) {
                    AppLog.w(T.API, "Response document received from the server: " + loggedInputStream.getResponseDocument());
                }
                // Detect login issues and broadcast a message if the error is known
                switch (e.getFaultCode()) {
                    case 403:
                        broadcastAction(WordPress.BROADCAST_ACTION_XMLRPC_INVALID_CREDENTIALS);
                        break;
                    case 425:
                        broadcastAction(WordPress.BROADCAST_ACTION_XMLRPC_TWO_FA_AUTH);
                        break;
                    //TODO: Check the login limit here
                    default:
                        break;
                }
                throw e;
            } catch (XmlPullParserException e) {
                AppLog.e(T.API, "Error while parsing the XML-RPC response document received from the server.", e);
                if (loggedInputStream!=null) {
                    AppLog.e(T.API, "Response document received from the server: " + loggedInputStream.getResponseDocument());
                }
                checkXMLRPCErrorMessage(e);
                throw e;
            } catch (NumberFormatException e) {
                //we can catch NumberFormatException here and re-throw an XMLRPCException.
                //The response document is not a valid XML-RPC document after all.
                AppLog.e(T.API, "Error while parsing the XML-RPC response document received from the server.", e);
                if (loggedInputStream!=null) {
                    AppLog.e(T.API, "Response document received from the server: " + loggedInputStream.getResponseDocument());
                }
                throw new XMLRPCException("The response received contains an invalid number. " + e.getMessage());
            } catch (XMLRPCException e) {
                if (loggedInputStream!=null) {
                    AppLog.e(T.API, "Response document received from the server: " + loggedInputStream.getResponseDocument());
                }
                checkXMLRPCErrorMessage(e);
                throw e;
            } catch (SSLHandshakeException e) {
                if (mIsWpcom) {
                    AppLog.e(T.NUX, "SSLHandshakeException failed. Erroneous SSL certificate detected on wordpress.com");
                } else {
                    AppLog.w(T.NUX, "SSLHandshakeException failed. Erroneous SSL certificate detected.");
                    broadcastAction(WordPress.BROADCAST_ACTION_XMLRPC_INVALID_SSL_CERTIFICATE);
                }
                throw e;
            } finally {
                deleteTempFile(method, tempFile);
                try {
                    if (loggedInputStream!=null) {
                        loggedInputStream.close();
                    }
                } catch (Exception e) {
                }
            }
        }
    }

    /**
     * Detect login issues and broadcast a message if the error is known, App Activities should listen to these
     * broadcasted events and present user action to take
     *
     * @return true if error is known and event broadcasted, false else
     */
    private boolean checkXMLRPCErrorMessage(Exception exception) {
        String errorMessage = exception.getMessage().toLowerCase();
        if ((errorMessage.contains("code: 503") || errorMessage.contains("code 503"))//TODO Not sure 503 is the correct error code returned by wpcom
                &&
            (errorMessage.contains("limit reached") || errorMessage.contains("login limit")))
        {
            broadcastAction(WordPress.BROADCAST_ACTION_XMLRPC_LOGIN_LIMIT);
            return true;
        }
        return false;
    }

    private void broadcastAction(String action) {
<<<<<<< HEAD
        Intent intent = new Intent();
        intent.setAction(action);
        LocalBroadcastManager.getInstance(WordPress.getContext()).sendBroadcast(intent);
=======
        WordPress.sendLocalBroadcast(WordPress.getContext(), action);
>>>>>>> 04121dc9
    }

    private void deleteTempFile(String method, File tempFile) {
        if (tempFile != null) {
            if ((method.equals("wp.uploadFile"))){ //get rid of the temp file
                tempFile.delete();
            }
        }

    }

    private class CancelException extends RuntimeException {
        private static final long serialVersionUID = 1L;
    }
}<|MERGE_RESOLUTION|>--- conflicted
+++ resolved
@@ -1,28 +1,7 @@
 package org.xmlrpc.android;
-
-<<<<<<< HEAD
-import java.io.ByteArrayInputStream;
-import java.io.File;
-import java.io.FileWriter;
-import java.io.IOException;
-import java.io.InputStream;
-import java.io.SequenceInputStream;
-import java.io.StringWriter;
-import java.net.URI;
-import java.net.URL;
-import java.security.GeneralSecurityException;
-import java.util.Arrays;
-import java.util.Collections;
-import java.util.HashMap;
-import java.util.List;
-import java.util.Map;
-
-import javax.net.ssl.SSLHandshakeException;
 
 import android.content.Intent;
 import android.support.v4.content.LocalBroadcastManager;
-=======
->>>>>>> 04121dc9
 import android.text.TextUtils;
 import android.util.Xml;
 
@@ -597,13 +576,7 @@
     }
 
     private void broadcastAction(String action) {
-<<<<<<< HEAD
-        Intent intent = new Intent();
-        intent.setAction(action);
-        LocalBroadcastManager.getInstance(WordPress.getContext()).sendBroadcast(intent);
-=======
         WordPress.sendLocalBroadcast(WordPress.getContext(), action);
->>>>>>> 04121dc9
     }
 
     private void deleteTempFile(String method, File tempFile) {
