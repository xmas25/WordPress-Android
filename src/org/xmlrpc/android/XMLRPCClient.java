package org.xmlrpc.android;

import java.io.ByteArrayInputStream;
import java.io.File;
import java.io.FileWriter;
import java.io.IOException;
import java.io.InputStream;
import java.io.SequenceInputStream;
import java.io.StringWriter;
import java.net.URI;
import java.net.URL;
import java.security.KeyManagementException;
import java.security.KeyStoreException;
import java.security.NoSuchAlgorithmException;
import java.security.UnrecoverableKeyException;
import java.util.Arrays;
import java.util.Collections;
import java.util.HashMap;
import java.util.List;
import java.util.Map;

import android.text.TextUtils;
import android.util.Xml;

import org.apache.http.HttpEntity;
import org.apache.http.HttpResponse;
import org.apache.http.HttpStatus;
import org.apache.http.auth.UsernamePasswordCredentials;
import org.apache.http.client.methods.HttpPost;
import org.apache.http.entity.FileEntity;
import org.apache.http.entity.StringEntity;
import org.apache.http.params.CoreConnectionPNames;
import org.apache.http.params.HttpParams;
import org.apache.http.params.HttpProtocolParams;
import org.apache.http.util.EntityUtils;
import org.xmlpull.v1.XmlPullParser;
import org.xmlpull.v1.XmlPullParserException;
import org.xmlpull.v1.XmlPullParserFactory;
import org.xmlpull.v1.XmlSerializer;

import org.wordpress.android.WordPress;
import org.wordpress.android.util.DeviceUtils;

/**
 * A WordPress XMLRPC Client.
 * Based on android-xmlrpc: code.google.com/p/android-xmlrpc/
 * Async support based on aXMLRPC: https://github.com/timroes/aXMLRPC
 */

public class XMLRPCClient implements XMLRPCClientInterface {
    private static final String TAG_METHOD_CALL = "methodCall";
    private static final String TAG_METHOD_NAME = "methodName";
    private static final String TAG_METHOD_RESPONSE = "methodResponse";
    private static final String TAG_PARAMS = "params";
    private static final String TAG_PARAM = "param";
    private static final String TAG_FAULT = "fault";
    private static final String TAG_FAULT_CODE = "faultCode";
    private static final String TAG_FAULT_STRING = "faultString";

    private Map<Long,Caller> backgroundCalls = new HashMap<Long, Caller>();

    private ConnectionClient client;
    private HttpPost postMethod;
    private XmlSerializer serializer;
    private HttpParams httpParams;

    /**
     * XMLRPCClient constructor. Creates new instance based on server URI
     * @param XMLRPC server URI
     */
    public XMLRPCClient(URI uri, String httpuser, String httppasswd) {
        postMethod = new HttpPost(uri);
        postMethod.addHeader("Content-Type", "text/xml");

        postMethod.addHeader("charset", "UTF-8");

        if (DeviceUtils.getInstance().isBlackBerry()) {
            postMethod.addHeader("User-Agent", DeviceUtils.getBlackBerryUserAgent());
        } else {
            postMethod.addHeader("User-Agent", "wp-android/" + WordPress.versionName);
        }

        httpParams = postMethod.getParams();
        HttpProtocolParams.setUseExpectContinue(httpParams, false);

        //username & password not needed
        UsernamePasswordCredentials creds = new UsernamePasswordCredentials(httpuser, httppasswd);

        //this gets connections working over https
        if (uri.getScheme() != null){
            if(uri.getScheme().equals("https")) {
                if(uri.getPort() == -1)
                    try {
                        client = new ConnectionClient(creds, 443);
                    } catch (KeyManagementException e) {
                        client = new ConnectionClient(creds);
                    } catch (NoSuchAlgorithmException e) {
                        client = new ConnectionClient(creds);
                    } catch (KeyStoreException e) {
                        client = new ConnectionClient(creds);
                    } catch (UnrecoverableKeyException e) {
                        client = new ConnectionClient(creds);
                    }
                    else
                        try {
                            client = new ConnectionClient(creds, uri.getPort());
                        } catch (KeyManagementException e) {
                            client = new ConnectionClient(creds);
                        } catch (NoSuchAlgorithmException e) {
                            client = new ConnectionClient(creds);
                        } catch (KeyStoreException e) {
                            client = new ConnectionClient(creds);
                        } catch (UnrecoverableKeyException e) {
                            client = new ConnectionClient(creds);
                        }
            }
            else {
                client = new ConnectionClient(creds);
            }
        }
        else{
            client = new ConnectionClient(creds);
        }

        serializer = Xml.newSerializer();
    }

    public void addQuickPostHeader(String type) {
        postMethod.addHeader("WP-QUICK-POST", type);
    }

    /**
     * Convenience constructor. Creates new instance based on server String address
     * @param url server url
     */
    public XMLRPCClient(String url, String httpuser, String httppasswd) {
        this(URI.create(url), httpuser, httppasswd);
    }

    /**
     * Convenience XMLRPCClient constructor. Creates new instance based on server URL
     * @param url server URL
     */
    public XMLRPCClient(URL url, String httpuser, String httppasswd) {
        this(URI.create(url.toExternalForm()), httpuser, httppasswd);
    }

    /**
     * Set WP.com auth header
     * @param authToken authorization token
     */
    public void setAuthorizationHeader(String authToken) {
        if( authToken != null)
            postMethod.addHeader("Authorization", String.format("Bearer %s", authToken));
        else
            postMethod.removeHeaders("Authorization");
    }

    /**
     * Call method with optional parameters. This is general method.
     * If you want to call your method with 0-8 parameters, you can use more
     * convenience call methods
     *
     * @param method name of method to call
     * @param params parameters to pass to method (may be null if method has no parameters)
     * @return deserialized method return value
     * @throws XMLRPCException
     */
    public Object call(String method, Object[] params) throws XMLRPCException {
        return call(method, params, null);
    }

    /**
     * Convenience method call with no parameters
     *
     * @param method name of method to call
     * @return deserialized method return value
     * @throws XMLRPCException
     */
    public Object call(String method) throws XMLRPCException {
        return call(method, null, null);
    }


    public Object call(String method, Object[] params, File tempFile) throws XMLRPCException {
        return new Caller().callXMLRPC(method, params, tempFile);
    }

    /**
     * Convenience call for callAsync with two paramaters
     *
     * @param XMLRPCCallback listener, XMLRPC methodName, XMLRPC parameters
     * @return unique id of this async call
     * @throws XMLRPCException
     */
    public long callAsync(XMLRPCCallback listener, String methodName, Object[] params) {
        return callAsync(listener, methodName, params, null);
    }

    /**
     * Asynchronous XMLRPC call
     *
     * @param XMLRPCCallback listener, XMLRPC methodName, XMLRPC parameters, File for large uploads
     * @return unique id of this async call
     * @throws XMLRPCException
     */
    public long callAsync(XMLRPCCallback listener, String methodName, Object[] params, File tempFile) {
        long id = System.currentTimeMillis();
        new Caller(listener, id, methodName, params, tempFile).start();
        return id;
    }

    public static Object parseXMLRPCResponse(InputStream is)
            throws XMLRPCException, IOException, XmlPullParserException {
        return parseXMLRPCResponse(is, null);
    }

    public static Object parseXMLRPCResponse(InputStream is, HttpEntity entity)
            throws XMLRPCException, IOException, XmlPullParserException {
        // setup pull parser
        XmlPullParser pullParser = XmlPullParserFactory.newInstance().newPullParser();

        // Many WordPress configs can output junk before the xml response (php warnings for example), this cleans it.
        int bomCheck = -1;
        int stopper = 0;
        while ((bomCheck = is.read()) != -1 && stopper <= 5000) {
            stopper++;
            String snippet = "";
            // 60 == '<' character
            if (bomCheck == 60) {
                for (int i = 0; i < 4; i++) {
                    byte[] chunk = new byte[1];
                    is.read(chunk);
                    snippet += new String(chunk, "UTF-8");
                }
                if (snippet.equals("?xml")) {
                    // it's all good, add xml tag back and start parsing
                    String start = "<" + snippet;
                    List<InputStream> streams = Arrays.asList(new ByteArrayInputStream(start.getBytes()), is);
                    is = new SequenceInputStream(Collections.enumeration(streams));
                    break;
                } else {
                    // keep searching...
                    List<InputStream> streams = Arrays.asList(new ByteArrayInputStream(snippet.getBytes()), is);
                    is = new SequenceInputStream(Collections.enumeration(streams));
                }
            }
        }

        pullParser.setInput(is, "UTF-8");

        // lets start pulling...
        pullParser.nextTag();
        pullParser.require(XmlPullParser.START_TAG, null, TAG_METHOD_RESPONSE);

        pullParser.nextTag(); // either TAG_PARAMS (<params>) or TAG_FAULT (<fault>)
        String tag = pullParser.getName();
        if (tag.equals(TAG_PARAMS)) {
            // normal response
            pullParser.nextTag(); // TAG_PARAM (<param>)
            pullParser.require(XmlPullParser.START_TAG, null, TAG_PARAM);
            pullParser.nextTag(); // TAG_VALUE (<value>)
            // no parser.require() here since its called in XMLRPCSerializer.deserialize() below
            // deserialize result
            Object obj = XMLRPCSerializer.deserialize(pullParser);
            if (entity != null) {
                entity.consumeContent();
            }
            return obj;
        } else if (tag.equals(TAG_FAULT)) {
            // fault response
            pullParser.nextTag(); // TAG_VALUE (<value>)
            // no parser.require() here since its called in XMLRPCSerializer.deserialize() below
            // deserialize fault result
            Map<String, Object> map = (Map<String, Object>) XMLRPCSerializer.deserialize(pullParser);
            String faultString = (String) map.get(TAG_FAULT_STRING);
            int faultCode = (Integer) map.get(TAG_FAULT_CODE);
            if (entity != null) {
                entity.consumeContent();
            }
            throw new XMLRPCFault(faultString, faultCode);
        } else {
            if (entity != null) {
                entity.consumeContent();
            }
            throw new XMLRPCException("Bad tag <" + tag + "> in XMLRPC response - neither <params> nor <fault>");
        }
    }

    public void preparePostMethod(String method, Object[] params, File tempFile) throws IOException, XMLRPCException {
        // prepare POST body
        if (method.equals("wp.uploadFile")) {

            if (!tempFile.exists() && !tempFile.mkdirs()) {
                throw new XMLRPCException("Path to file could not be created.");
            }

            FileWriter fileWriter = new FileWriter(tempFile);
            serializer.setOutput(fileWriter);

            serializer.startDocument(null, null);
            serializer.startTag(null, TAG_METHOD_CALL);
            // set method name
            serializer.startTag(null, TAG_METHOD_NAME).text(method).endTag(null, TAG_METHOD_NAME);
            if (params != null && params.length != 0) {
                // set method params
                serializer.startTag(null, TAG_PARAMS);
                for (int i = 0; i < params.length; i++) {
                    serializer.startTag(null, TAG_PARAM).startTag(null, XMLRPCSerializer.TAG_VALUE);
                    XMLRPCSerializer.serialize(serializer, params[i]);
                    serializer.endTag(null, XMLRPCSerializer.TAG_VALUE).endTag(null, TAG_PARAM);
                }
                serializer.endTag(null, TAG_PARAMS);
            }
            serializer.endTag(null, TAG_METHOD_CALL);
            serializer.endDocument();

            fileWriter.flush();
            fileWriter.close();

            FileEntity fEntity = new FileEntity(tempFile, "text/xml; charset=\"UTF-8\"");
            fEntity.setContentType("text/xml");
            //fEntity.setChunked(true);
            postMethod.setEntity(fEntity);
        } else {
            StringWriter bodyWriter = new StringWriter();
            serializer.setOutput(bodyWriter);

            serializer.startDocument(null, null);
            serializer.startTag(null, TAG_METHOD_CALL);
            // set method name
            serializer.startTag(null, TAG_METHOD_NAME).text(method).endTag(null, TAG_METHOD_NAME);
            if (params != null && params.length != 0) {
                // set method params
                serializer.startTag(null, TAG_PARAMS);
                for (int i = 0; i < params.length; i++) {
                    serializer.startTag(null, TAG_PARAM).startTag(null, XMLRPCSerializer.TAG_VALUE);
                    if (method.equals("metaWeblog.editPost") || method.equals("metaWeblog.newPost")) {
                        XMLRPCSerializer.serialize(serializer, params[i]);
                    } else {
                        XMLRPCSerializer.serialize(serializer, params[i]);
                    }
                    serializer.endTag(null, XMLRPCSerializer.TAG_VALUE).endTag(null, TAG_PARAM);
                }
                serializer.endTag(null, TAG_PARAMS);
            }
            serializer.endTag(null, TAG_METHOD_CALL);
            serializer.endDocument();

            HttpEntity entity = new StringEntity(bodyWriter.toString());
            //Log.i("WordPress", bodyWriter.toString());
            postMethod.setEntity(entity);
        }

        //set timeout to 40 seconds, does it need to be set for both client and method?
        client.getParams().setParameter(CoreConnectionPNames.CONNECTION_TIMEOUT, 40000);
        client.getParams().setParameter(CoreConnectionPNames.SO_TIMEOUT, 40000);
        postMethod.getParams().setParameter(CoreConnectionPNames.CONNECTION_TIMEOUT, 40000);
        postMethod.getParams().setParameter(CoreConnectionPNames.SO_TIMEOUT, 40000);
    }

    /**
     * The Caller class is used to make asynchronous calls to the server.
     * For synchronous calls the Thread function of this class isn't used.
     */
    private class Caller extends Thread {

        private XMLRPCCallback listener;
        private long threadId;
        private String methodName;
        private Object[] params;
        private File tempFile;

        private volatile boolean canceled;
        private ConnectionClient http;

        /**
         * Create a new Caller for asynchronous use.
         *
         * @param listener The listener to notice about the response or an error.
         * @param threadId An id that will be send to the listener.
         * @param methodName The method name to call.
         * @param params The parameters of the call or null.
         */
        public Caller(XMLRPCCallback listener, long threadId, String methodName, Object[] params, File tempFile) {
            this.listener = listener;
            this.threadId = threadId;
            this.methodName = methodName;
            this.params = params;
            this.tempFile = tempFile;
        }

        /**
         * Create a new Caller for synchronous use.
         * If the caller has been created with this constructor you cannot use the
         * start method to start it as a thread. But you can call the call method
         * on it for synchronous use.
         */
        public Caller() { }

        /**
         * The run method is invoked when the thread gets started.
         * This will only work, if the Caller has been created with parameters.
         * It execute the call method and notify the listener about the result.
         */
        @Override
        public void run() {

            if(listener == null)
                return;

            try {
                backgroundCalls.put(threadId, this);
                Object o = this.callXMLRPC(methodName, params, tempFile);
                listener.onSuccess(threadId, o);
            } catch(CancelException ex) {
                // Don't notify the listener, if the call has been canceled.
            } catch (XMLRPCException ex) {
                listener.onFailure(threadId, ex);
            } finally {
                backgroundCalls.remove(threadId);
            }

        }

        /**
         * Cancel this call. This will abort the network communication.
         */
        public void cancel() {
            // TODO this doesn't work
            // Set the flag, that this thread has been canceled
            canceled = true;
            // Disconnect the connection to the server
            http.getHttpRequestRetryHandler();
        }

<<<<<<< HEAD
        /**
         * Call method with optional parameters
         *
         * @param method name of method to call
         * @param params parameters to pass to method (may be null if method has no parameters)
         * @return deserialized method return value
         * @throws XMLRPCException
         */
        @SuppressWarnings("unchecked")
        private Object callXMLRPC(String method, Object[] params, File tempFile) throws XMLRPCException {
            try {
                preparePostMethod(method, params, tempFile);

                // execute HTTP POST request
                HttpResponse response = client.execute(postMethod);
                int statusCode = response.getStatusLine().getStatusCode();
                deleteTempFile(method, tempFile);
                if (statusCode != HttpStatus.SC_OK) {
                    throw new XMLRPCException("HTTP status code: " + statusCode + " was returned. " +
                                              response.getStatusLine().getReasonPhrase());
=======
    /**
     * Call method with optional parameters
     *
     * @param method name of method to call
     * @param params parameters to pass to method (may be null if method has no parameters)
     * @return deserialized method return value
     * @throws XMLRPCException
     */
    @SuppressWarnings("unchecked")
    private Object callXMLRPC(String method, Object[] params, File tempFile) throws XMLRPCException {
        try {
            // prepare POST body
            if (method.equals("wp.uploadFile")){

                if (!tempFile.exists() && !tempFile.mkdirs()) {
                    throw new XMLRPCException("Path to file could not be created.");
                }

                FileWriter fileWriter = new FileWriter(tempFile);
                serializer.setOutput(fileWriter);

                serializer.startDocument(null, null);
                serializer.startTag(null, TAG_METHOD_CALL);
                // set method name
                serializer.startTag(null, TAG_METHOD_NAME).text(method).endTag(null, TAG_METHOD_NAME);
                if (params != null && params.length != 0) {
                    // set method params
                    serializer.startTag(null, TAG_PARAMS);
                    for (int i=0; i<params.length; i++) {
                        serializer.startTag(null, TAG_PARAM).startTag(null, XMLRPCSerializer.TAG_VALUE);
                        XMLRPCSerializer.serialize(serializer, params[i]);
                        serializer.endTag(null, XMLRPCSerializer.TAG_VALUE).endTag(null, TAG_PARAM);
                    }
                    serializer.endTag(null, TAG_PARAMS);
                }
                serializer.endTag(null, TAG_METHOD_CALL);
                serializer.endDocument();

                fileWriter.flush();
                fileWriter.close();

                FileEntity fEntity = new FileEntity(tempFile,"text/xml; charset=\"UTF-8\"");
                fEntity.setContentType("text/xml");
                //fEntity.setChunked(true);
                postMethod.setEntity(fEntity);
            }
            else{
                StringWriter bodyWriter = new StringWriter();
                serializer.setOutput(bodyWriter);

                serializer.startDocument(null, null);
                serializer.startTag(null, TAG_METHOD_CALL);
                // set method name
                serializer.startTag(null, TAG_METHOD_NAME).text(method).endTag(null, TAG_METHOD_NAME);
                if (params != null && params.length != 0) {
                    // set method params
                    serializer.startTag(null, TAG_PARAMS);
                    for (int i=0; i<params.length; i++) {
                        serializer.startTag(null, TAG_PARAM).startTag(null, XMLRPCSerializer.TAG_VALUE);
                        if (method.equals("metaWeblog.editPost") || method.equals("metaWeblog.newPost")) {
                            XMLRPCSerializer.serialize(serializer, params[i]);
                        }
                        else {
                            XMLRPCSerializer.serialize(serializer, params[i]);

                        }
                        serializer.endTag(null, XMLRPCSerializer.TAG_VALUE).endTag(null, TAG_PARAM);
                    }
                    serializer.endTag(null, TAG_PARAMS);
                }
                serializer.endTag(null, TAG_METHOD_CALL);
                serializer.endDocument();

                HttpEntity entity = new StringEntity(bodyWriter.toString());
                //Log.i("WordPress", bodyWriter.toString());
                postMethod.setEntity(entity);
            }

            //set timeout to 40 seconds, does it need to be set for both client and method?
            client.getParams().setParameter(CoreConnectionPNames.CONNECTION_TIMEOUT, 40000);
            client.getParams().setParameter(CoreConnectionPNames.SO_TIMEOUT, 40000);
            postMethod.getParams().setParameter(CoreConnectionPNames.CONNECTION_TIMEOUT, 40000);
            postMethod.getParams().setParameter(CoreConnectionPNames.SO_TIMEOUT, 40000);

            // execute HTTP POST request
            HttpResponse response = client.execute(postMethod);

            //Log.i("WordPress", "response = " + response.getStatusLine());
            // check status code
            int statusCode = response.getStatusLine().getStatusCode();

            deleteTempFile(method, tempFile);

            if (statusCode != HttpStatus.SC_OK) {
                if(statusCode == HttpStatus.SC_INTERNAL_SERVER_ERROR) {
                  //Try to intercept out of memory error here and show a better error message.
                    HttpEntity entity = response.getEntity();
                    if (entity!=null) {
                        try {
                            String responseString = EntityUtils.toString(entity, "UTF-8");
                            if (!TextUtils.isEmpty(responseString) && responseString.contains("php fatal error") && responseString.contains("bytes exhausted")) {
                                String newErrorMsg = null;
                                if (method.equals("wp.uploadFile")) {
                                    newErrorMsg =  "The server doesn't have enough memory to upload this file. You may need to increase the PHP memory limit on your site.";
                                } else {
                                    newErrorMsg =  "The server doesn't have enough memory to fulfill the request. You may need to increase the PHP memory limit on your site.";
                                }
                                throw new XMLRPCException(response.getStatusLine().getReasonPhrase()+ ".\n\n" + newErrorMsg);
                            }
                        } catch (Exception e) {
                            //eat all the exceptions here, we dont want to crash the app when trying to show a better error message.
                        }
                    }
                } 
                throw new XMLRPCException("HTTP status code: " + statusCode + " was returned. " + response.getStatusLine().getReasonPhrase());
            }

            // setup pull parser
            XmlPullParser pullParser = XmlPullParserFactory.newInstance().newPullParser();
            HttpEntity entity = response.getEntity();
            InputStream is = entity.getContent();

            // Many WordPress configs can output junk before the xml response (php warnings for example), this cleans it.
            int bomCheck = -1;
            int stopper = 0;
            while ((bomCheck = is.read()) != -1 && stopper <= 5000) {
                stopper++;
                String snippet = "";
                //60 == '<' character
                if (bomCheck == 60) {
                    for (int i = 0; i < 4; i++) {
                        byte[] chunk = new byte[1];
                        is.read(chunk);
                        snippet += new String(chunk, "UTF-8");
                    }
                    if (snippet.equals("?xml")) {
                        //it's all good, add xml tag back and start parsing
                        String start = "<" + snippet;
                        List<InputStream> streams = Arrays.asList(
                                new ByteArrayInputStream(start.getBytes()),
                                is);
                        is = new SequenceInputStream(Collections.enumeration(streams));
                        break;
                    } else {
                        //keep searching...
                        List<InputStream> streams = Arrays.asList(
                                new ByteArrayInputStream(snippet.getBytes()),
                                is);
                        is = new SequenceInputStream(Collections.enumeration(streams));
                    }
>>>>>>> 178bd4ec
                }
                HttpEntity entity = response.getEntity();
                return XMLRPCClient.parseXMLRPCResponse(entity.getContent(), entity);
            } catch (XMLRPCException e) {
                // catch & propagate XMLRPCException/XMLRPCFault
                deleteTempFile(method, tempFile);
                throw e;
            } catch (Exception e) {
                // wrap any other Exception(s) around XMLRPCException
                deleteTempFile(method, tempFile);
                throw new XMLRPCException(e);
            }
        }
    }

    private void deleteTempFile(String method, File tempFile) {
        if (tempFile != null) {
            if ((method.equals("wp.uploadFile"))){ //get rid of the temp file
                tempFile.delete();
            }
        }

    }

    private class CancelException extends RuntimeException { }
}<|MERGE_RESOLUTION|>--- conflicted
+++ resolved
@@ -434,7 +434,6 @@
             http.getHttpRequestRetryHandler();
         }
 
-<<<<<<< HEAD
         /**
          * Call method with optional parameters
          *
@@ -453,160 +452,33 @@
                 int statusCode = response.getStatusLine().getStatusCode();
                 deleteTempFile(method, tempFile);
                 if (statusCode != HttpStatus.SC_OK) {
+                    if (statusCode == HttpStatus.SC_INTERNAL_SERVER_ERROR) {
+                        //Try to intercept out of memory error here and show a better error message.
+                        HttpEntity entity = response.getEntity();
+                        if (entity != null) {
+                            try {
+                                String responseString = EntityUtils.toString(entity, "UTF-8");
+                                if (!TextUtils.isEmpty(responseString) && responseString.contains("php fatal error") &&
+                                    responseString.contains("bytes exhausted")) {
+                                    String newErrorMsg = null;
+                                    if (method.equals("wp.uploadFile")) {
+                                        newErrorMsg =
+                                                "The server doesn't have enough memory to upload this file. You may need to increase the PHP memory limit on your site.";
+                                    } else {
+                                        newErrorMsg =
+                                                "The server doesn't have enough memory to fulfill the request. You may need to increase the PHP memory limit on your site.";
+                                    }
+                                    throw new XMLRPCException(
+                                            response.getStatusLine().getReasonPhrase() + ".\n\n" + newErrorMsg);
+                                }
+                            } catch (Exception e) {
+                                // eat all the exceptions here, we dont want to crash the app when trying to show a
+                                // better error message.
+                            }
+                        }
+                    }
                     throw new XMLRPCException("HTTP status code: " + statusCode + " was returned. " +
                                               response.getStatusLine().getReasonPhrase());
-=======
-    /**
-     * Call method with optional parameters
-     *
-     * @param method name of method to call
-     * @param params parameters to pass to method (may be null if method has no parameters)
-     * @return deserialized method return value
-     * @throws XMLRPCException
-     */
-    @SuppressWarnings("unchecked")
-    private Object callXMLRPC(String method, Object[] params, File tempFile) throws XMLRPCException {
-        try {
-            // prepare POST body
-            if (method.equals("wp.uploadFile")){
-
-                if (!tempFile.exists() && !tempFile.mkdirs()) {
-                    throw new XMLRPCException("Path to file could not be created.");
-                }
-
-                FileWriter fileWriter = new FileWriter(tempFile);
-                serializer.setOutput(fileWriter);
-
-                serializer.startDocument(null, null);
-                serializer.startTag(null, TAG_METHOD_CALL);
-                // set method name
-                serializer.startTag(null, TAG_METHOD_NAME).text(method).endTag(null, TAG_METHOD_NAME);
-                if (params != null && params.length != 0) {
-                    // set method params
-                    serializer.startTag(null, TAG_PARAMS);
-                    for (int i=0; i<params.length; i++) {
-                        serializer.startTag(null, TAG_PARAM).startTag(null, XMLRPCSerializer.TAG_VALUE);
-                        XMLRPCSerializer.serialize(serializer, params[i]);
-                        serializer.endTag(null, XMLRPCSerializer.TAG_VALUE).endTag(null, TAG_PARAM);
-                    }
-                    serializer.endTag(null, TAG_PARAMS);
-                }
-                serializer.endTag(null, TAG_METHOD_CALL);
-                serializer.endDocument();
-
-                fileWriter.flush();
-                fileWriter.close();
-
-                FileEntity fEntity = new FileEntity(tempFile,"text/xml; charset=\"UTF-8\"");
-                fEntity.setContentType("text/xml");
-                //fEntity.setChunked(true);
-                postMethod.setEntity(fEntity);
-            }
-            else{
-                StringWriter bodyWriter = new StringWriter();
-                serializer.setOutput(bodyWriter);
-
-                serializer.startDocument(null, null);
-                serializer.startTag(null, TAG_METHOD_CALL);
-                // set method name
-                serializer.startTag(null, TAG_METHOD_NAME).text(method).endTag(null, TAG_METHOD_NAME);
-                if (params != null && params.length != 0) {
-                    // set method params
-                    serializer.startTag(null, TAG_PARAMS);
-                    for (int i=0; i<params.length; i++) {
-                        serializer.startTag(null, TAG_PARAM).startTag(null, XMLRPCSerializer.TAG_VALUE);
-                        if (method.equals("metaWeblog.editPost") || method.equals("metaWeblog.newPost")) {
-                            XMLRPCSerializer.serialize(serializer, params[i]);
-                        }
-                        else {
-                            XMLRPCSerializer.serialize(serializer, params[i]);
-
-                        }
-                        serializer.endTag(null, XMLRPCSerializer.TAG_VALUE).endTag(null, TAG_PARAM);
-                    }
-                    serializer.endTag(null, TAG_PARAMS);
-                }
-                serializer.endTag(null, TAG_METHOD_CALL);
-                serializer.endDocument();
-
-                HttpEntity entity = new StringEntity(bodyWriter.toString());
-                //Log.i("WordPress", bodyWriter.toString());
-                postMethod.setEntity(entity);
-            }
-
-            //set timeout to 40 seconds, does it need to be set for both client and method?
-            client.getParams().setParameter(CoreConnectionPNames.CONNECTION_TIMEOUT, 40000);
-            client.getParams().setParameter(CoreConnectionPNames.SO_TIMEOUT, 40000);
-            postMethod.getParams().setParameter(CoreConnectionPNames.CONNECTION_TIMEOUT, 40000);
-            postMethod.getParams().setParameter(CoreConnectionPNames.SO_TIMEOUT, 40000);
-
-            // execute HTTP POST request
-            HttpResponse response = client.execute(postMethod);
-
-            //Log.i("WordPress", "response = " + response.getStatusLine());
-            // check status code
-            int statusCode = response.getStatusLine().getStatusCode();
-
-            deleteTempFile(method, tempFile);
-
-            if (statusCode != HttpStatus.SC_OK) {
-                if(statusCode == HttpStatus.SC_INTERNAL_SERVER_ERROR) {
-                  //Try to intercept out of memory error here and show a better error message.
-                    HttpEntity entity = response.getEntity();
-                    if (entity!=null) {
-                        try {
-                            String responseString = EntityUtils.toString(entity, "UTF-8");
-                            if (!TextUtils.isEmpty(responseString) && responseString.contains("php fatal error") && responseString.contains("bytes exhausted")) {
-                                String newErrorMsg = null;
-                                if (method.equals("wp.uploadFile")) {
-                                    newErrorMsg =  "The server doesn't have enough memory to upload this file. You may need to increase the PHP memory limit on your site.";
-                                } else {
-                                    newErrorMsg =  "The server doesn't have enough memory to fulfill the request. You may need to increase the PHP memory limit on your site.";
-                                }
-                                throw new XMLRPCException(response.getStatusLine().getReasonPhrase()+ ".\n\n" + newErrorMsg);
-                            }
-                        } catch (Exception e) {
-                            //eat all the exceptions here, we dont want to crash the app when trying to show a better error message.
-                        }
-                    }
-                } 
-                throw new XMLRPCException("HTTP status code: " + statusCode + " was returned. " + response.getStatusLine().getReasonPhrase());
-            }
-
-            // setup pull parser
-            XmlPullParser pullParser = XmlPullParserFactory.newInstance().newPullParser();
-            HttpEntity entity = response.getEntity();
-            InputStream is = entity.getContent();
-
-            // Many WordPress configs can output junk before the xml response (php warnings for example), this cleans it.
-            int bomCheck = -1;
-            int stopper = 0;
-            while ((bomCheck = is.read()) != -1 && stopper <= 5000) {
-                stopper++;
-                String snippet = "";
-                //60 == '<' character
-                if (bomCheck == 60) {
-                    for (int i = 0; i < 4; i++) {
-                        byte[] chunk = new byte[1];
-                        is.read(chunk);
-                        snippet += new String(chunk, "UTF-8");
-                    }
-                    if (snippet.equals("?xml")) {
-                        //it's all good, add xml tag back and start parsing
-                        String start = "<" + snippet;
-                        List<InputStream> streams = Arrays.asList(
-                                new ByteArrayInputStream(start.getBytes()),
-                                is);
-                        is = new SequenceInputStream(Collections.enumeration(streams));
-                        break;
-                    } else {
-                        //keep searching...
-                        List<InputStream> streams = Arrays.asList(
-                                new ByteArrayInputStream(snippet.getBytes()),
-                                is);
-                        is = new SequenceInputStream(Collections.enumeration(streams));
-                    }
->>>>>>> 178bd4ec
                 }
                 HttpEntity entity = response.getEntity();
                 return XMLRPCClient.parseXMLRPCResponse(entity.getContent(), entity);
