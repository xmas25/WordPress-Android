package org.xmlrpc.android;

import android.R;
import android.app.Activity;
import android.content.Context;
import android.os.AsyncTask;
import android.util.Xml;

import com.google.gson.Gson;

import org.wordpress.android.WordPress;
import org.wordpress.android.datasets.CommentTable;
import org.wordpress.android.models.Blog;
import org.wordpress.android.models.BlogIdentifier;
import org.wordpress.android.models.Comment;
import org.wordpress.android.models.CommentList;
import org.wordpress.android.models.FeatureSet;
import org.wordpress.android.models.MediaFile;
import org.wordpress.android.ui.media.MediaGridFragment.Filter;
import org.wordpress.android.util.AppLog;
import org.wordpress.android.util.AppLog.T;
import org.wordpress.android.util.DateTimeUtils;
import org.wordpress.android.util.HttpRequest;
import org.wordpress.android.util.HttpRequest.HttpRequestException;
import org.wordpress.android.util.MapUtils;
import org.wordpress.android.util.ToastUtils;

import org.xmlpull.v1.XmlPullParser;

import java.io.File;
import java.io.FileNotFoundException;
import java.io.InputStream;
import java.lang.ref.WeakReference;
import java.net.HttpURLConnection;
import java.util.HashMap;
import java.util.HashSet;
import java.util.List;
import java.util.Map;
import java.util.Vector;
import java.util.regex.Matcher;
import java.util.regex.Pattern;

public class ApiHelper {
    public enum ErrorType {NO_ERROR, INVALID_CURRENT_BLOG, NETWORK_XMLRPC, INVALID_CONTEXT,
        INVALID_RESULT, NO_UPLOAD_FILES_CAP, CAST_EXCEPTION}
    /** Called when the activity is first created. */
    private static XMLRPCClient client;

    public static final Map<String, String> blogOptionsXMLRPCParameters = new HashMap<String, String>();;

    static {
        blogOptionsXMLRPCParameters.put("software_version", "software_version");
        blogOptionsXMLRPCParameters.put("post_thumbnail", "post_thumbnail");
        blogOptionsXMLRPCParameters.put("jetpack_client_id", "jetpack_client_id");
        blogOptionsXMLRPCParameters.put("blog_public", "blog_public");
        blogOptionsXMLRPCParameters.put("home_url", "home_url");
        blogOptionsXMLRPCParameters.put("admin_url", "admin_url");
        blogOptionsXMLRPCParameters.put("login_url", "login_url");
    }

    public static abstract class HelperAsyncTask<Params, Progress, Result> extends AsyncTask<Params, Progress, Result> {
        protected String mErrorMessage;
        protected ErrorType mErrorType = ErrorType.NO_ERROR;
        protected Throwable mThrowable;

        protected void setError(ErrorType errorType, String errorMessage) {
            mErrorMessage = errorMessage;
            mErrorType = errorType;
            AppLog.e(T.API, mErrorType.name() + " - " + mErrorMessage);
        }

        protected void setError(ErrorType errorType, String errorMessage, Throwable throwable) {
            mErrorMessage = errorMessage;
            mErrorType = errorType;
            mThrowable = throwable;
            AppLog.e(T.API, mErrorType.name() + " - " + mErrorMessage);
        }
    }

    public interface GenericErrorCallback {
        public void onFailure(ErrorType errorType, String errorMessage, Throwable throwable);
    }

    public interface GenericCallback extends GenericErrorCallback {
        public void onSuccess();
    }

    public static class GetPostFormatsTask extends HelperAsyncTask<java.util.List<?>, Void, Object> {
        private Blog mBlog;

        @Override
        protected Object doInBackground(List<?>... args) {
            List<?> arguments = args[0];
            mBlog = (Blog) arguments.get(0);
            XMLRPCClientInterface client = XMLRPCFactory.instantiate(mBlog.getUri(), mBlog.getHttpuser(),
                    mBlog.getHttppassword());
            Object result = null;
            Object[] params = { mBlog.getRemoteBlogId(), mBlog.getUsername(),
                    mBlog.getPassword(), "show-supported" };
            try {
                result = client.call("wp.getPostFormats", params);
            } catch (ClassCastException cce) {
                setError(ErrorType.INVALID_RESULT, cce.getMessage(), cce);
            } catch (XMLRPCException e) {
                setError(ErrorType.NETWORK_XMLRPC, e.getMessage(), e);
            }
            return result;
        }

        protected void onPostExecute(Object result) {
            if (result != null && result instanceof HashMap) {
                Map<?, ?> postFormats = (HashMap<?, ?>) result;
                if (postFormats.size() > 0) {
                    Gson gson = new Gson();
                    String postFormatsJson = gson.toJson(postFormats);
                    if (postFormatsJson != null) {
                        if (mBlog.bsetPostFormats(postFormatsJson)) {
                            WordPress.wpDB.saveBlog(mBlog);
                        }
                    }
                }
            }
        }
    }

    public static synchronized void updateBlogOptions(Blog currentBlog, Map<?, ?> blogOptions) {
        boolean isModified = false;
        Gson gson = new Gson();
        String blogOptionsJson = gson.toJson(blogOptions);
        if (blogOptionsJson != null) {
            isModified |= currentBlog.bsetBlogOptions(blogOptionsJson);
        }
        // Software version
        if (!currentBlog.isDotcomFlag()) {
            Map<?, ?> sv = (HashMap<?, ?>) blogOptions.get("software_version");
            String wpVersion = MapUtils.getMapStr(sv, "value");
            if (wpVersion.length() > 0) {
                isModified |= currentBlog.bsetWpVersion(wpVersion);
            }
        }
        // Featured image support
        Map<?, ?> featuredImageHash = (HashMap<?, ?>) blogOptions.get("post_thumbnail");
        if (featuredImageHash != null) {
            boolean featuredImageCapable = MapUtils.getMapBool(featuredImageHash, "value");
            isModified |= currentBlog.bsetFeaturedImageCapable(featuredImageCapable);
        } else {
            isModified |= currentBlog.bsetFeaturedImageCapable(false);
        }
        if (isModified) {
            WordPress.wpDB.saveBlog(currentBlog);
        }
    }
<<<<<<< HEAD

=======
    
    public static class VerifyCredentialsCallback implements ApiHelper.GenericCallback {
        private final WeakReference<Activity> activityWeakRef;
        
        public VerifyCredentialsCallback(Activity refActivity) {
            this.activityWeakRef = new WeakReference<Activity>(refActivity);
        }
       
        @Override
        public void onSuccess() {
        }

        @Override
        public void onFailure(ApiHelper.ErrorType errorType, String errorMessage, Throwable throwable) {
            Activity act = activityWeakRef.get();
            if (act == null || act.isFinishing()) {
                return;
            }
            ToastUtils.showToastOrAuthAlert(act, errorMessage, "An error occurred");
        }
    }
    
    
>>>>>>> 2c94ca7f
    /**
     * Task to refresh blog level information (WP version number) and stuff
     * related to the active theme (available post types, recent comments, etc).
     */
    public static class RefreshBlogContentTask extends HelperAsyncTask<Boolean, Void, Boolean> {
        private static HashSet<BlogIdentifier> refreshedBlogs = new HashSet<BlogIdentifier>();
        private Blog mBlog;
        private Context mContext;
        private BlogIdentifier mBlogIdentifier;
        private GenericCallback mCallback;

        public RefreshBlogContentTask(Context context, Blog blog, GenericCallback callback) {
            if (context == null || blog == null) {
                cancel(true);
                return;
            }

            mBlogIdentifier = new BlogIdentifier(blog.getUrl(), blog.getRemoteBlogId());
            if (refreshedBlogs.contains(mBlogIdentifier)) {
                cancel(true);
            } else {
                refreshedBlogs.add(mBlogIdentifier);
            }

            mBlog = blog;
            mContext = context;
            mCallback = callback;
        }

        private void updateBlogAdmin(Map<String, Object> userInfos) {
            if (userInfos.containsKey("roles") && ( userInfos.get("roles") instanceof Object[])) {
                boolean isAdmin = false;
                Object[] userRoles = (Object[])userInfos.get("roles");
                for (int i = 0; i < userRoles.length; i++) {
                    if (userRoles[i].toString().equals("administrator")) {
                        isAdmin = true;
                        break;
                    }
                }
                if (mBlog.bsetAdmin(isAdmin)) {
                    WordPress.wpDB.saveBlog(mBlog);
                }
            }
        }

        @Override
        protected Boolean doInBackground(Boolean... params) {
            boolean commentsOnly = params[0];
            XMLRPCClientInterface client = XMLRPCFactory.instantiate(mBlog.getUri(), mBlog.getHttpuser(),
                    mBlog.getHttppassword());

            if (!commentsOnly) {
                // check the WP number if self-hosted
                Map<String, String> hPost = ApiHelper.blogOptionsXMLRPCParameters;

                Object[] vParams = {mBlog.getRemoteBlogId(), mBlog.getUsername(),
                        mBlog.getPassword(), hPost};
                Object versionResult = null;
                try {
                    versionResult = client.call("wp.getOptions", vParams);
                } catch (ClassCastException cce) {
                    setError(ErrorType.INVALID_RESULT, cce.getMessage(), cce);
                    return false;
                } catch (XMLRPCException e) {
                    setError(ErrorType.NETWORK_XMLRPC, e.getMessage(), e);
                    return false;
                }

                if (versionResult != null) {
                    Map<?, ?> blogOptions = (HashMap<?, ?>) versionResult;
                    ApiHelper.updateBlogOptions(mBlog, blogOptions);
                }

                // get theme post formats
                List<Object> args = new Vector<Object>();
                args.add(mBlog);
                args.add(mContext);
                new GetPostFormatsTask().execute(args);
            }

            // Check if user is an admin
            Object[] userParams = {mBlog.getRemoteBlogId(), mBlog.getUsername(), mBlog.getPassword()};
            try {
                Map<String, Object> userInfos = (HashMap<String, Object>) client.call("wp.getProfile", userParams);
                updateBlogAdmin(userInfos);
            } catch (ClassCastException cce) {
                setError(ErrorType.INVALID_RESULT, cce.getMessage(), cce);
                return false;
            } catch (XMLRPCException e) {
                setError(ErrorType.NETWORK_XMLRPC, e.getMessage(), e);
                return false;
            }

            // refresh the comments
            Map<String, Object> hPost = new HashMap<String, Object>();
            hPost.put("number", 30);
            Object[] commentParams = {mBlog.getRemoteBlogId(), mBlog.getUsername(),
                    mBlog.getPassword(), hPost};
            try {
                ApiHelper.refreshComments(mContext, commentParams);
            } catch (XMLRPCException e) {
                setError(ErrorType.NETWORK_XMLRPC, e.getMessage(), e);
                return false;
            }

            return true;
        }

        @Override
        protected void onPostExecute(Boolean success) {
            if (mCallback != null) {
                if (success) {
                    mCallback.onSuccess();
                } else {
                    mCallback.onFailure(mErrorType, mErrorMessage, mThrowable);
                }
            }
            refreshedBlogs.remove(mBlogIdentifier);
        }
    }

    public static CommentList refreshComments(Context context, Object[] commentParams)
            throws XMLRPCException {
        Blog blog = WordPress.getCurrentBlog();
        if (blog == null) {
            return null;
        }
        XMLRPCClientInterface client = XMLRPCFactory.instantiate(blog.getUri(), blog.getHttpuser(),
                blog.getHttppassword());
        Object[] result;
        try {
            result = (Object[]) client.call("wp.getComments", commentParams);
        } catch (XMLRPCException e) {
            throw new XMLRPCException(e);
        }

        if (result.length == 0) {
            return null;
        }

        Map<?, ?> contentHash;
        int commentID, postID;
        String authorName, content, status, authorEmail, authorURL, postTitle, pubDate;
        java.util.Date date;
        CommentList comments = new CommentList();

        for (int ctr = 0; ctr < result.length; ctr++) {
            contentHash = (Map<?, ?>) result[ctr];
            content = contentHash.get("content").toString();
            status = contentHash.get("status").toString();
            postID = Integer.parseInt(contentHash.get("post_id").toString());
            commentID = Integer.parseInt(contentHash.get("comment_id").toString());
            authorName = contentHash.get("author").toString();
            authorURL = contentHash.get("author_url").toString();
            authorEmail = contentHash.get("author_email").toString();
            postTitle = contentHash.get("post_title").toString();
            date = (java.util.Date) contentHash.get("date_created_gmt");
            pubDate = DateTimeUtils.javaDateToIso8601(date);

            Comment comment = new Comment(
                    postID,
                    commentID,
                    authorName,
                    pubDate,
                    content,
                    status,
                    postTitle,
                    authorURL,
                    authorEmail,
                    null);

            comments.add(comment);
        }

        int localBlogId = blog.getLocalTableBlogId();
        CommentTable.saveComments(localBlogId, comments);

        return comments;
    }

    public static class SyncMediaLibraryTask extends HelperAsyncTask<java.util.List<?>, Void, Integer> {
        public interface Callback extends GenericErrorCallback {
            public void onSuccess(int results);
        }

        private Callback mCallback;
        private int mOffset;
        private Filter mFilter;

        public SyncMediaLibraryTask(int offset, Filter filter, Callback callback) {
            mOffset = offset;
            mCallback = callback;
            mFilter = filter;
        }

        @Override
        protected Integer doInBackground(List<?>... params) {
            List<?> arguments = params[0];
            WordPress.currentBlog = (Blog) arguments.get(0);
            Blog blog = WordPress.currentBlog;
            if (blog == null) {
                setError(ErrorType.INVALID_CURRENT_BLOG, "ApiHelper - current blog is null");
                return 0;
            }

            String blogId = String.valueOf(blog.getLocalTableBlogId());
            XMLRPCClientInterface client = XMLRPCFactory.instantiate(blog.getUri(), blog.getHttpuser(),
                    blog.getHttppassword());
            Map<String, Object> filter = new HashMap<String, Object>();
            filter.put("number", 50);
            filter.put("offset", mOffset);

            if (mFilter == Filter.IMAGES) {
                filter.put("mime_type","image/*");
            } else if(mFilter == Filter.UNATTACHED) {
                filter.put("parent_id", 0);
            }

            Object[] apiParams = {blog.getRemoteBlogId(), blog.getUsername(), blog.getPassword(),
                    filter};

            Object[] results = null;
            try {
                results = (Object[]) client.call("wp.getMediaLibrary", apiParams);
            } catch (ClassCastException cce) {
                setError(ErrorType.INVALID_RESULT, cce.getMessage(), cce);
                return 0;
            } catch (XMLRPCException e) {
                AppLog.e(T.API, e);
                // user does not have permission to view media gallery
                if (e.getMessage().contains("401")) {
                    setError(ErrorType.NO_UPLOAD_FILES_CAP, e.getMessage(), e);
                    return 0;
                } else {
                    setError(ErrorType.NETWORK_XMLRPC, e.getMessage(), e);
                    return 0;
                }
            }

            if (blogId == null) {
                setError(ErrorType.INVALID_CURRENT_BLOG, "Invalid blogId");
                return 0;
            }

            if (results == null) {
                setError(ErrorType.INVALID_RESULT, "Invalid blogId");
                return 0;
            }

            Map<?, ?> resultMap;
            // results returned, so mark everything existing to deleted
            // since offset is 0, we are doing a full refresh
            if (mOffset == 0) {
                WordPress.wpDB.setMediaFilesMarkedForDeleted(blogId);
            }
            for (Object result : results) {
                resultMap = (Map<?, ?>) result;
                MediaFile mediaFile = new MediaFile(blogId, resultMap);
                WordPress.wpDB.saveMediaFile(mediaFile);
            }
            WordPress.wpDB.deleteFilesMarkedForDeleted(blogId);
            return results.length;
        }

        @Override
        protected void onPostExecute(Integer result) {
            if (mCallback != null) {
                if (mErrorType == ErrorType.NO_ERROR) {
                    mCallback.onSuccess(result);
                } else {
                    mCallback.onFailure(mErrorType, mErrorMessage, mThrowable);
                }
            }
        }
    }

    public static class EditMediaItemTask extends HelperAsyncTask<List<?>, Void, Boolean> {
        private GenericCallback mCallback;
        private String mMediaId;
        private String mTitle;
        private String mDescription;
        private String mCaption;

        public EditMediaItemTask(String mediaId, String title, String description, String caption,
                                 GenericCallback callback) {
            mMediaId = mediaId;
            mCallback = callback;
            mTitle = title;
            mCaption = caption;
            mDescription = description;
        }
        @Override
        protected Boolean doInBackground(List<?>... params) {
            List<?> arguments = params[0];
            WordPress.currentBlog = (Blog) arguments.get(0);
            Blog blog = WordPress.currentBlog;

            if (blog == null) {
                setError(ErrorType.INVALID_CURRENT_BLOG, "ApiHelper - current blog is null");
                return null;
            }
            XMLRPCClientInterface client = XMLRPCFactory.instantiate(blog.getUri(), blog.getHttpuser(),
                    blog.getHttppassword());
            Map<String, Object> contentStruct = new HashMap<String, Object>();
            contentStruct.put("post_title", mTitle);
            contentStruct.put("post_content", mDescription);
            contentStruct.put("post_excerpt", mCaption);

            Object[] apiParams = {
                    blog.getRemoteBlogId(),
                    blog.getUsername(),
                    blog.getPassword(),
                    mMediaId,
                    contentStruct
            };

            Boolean result = null;
            try {
                result = (Boolean) client.call("wp.editPost", apiParams);
            } catch (ClassCastException cce) {
                setError(ErrorType.INVALID_RESULT, cce.getMessage(), cce);
            } catch (XMLRPCException e) {
                setError(ErrorType.NETWORK_XMLRPC, e.getMessage(), e);
            }

            return result;
        }

        @Override
        protected void onPostExecute(Boolean result) {
            if (mCallback != null) {
                if (mErrorType == ErrorType.NO_ERROR) {
                    mCallback.onSuccess();
                } else {
                    mCallback.onFailure(mErrorType, mErrorMessage, mThrowable);
                }
            }
        }
    }

    public static class GetMediaItemTask extends HelperAsyncTask<List<?>, Void, MediaFile> {
        public interface Callback extends GenericErrorCallback {
            public void onSuccess(MediaFile results);
        }
        private Callback mCallback;
        private int mMediaId;

        public GetMediaItemTask(int mediaId, Callback callback) {
            mMediaId = mediaId;
            mCallback = callback;
        }

        @Override
        protected MediaFile doInBackground(List<?>... params) {
            List<?> arguments = params[0];
            WordPress.currentBlog = (Blog) arguments.get(0);
            Blog blog = WordPress.currentBlog;
            if (blog == null) {
                setError(ErrorType.INVALID_CURRENT_BLOG, "ApiHelper - current blog is null");
                return null;
            }

            String blogId = String.valueOf(blog.getLocalTableBlogId());

            XMLRPCClientInterface client = XMLRPCFactory.instantiate(blog.getUri(), blog.getHttpuser(),
                    blog.getHttppassword());
            Object[] apiParams = {
                    blog.getRemoteBlogId(),
                    blog.getUsername(),
                    blog.getPassword(),
                    mMediaId
            };
            Map<?, ?> results = null;
            try {
                results = (Map<?, ?>) client.call("wp.getMediaItem", apiParams);
            } catch (ClassCastException cce) {
                setError(ErrorType.INVALID_RESULT, cce.getMessage(), cce);
            } catch (XMLRPCException e) {
                setError(ErrorType.NETWORK_XMLRPC, e.getMessage(), e);
            }

            if (results != null && blogId != null) {
                MediaFile mediaFile = new MediaFile(blogId, results);
                mediaFile.save();
                return mediaFile;
            } else {
                return null;
            }
        }

        @Override
        protected void onPostExecute(MediaFile result) {
            if (mCallback != null) {
                if (result != null) {
                    mCallback.onSuccess(result);
                } else {
                    mCallback.onFailure(mErrorType, mErrorMessage, mThrowable);
                }
            }
        }
    }

    public static class UploadMediaTask extends HelperAsyncTask<List<?>, Void, String> {
        public interface Callback extends GenericErrorCallback {
            public void onSuccess(String id);
        }
        private Callback mCallback;
        private Context mContext;
        private MediaFile mMediaFile;

        public UploadMediaTask(Context applicationContext, MediaFile mediaFile,
                               Callback callback) {
            mContext = applicationContext;
            mMediaFile = mediaFile;
            mCallback = callback;
        }

        @Override
        protected String doInBackground(List<?>... params) {
            List<?> arguments = params[0];
            WordPress.currentBlog = (Blog) arguments.get(0);
            Blog blog = WordPress.currentBlog;

            if (blog == null) {
                setError(ErrorType.INVALID_CURRENT_BLOG, "current blog is null");
                return null;
            }

            XMLRPCClientInterface client = XMLRPCFactory.instantiate(blog.getUri(), blog.getHttpuser(),
                    blog.getHttppassword());

            Map<String, Object> data = new HashMap<String, Object>();
            data.put("name", mMediaFile.getFileName());
            data.put("type", mMediaFile.getMimeType());
            data.put("bits", mMediaFile);
            data.put("overwrite", true);

            Object[] apiParams = {
                    blog.getRemoteBlogId(),
                    blog.getUsername(),
                    blog.getPassword(),
                    data
            };

            if (mContext == null) {
                return null;
            }

            Map<?, ?> resultMap;
            try {
                resultMap = (HashMap<?, ?>) client.call("wp.uploadFile", apiParams, getTempFile(mContext));
            } catch (ClassCastException cce) {
                setError(ErrorType.INVALID_RESULT, cce.getMessage(), cce);
                return null;
            } catch (XMLRPCException e) {
                setError(ErrorType.NETWORK_XMLRPC, e.getMessage(), e);
                return null;
            }

            if (resultMap != null && resultMap.containsKey("id")) {
                return (String) resultMap.get("id");
            } else {
                setError(ErrorType.INVALID_RESULT, "Invalid result");
            }

            return null;
        }

        // Create a temp file for media upload
        private File getTempFile(Context context) {
            String tempFileName = "wp-" + System.currentTimeMillis();
            try {
                context.openFileOutput(tempFileName, Context.MODE_PRIVATE);
            } catch (FileNotFoundException e) {
                return null;
            }
            return context.getFileStreamPath(tempFileName);
        }

        @Override
        protected void onPostExecute(String result) {
            if (mCallback != null) {
                if (result != null) {
                    mCallback.onSuccess(result);
                } else {
                    mCallback.onFailure(mErrorType, mErrorMessage, mThrowable);
                }
            }
        }
    }

    public static class DeleteMediaTask extends HelperAsyncTask<List<?>, Void, Void> {
        private GenericCallback mCallback;
        private String mMediaId;

        public DeleteMediaTask(String mediaId, GenericCallback callback) {
            mMediaId = mediaId;
            mCallback = callback;
        }

        @Override
        protected Void doInBackground(List<?>... params) {
            List<?> arguments = params[0];
            Blog blog = (Blog) arguments.get(0);

            if (blog == null) {
                setError(ErrorType.INVALID_CONTEXT, "ApiHelper - invalid blog");
                return null;
            }

            XMLRPCClientInterface client = XMLRPCFactory.instantiate(blog.getUri(), blog.getHttpuser(),
                    blog.getHttppassword());
            Object[] apiParams = new Object[]{blog.getRemoteBlogId(), blog.getUsername(),
                    blog.getPassword(), mMediaId};

            try {
                if (client != null) {
                    Boolean result = (Boolean) client.call("wp.deletePost", apiParams);
                    if (!result) {
                        setError(ErrorType.INVALID_RESULT, "wp.deletePost returned false");
                    }
                }
            } catch (ClassCastException cce) {
                setError(ErrorType.INVALID_RESULT, cce.getMessage(), cce);
            } catch (XMLRPCException e) {
                setError(ErrorType.NETWORK_XMLRPC, e.getMessage(), e);
            }
            return null;
        }

        @Override
        protected void onPostExecute(Void v) {
            if (mCallback != null) {
                if (mErrorType == ErrorType.NO_ERROR) {
                    mCallback.onSuccess();
                } else {
                    mCallback.onFailure(mErrorType, mErrorMessage, mThrowable);
                }
            }
        }
    }

    public static class GetFeatures extends AsyncTask<List<?>, Void, FeatureSet> {
        public interface Callback {
            void onResult(FeatureSet featureSet);
        }

        private Callback mCallback;

        public GetFeatures() {
        }

        public GetFeatures(Callback callback) {
            mCallback = callback;
        }

        public FeatureSet doSynchronously(List<?>... params) {
            return doInBackground(params);
        }

        @Override
        protected FeatureSet doInBackground(List<?>... params) {
            List<?> arguments = params[0];
            Blog blog = (Blog) arguments.get(0);

            if (blog == null)
                return null;

            XMLRPCClientInterface client = XMLRPCFactory.instantiate(blog.getUri(), blog.getHttpuser(),
                    blog.getHttppassword());

            Object[] apiParams = new Object[] {
                    blog.getRemoteBlogId(),
                    blog.getUsername(),
                    blog.getPassword(),
            };

            Map<?, ?> resultMap = null;
            try {
                resultMap = (HashMap<?, ?>) client.call("wpcom.getFeatures", apiParams);
            } catch (ClassCastException cce) {
                AppLog.e(T.API, cce);
            } catch (XMLRPCException e) {
                AppLog.e(T.API, e);
            }

            if (resultMap != null) {
                return new FeatureSet(blog.getRemoteBlogId(), resultMap);
            }

            return null;
        }

        @Override
        protected void onPostExecute(FeatureSet result) {
            if (mCallback != null)
                mCallback.onResult(result);
        }

    }

    /**
     * Discover the XML-RPC endpoint for the WordPress API associated with the specified blog URL.
     *
     * @param urlString URL of the blog to get the XML-RPC endpoint for.
     * @return XML-RPC endpoint for the specified blog, or null if unable to discover endpoint.
     */
    public static String getXMLRPCUrl(String urlString) {
        Pattern xmlrpcLink = Pattern.compile("<api\\s*?name=\"WordPress\".*?apiLink=\"(.*?)\"",
                Pattern.CASE_INSENSITIVE | Pattern.DOTALL);

        String html = getResponse(urlString);
        if (html != null) {
            Matcher matcher = xmlrpcLink.matcher(html);
            if (matcher.find()) {
                return matcher.group(1);
            }
        }
        return null; // never found the rsd tag
    }

    /**
     * Discover the RSD homepage URL associated with the specified blog URL.
     *
     * @param urlString URL of the blog to get the link for.
     * @return RSD homepage URL for the specified blog, or null if unable to discover URL.
     */
    public static String getHomePageLink(String urlString) {
        Pattern xmlrpcLink = Pattern.compile("<homePageLink>(.*?)</homePageLink>",
                Pattern.CASE_INSENSITIVE | Pattern.DOTALL);

        String html = getResponse(urlString);
        if (html != null) {
            Matcher matcher = xmlrpcLink.matcher(html);
            if (matcher.find()) {
                return matcher.group(1);
            }
        }
        return null; // never found the rsd tag
    }

    /**
     * Fetch the content stream of the resource at the specified URL.
     *
     * @param urlString URL to fetch contents for.
     * @return content stream, or null if URL was invalid or resource could not be retrieved.
     */
    public static InputStream getResponseStream(String urlString) {
        HttpRequest request = getHttpRequest(urlString);
        if (request != null) {
            try {
                return request.buffer();
            } catch (HttpRequestException e) {
                AppLog.e(T.API, "Cannot setup an InputStream on " + urlString, e);
            }
        }
        return null;
    }

    /**
     * Fetch the content of the resource at the specified URL.
     *
     * @param urlString URL to fetch contents for.
     * @return content of the resource, or null if URL was invalid or resource could not be retrieved.
     */
    public static String getResponse(String urlString) {
        HttpRequest request = getHttpRequest(urlString);
        if (request != null) {
            try {
                return request.body();
            } catch (HttpRequestException e) {
                AppLog.e(T.API, "Cannot load the content of " + urlString, e);
                return null;
            }
        } else {
            return null;
        }
    }

    /**
     * Fetch the specified HTTP resource.
     *
     * The URL class will automatically follow up to five redirects, with the
     * exception of redirects between HTTP and HTTPS URLs. This method manually
     * handles one additional redirect to allow for this protocol switch.
     *
     * @param urlString URL to fetch.
     * @return the request / response object or null if the resource could not be retrieved.
     */
    public static HttpRequest getHttpRequest(String urlString) {
        if (urlString == null)
            return null;
        try {
            HttpRequest request = HttpRequest.get(urlString);

            // manually follow one additional redirect to support protocol switching
            if (request != null) {
                if (request.code() == HttpURLConnection.HTTP_MOVED_PERM
                        || request.code() == HttpURLConnection.HTTP_MOVED_TEMP) {
                    String location = request.location();
                    if (location != null) {
                        request = HttpRequest.get(location);
                    }
                }
            }

            return request;
        } catch (HttpRequestException e) {
            return null;
        }
    }

    /**
     * Regex pattern for matching the RSD link found in most WordPress sites.
     */
    private static final Pattern rsdLink = Pattern.compile(
            "<link\\s*?rel=\"EditURI\"\\s*?type=\"application/rsd\\+xml\"\\s*?title=\"RSD\"\\s*?href=\"(.*?)\"",
            Pattern.CASE_INSENSITIVE | Pattern.DOTALL);

    /**
     * Returns RSD URL based on regex match
     * @param urlString
     * @return String RSD url
     */
    public static String getRSDMetaTagHrefRegEx(String urlString) {
        String html = ApiHelper.getResponse(urlString);
        if (html != null) {
            Matcher matcher = rsdLink.matcher(html);
            if (matcher.find()) {
                String href = matcher.group(1);
                return href;
            }
        }
        return null;
    }

    /**
     * Returns RSD URL based on html tag search
     * @param urlString
     * @return String RSD url
     */
    public static String getRSDMetaTagHref(String urlString) {
        // get the html code
        InputStream in = ApiHelper.getResponseStream(urlString);

        // parse the html and get the attribute for xmlrpc endpoint
        if (in != null) {
            XmlPullParser parser = Xml.newPullParser();
            try {
                // auto-detect the encoding from the stream
                parser.setInput(in, null);
                int eventType = parser.getEventType();
                while (eventType != XmlPullParser.END_DOCUMENT) {
                    String name = null;
                    String rel = "";
                    String type = "";
                    String href = "";
                    switch (eventType) {
                    case XmlPullParser.START_TAG:
                        name = parser.getName();
                        if (name.equalsIgnoreCase("link")) {
                            for (int i = 0; i < parser.getAttributeCount(); i++) {
                                String attrName = parser.getAttributeName(i);
                                String attrValue = parser.getAttributeValue(i);
                                if (attrName.equals("rel")) {
                                    rel = attrValue;
                                } else if (attrName.equals("type"))
                                    type = attrValue;
                                else if (attrName.equals("href"))
                                    href = attrValue;
                            }

                            if (rel.equals("EditURI") && type.equals("application/rsd+xml")) {
                                return href;
                            }
                            // currentMessage.setLink(parser.nextText());
                        }
                        break;
                    }
                    eventType = parser.next();
                }
            } catch (Exception e) {
                e.printStackTrace();
                return null;
            }
        }
        return null; // never found the rsd tag
    }
}<|MERGE_RESOLUTION|>--- conflicted
+++ resolved
@@ -1,6 +1,5 @@
 package org.xmlrpc.android;
 
-import android.R;
 import android.app.Activity;
 import android.content.Context;
 import android.os.AsyncTask;
@@ -24,7 +23,6 @@
 import org.wordpress.android.util.HttpRequest.HttpRequestException;
 import org.wordpress.android.util.MapUtils;
 import org.wordpress.android.util.ToastUtils;
-
 import org.xmlpull.v1.XmlPullParser;
 
 import java.io.File;
@@ -150,17 +148,14 @@
             WordPress.wpDB.saveBlog(currentBlog);
         }
     }
-<<<<<<< HEAD
-
-=======
-    
+
     public static class VerifyCredentialsCallback implements ApiHelper.GenericCallback {
         private final WeakReference<Activity> activityWeakRef;
-        
+
         public VerifyCredentialsCallback(Activity refActivity) {
             this.activityWeakRef = new WeakReference<Activity>(refActivity);
         }
-       
+
         @Override
         public void onSuccess() {
         }
@@ -174,9 +169,7 @@
             ToastUtils.showToastOrAuthAlert(act, errorMessage, "An error occurred");
         }
     }
-    
-    
->>>>>>> 2c94ca7f
+
     /**
      * Task to refresh blog level information (WP version number) and stuff
      * related to the active theme (available post types, recent comments, etc).
