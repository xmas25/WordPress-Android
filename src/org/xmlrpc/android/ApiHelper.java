--- conflicted
+++ resolved
@@ -41,95 +41,7 @@
     /** Called when the activity is first created. */
     private static XMLRPCClient client;
 
-<<<<<<< HEAD
-    public static abstract class HelperAsyncTask<Params, Progress, Result>
-            extends AsyncTask<Params, Progress, Result> {
-=======
-    @SuppressWarnings("unchecked")
-    static void refreshComments(final int id, final Context ctx) {
-        Blog blog;
-        try {
-            blog = new Blog(id);
-        } catch (Exception e1) {
-            return;
-        }
-
-        client = new XMLRPCClient(blog.getUrl(), blog.getHttpuser(),
-                blog.getHttppassword());
-
-        Map<String, Object> hPost = new HashMap<String, Object>();
-        hPost.put("status", "");
-        hPost.put("post_id", "");
-        hPost.put("number", 30);
-
-        Object[] params = { blog.getRemoteBlogId(), blog.getUsername(),
-                blog.getPassword(), hPost };
-        Object[] result;
-        try {
-            result = (Object[]) client.call("wp.getComments", params);
-        } catch (ClassCastException cce) {
-            AppLog.e(T.API, cce);
-            result = null;
-        } catch (XMLRPCException e) {
-            AppLog.e(T.API, e);
-            result = null;
-        }
-
-        if (result != null) {
-            if (result.length > 0) {
-                String author, postID, commentID, comment, status, authorEmail, authorURL, postTitle;
-
-                Map<Object, Object> contentHash;
-                List<Map<String, String>> dbVector = new Vector<Map<String, String>>();
-
-                Date date;
-                // loop this!
-                for (int ctr = 0; ctr < result.length; ctr++) {
-                    Map<String, String> dbValues = new HashMap<String, String>();
-                    contentHash = (Map<Object, Object>) result[ctr];
-                    comment = contentHash.get("content").toString();
-                    author = contentHash.get("author").toString();
-                    status = contentHash.get("status").toString();
-                    postID = contentHash.get("post_id").toString();
-                    commentID = contentHash.get("comment_id").toString();
-                    date = (Date) contentHash.get("date_created_gmt");
-                    authorURL = contentHash.get("author_url").toString();
-                    authorEmail = contentHash.get("author_email").toString();
-                    postTitle = contentHash.get("post_title").toString();
-
-                    String formattedDate = date.toString();
-                    try {
-                        int flags = 0;
-                        flags |= DateUtils.FORMAT_SHOW_DATE;
-                        flags |= DateUtils.FORMAT_ABBREV_MONTH;
-                        flags |= DateUtils.FORMAT_SHOW_YEAR;
-                        flags |= DateUtils.FORMAT_SHOW_TIME;
-                        formattedDate = DateUtils.formatDateTime(ctx,
-                                date.getTime(), flags);
-                    } catch (Exception e) {
-                    }
-
-                    dbValues.put("blogID", String.valueOf(id));
-                    dbValues.put("postID", postID);
-                    dbValues.put("commentID", commentID);
-                    dbValues.put("author", author);
-                    dbValues.put("comment", comment);
-                    dbValues.put("commentDate", formattedDate);
-                    dbValues.put("commentDateFormatted", formattedDate);
-                    dbValues.put("status", status);
-                    dbValues.put("url", authorURL);
-                    dbValues.put("email", authorEmail);
-                    dbValues.put("postTitle", postTitle);
-                    dbVector.add(ctr, dbValues);
-                }
-
-                WordPress.wpDB.saveComments(dbVector);
-            }
-        }
-    }
-
     public static abstract class HelperAsyncTask<Params, Progress, Result> extends AsyncTask<Params, Progress, Result> {
->>>>>>> 82892416
         protected String mErrorMessage;
         protected ErrorType mErrorType = ErrorType.NO_ERROR;
         protected Throwable mThrowable;
@@ -357,35 +269,19 @@
         Blog blog = WordPress.getCurrentBlog();
         if (blog == null)
             return null;
-<<<<<<< HEAD
 
         XMLRPCClient client = new XMLRPCClient(blog.getUrl(),
-                                               blog.getHttpuser(),
-                                               blog.getHttppassword());
-=======
-        client = new XMLRPCClient(blog.getUrl(), blog.getHttpuser(),
+                blog.getHttpuser(),
                 blog.getHttppassword());
-        String author, postID, comment, status, authorEmail, authorURL, postTitle;
-        int commentID;
-        Map<Integer, Map<?, ?>> allComments = new HashMap<Integer, Map<?, ?>>();
-        Map<?, ?> contentHash;
-        List<Map<?, ?>> dbVector = new Vector<Map<?, ?>>();
-
-        Date date;
->>>>>>> 82892416
         Object[] result;
         try {
             result = (Object[]) client.call("wp.getComments", commentParams);
-        } catch (ClassCastException cce) {
-            AppLog.e(T.API, cce);
-            return null;
         } catch (XMLRPCException e) {
             throw new XMLRPCException(e);
         }
 
-        if (result.length == 0) {
+        if (result.length == 0)
             return null;
-<<<<<<< HEAD
 
         Map<?, ?> contentHash;
         int commentID, postID;
@@ -393,33 +289,20 @@
         java.util.Date date;
         CommentList comments = new CommentList();
 
-=======
-        }
-        // loop this!
->>>>>>> 82892416
         for (int ctr = 0; ctr < result.length; ctr++) {
             contentHash = (Map<?, ?>) result[ctr];
             content = contentHash.get("content").toString();
             status = contentHash.get("status").toString();
             postID = Integer.parseInt(contentHash.get("post_id").toString());
             commentID = Integer.parseInt(contentHash.get("comment_id").toString());
-<<<<<<< HEAD
             authorName = contentHash.get("author").toString();
-=======
-            date = (Date) contentHash.get("date_created_gmt");
->>>>>>> 82892416
             authorURL = contentHash.get("author_url").toString();
             authorEmail = contentHash.get("author_email").toString();
             postTitle = contentHash.get("post_title").toString();
 
-<<<<<<< HEAD
             date = (java.util.Date)contentHash.get("date_created_gmt");
             pubDate = DateTimeUtils.javaDateToIso8601(date);
-=======
-            String formattedDate = getFormattedCommentDate(ctx, date);
->>>>>>> 82892416
-
-            // TODO: store localBlogId with comment
+
             Comment comment = new Comment(
                     postID,
                     commentID,
@@ -441,30 +324,6 @@
         return comments;
     }
 
-    /**
-     * nbradbury 11/15/13 - this code was originally in refreshComments() above, moved here
-     * for re-usability
-     */
-    /*public static String getFormattedCommentDate(Context context, java.util.Date date) {
-        if (date == null)
-            return "";
-        try {
-            int flags = 0;
-            flags |= DateUtils.FORMAT_SHOW_DATE;
-            flags |= DateUtils.FORMAT_ABBREV_MONTH;
-            flags |= DateUtils.FORMAT_SHOW_YEAR;
-            flags |= DateUtils.FORMAT_SHOW_TIME;
-            return DateUtils.formatDateTime(context, date.getTime(), flags);
-        } catch (Exception e) {
-            return date.toString();
-        }
-<<<<<<< HEAD
-    }*/
-    
-=======
-    }
-
->>>>>>> 82892416
     public static class SyncMediaLibraryTask extends HelperAsyncTask<java.util.List<?>, Void, Integer> {
         public interface Callback extends GenericErrorCallback {
             public void onSuccess(int results);
