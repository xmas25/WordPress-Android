buildscript {
    repositories {
        mavenCentral()
    }
    dependencies {
        classpath 'com.android.tools.build:gradle:1.0.0'
        classpath 'org.robolectric:robolectric-gradle-plugin:0.14.1'
    }
}

apply plugin: 'com.android.library'
apply plugin: 'robolectric'
apply plugin: 'jacoco'
apply plugin: 'maven'
apply plugin: 'signing'

repositories {
    mavenCentral()
}

android {
    publishNonDefault true

    compileSdkVersion 21
    buildToolsVersion "21.1.2"

    defaultConfig {
        versionCode 1
        versionName "1.0"
        minSdkVersion 14
        targetSdkVersion 21
    }
    buildTypes {
        release {
            minifyEnabled false
            proguardFiles getDefaultProguardFile('proguard-android.txt'), 'proguard-rules.pro'
        }
    }
}

dependencies {
    compile 'com.android.support:appcompat-v7:21.0.+'
    compile 'com.android.support:support-v4:21.0.+'
    compile 'org.wordpress:analytics:1.0.0'
<<<<<<< HEAD
    releaseCompile project(path:':libs:utils:WordPressUtils', configuration: 'release')
    debugCompile project(path:':libs:utils:WordPressUtils', configuration: 'debug')

    // Test libraries
    testCompile 'junit:junit:4.10'
    testCompile 'org.mockito:mockito-core:1.10.19'
    testCompile 'org.robolectric:robolectric:2.4'

    // Workaround for IDE bug
    // http://stackoverflow.com/questions/22246183/android-studio-doesnt-recognize-espresso-classes
    provided 'junit:junit:4.10'
    provided 'org.mockito:mockito-core:1.10.19'
    provided 'org.robolectric:robolectric:2.4'
}

configurations.all {
    // Exclude packaged wordpress sub projects, force the use of the source project
    // (eg. use :libs:utils:WordPressUtils instead of 'org.wordpress:utils')
    exclude group: 'org.wordpress', module: 'utils'
=======
    compile 'org.wordpress:utils:1.5.0'
>>>>>>> fc5f50d0
}

signing {
    required {
        project.properties.containsKey("signing.keyId") && project.properties.containsKey("signing.secretKeyRingFile")
    }
    sign configurations.archives
}

version android.defaultConfig.versionName
group = "org.wordpress"
archivesBaseName = "editor"

// http://central.sonatype.org/pages/gradle.html

uploadArchives {
    repositories {
        mavenDeployer {
            beforeDeployment { MavenDeployment deployment -> signing.signPom(deployment) }

            repository(url: "https://oss.sonatype.org/service/local/staging/deploy/maven2/") {
                authentication(userName: project.properties.ossrhUsername, password: project.properties.ossrhPassword)
            }

            snapshotRepository(url: "https://oss.sonatype.org/content/repositories/snapshots/") {
                authentication(userName: project.properties.ossrhUsername, password: project.properties.ossrhPassword)
            }

            pom.project {
                name 'WordPress-Android-Editor'
                packaging 'aar'
                description 'A reusable Android rich text editor component'
                url 'https://github.com/wordpress-mobile/WordPress-Android-Editor'
                scm {
                    connection 'scm:git:https://github.com/wordpress-mobile/WordPress-Android-Editor.git'
                    developerConnection 'scm:git:https://github.com/wordpress-mobile/WordPress-Android-Editor.git'
                    url 'https://github.com/wordpress-mobile/WordPress-Android-Editor'
                }

                licenses {
                    license {
                        name 'The MIT License (MIT)'
                        url 'http://opensource.org/licenses/MIT'
                    }
                }

                developers {
                    developer {
                        id 'maxme'
                        name 'Maxime Biais'
                        email 'maxime@automattic.com'
                    }
                }
            }
        }
    }
}

//
// Testing and code coverage
//

robolectric {
    include '**/*Test.class'
    exclude '**/ApplicationTest.class'
}

jacoco {
    toolVersion = "0.7.1.201405082137"
}

// Use these to define which classes to include and exclude from code coverage analysis
def coverageSourceDirs = [ 'src/main/java' ]
def coverageExclusions = [ '**/R.class',
                           '**/R$*.class',
                           '**/*$ViewInjector*.*',
                           '**/BuildConfig.*',
                           '**/Manifest*.*' ]

task jacocoTestReport(type: JacocoReport, dependsOn: "testDebug") {
    group = "Reporting"
    description = "Generate Jacoco coverage reports"

    classDirectories = fileTree(
            dir: 'build/intermediates/classes/debug',
            excludes: coverageExclusions
    )

    additionalSourceDirs = files(coverageSourceDirs)
    sourceDirectories = files(coverageSourceDirs)
    executionData = files('build/jacoco/testDebug.exec')

    reports {
        xml.enabled = true
        html.enabled = true
    }
}<|MERGE_RESOLUTION|>--- conflicted
+++ resolved
@@ -42,9 +42,7 @@
     compile 'com.android.support:appcompat-v7:21.0.+'
     compile 'com.android.support:support-v4:21.0.+'
     compile 'org.wordpress:analytics:1.0.0'
-<<<<<<< HEAD
-    releaseCompile project(path:':libs:utils:WordPressUtils', configuration: 'release')
-    debugCompile project(path:':libs:utils:WordPressUtils', configuration: 'debug')
+    compile 'org.wordpress:utils:1.5.0'
 
     // Test libraries
     testCompile 'junit:junit:4.10'
@@ -56,15 +54,6 @@
     provided 'junit:junit:4.10'
     provided 'org.mockito:mockito-core:1.10.19'
     provided 'org.robolectric:robolectric:2.4'
-}
-
-configurations.all {
-    // Exclude packaged wordpress sub projects, force the use of the source project
-    // (eg. use :libs:utils:WordPressUtils instead of 'org.wordpress:utils')
-    exclude group: 'org.wordpress', module: 'utils'
-=======
-    compile 'org.wordpress:utils:1.5.0'
->>>>>>> fc5f50d0
 }
 
 signing {
@@ -142,7 +131,9 @@
                            '**/R$*.class',
                            '**/*$ViewInjector*.*',
                            '**/BuildConfig.*',
-                           '**/Manifest*.*' ]
+                           '**/Manifest*.*',
+                           '**/Legacy**.class',
+                           '**/legacy/**/*.class' ]
 
 task jacocoTestReport(type: JacocoReport, dependsOn: "testDebug") {
     group = "Reporting"
