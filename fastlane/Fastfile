--- conflicted
+++ resolved
@@ -1,14 +1,6 @@
 default_platform(:android)
 fastlane_require 'dotenv'
 
-platform :android do
-########################################################################
-# Environment
-########################################################################
-Dotenv.load('~/.wpandroid-env.default')
-ENV[GHHELPER_REPO="wordpress-mobile/WordPress-android"]
-
-<<<<<<< HEAD
 SUPPORTED_LOCALES = [
   { glotpress: "ar", google_play: "ar" },
   { glotpress: "de", google_play: "de-DE" },
@@ -34,8 +26,13 @@
   { glotpress: "zh-tw", google_play: "zh-TW" },
 ].freeze
 
-default_platform(:android)
-=======
+platform :android do
+########################################################################
+# Environment
+########################################################################
+Dotenv.load('~/.wpandroid-env.default')
+ENV[GHHELPER_REPO="wordpress-mobile/WordPress-android"]
+
 ########################################################################
 # Release Lanes
 ########################################################################
@@ -61,10 +58,10 @@
 
     get_prs_list(repository:GHHELPER_REPO, start_tag:"#{old_version}", report_path:"#{File.expand_path('~')}/wpandroid_prs_list_#{old_version}_#{options[:codefreeze_version]}.txt")
   end
->>>>>>> 7a469e2a
-
-platform :android do
-
+
+########################################################################
+# Screenshot Lanes
+########################################################################
   #####################################################################################
   # screenshots
   # -----------------------------------------------------------------------------------
@@ -79,6 +76,7 @@
   # Example:
   # fastlane screenshots
   # fastlane screenshots phone_serial:emulator-5444 sevenInch_serial:emulator-5446 tenInch_serial:emulator-5448
+  # bundle exec fastlane code_freeze codefreeze_version:11.2 skip_confirm:true
   #####################################################################################
   desc "Build and capture screenshots"
   lane :screenshots do |options|
@@ -161,7 +159,6 @@
         sh("helpers/copy-device.sh '#{emulator_configuration}'")
     end
   end
-end
 #####################################################################################
 # update_ps_strings 
 # -----------------------------------------------------------------------------------
@@ -217,42 +214,10 @@
       play_store_app_title: {desc:"title.txt", max_size: 50}
     }
 
-    metadata_locales = [
-      ["en-gb", "en-US"],
-      ["pl", "pl-PL"],
-      ["id", "id"],
-      ["ja", "ja-JP"],
-      ["fr", "fr-FR"],
-      ["fr", "fr-CA"],
-      ["ko", "ko-KR"],
-      ["zh-cn", "zh-CN"],
-      ["sv", "sv-SE"],
-      ["it", "it-IT"],
-      ["ru", "ru-RU"],
-      ["tr", "tr-TR"],
-      ["de", "de-DE"],
-      ["nl", "nl-NL"],
-      ["es", "es-ES"],
-      ["pt-br", "pt-BR"],
-      ["zh-tw", "zh-TW"],
-      ["he", "iw-IL"],
-      ["ar", "ar"],
-      ["sr",  "sr"],
-      ["th", "th"],
-      ["vi", "vi"]
-    ]
-
-<<<<<<< HEAD
-  delete_old_changelogs(build: options[:build_number])
-  download_metadata(project_url: "https://translate.wordpress.org/projects/apps/android/release-notes/", 
-    target_files: files, 
-    locales: SUPPORTED_LOCALES)
-end 
-=======
     delete_old_changelogs(build: options[:build_number])
     download_metadata(project_url: "https://translate.wordpress.org/projects/apps/android/release-notes/", 
       target_files: files, 
-      locales: metadata_locales)
+      locales: SUPPORTED_LOCALES)
   end 
 
 ########################################################################
@@ -262,7 +227,6 @@
   lane :get_pullrequests_list do | options |
     get_prs_list(repository:GHHELPER_REPO, start_tag:"#{options[:start_tag]}", report_path:"#{File.expand_path('~')}/wpandroid_prs_list.txt")
   end
->>>>>>> 7a469e2a
 
 #####################################################################################
 # Private lanes
