--- conflicted
+++ resolved
@@ -31,8 +31,4 @@
   - cp WordPress/gradle.properties-example WordPress/gradle.properties
 
 script:
-<<<<<<< HEAD
-  - ./gradlew -PdisablePreDex assembleVanillaRelease lint
-=======
-  - ./gradlew -PdisablePreDex assembleVanillaRelease lint || (grep -A20 -B2 'severity="Error"' WordPress/build/outputs/lint-results.xml; exit 1)
->>>>>>> eed9491f
+  - ./gradlew -PdisablePreDex assembleVanillaRelease lint || (grep -A20 -B2 'severity="Error"' WordPress/build/outputs/lint-results.xml; exit 1)