orbs:
  # Using 1.0 of the Orbs means it will use the latest 1.0.x version from https://github.com/wordpress-mobile/circleci-orbs
  android: wordpress-mobile/android@1.0
  git: wordpress-mobile/git@1.0
  bundle-install: toshimaru/bundle-install@0.3.1
  slack: circleci/slack@3.4.2

parameters:
  translation_review_build:
    type: boolean
    default: false
  translation_review_lang_id:
    type: string
    default: all-lang
  generate_screenshots:
    type: boolean
    default: false

executors:
  android-jdk8:
    docker:
      - image: circleci/android@sha256:061e2535826cc3fe4c4a440e716bf06c36c80401ee635c339c6803b3e427ebb3

commands:
  copy-gradle-properties:
    steps:
      - run:
          name: Setup gradle.properties
          command: cp gradle.properties-example gradle.properties
  update-gradle-memory:
      steps:
        - run:
            name: Update memory setting
            command: sed -i "s/org.gradle.jvmargs=.*/org.gradle.jvmargs=-Xmx1537m -XX:+HeapDumpOnOutOfMemoryError -Dkotlin.compiler.execution.strategy=in-process -Dkotlin.incremental=false /" gradle.properties
  npm-install:
    steps:
      - restore_cache:
          name: Restore NPM Cache
          keys:
            - npm-i18n-v1-cache-v{{ .Environment.CACHE_TRIGGER_VERSION }}-job-{{ .Environment.CIRCLE_JOB }}-{{ checksum "libs/gutenberg-mobile/package-lock.json" }}
      - run:
          name: NPM Install
          working_directory: libs/gutenberg-mobile
          command: npm ci --prefer-offline
      - save_cache:
          name: Save NPM Cache
          key: npm-i18n-v1-cache-v{{ .Environment.CACHE_TRIGGER_VERSION }}-job-{{ .Environment.CIRCLE_JOB }}-{{ checksum "libs/gutenberg-mobile/package-lock.json" }}
          paths:
            - ~/.npm
            - libs/gutenberg-mobile/i18n-cache/data
  checkout-submodules:
    steps:
      - run:
          name: Checkout submodules
          command: git submodule update --init --recursive --depth 1
  npm-bundle-android:
    steps:
      - run:
          name: Npm bundle Android
          working_directory: libs/gutenberg-mobile
          command: npm run bundle:android
  save-gutenberg-bundle-cache:
    steps:
      - run:
          name: Save Gutenberg-Mobile Submodule Hash
          command: |
            git rev-parse @:./libs/gutenberg-mobile > gutenberg_submodule_hash
            cat gutenberg_submodule_hash
      - save_cache:
          name: Cache JS Bundle
          key: android-js-bundle-{{ checksum "gutenberg_submodule_hash" }}
          paths:
            - libs/gutenberg-mobile/gutenberg/packages/react-native-bridge/android/build/assets/index.android.bundle
  restore-gutenberg-bundle-cache:
    steps:
      - run:
          name: Save Gutenberg-Mobile Submodule Hash
          command: |
            git rev-parse @:./libs/gutenberg-mobile > gutenberg_submodule_hash
            cat gutenberg_submodule_hash
      - restore_cache:
          name: Restore JS Bundle From Cache
          key: android-js-bundle-{{ checksum "gutenberg_submodule_hash" }}

version: 2.1
jobs:
  gutenberg-bundle-build:
    docker:
      - image: circleci/node:10
    steps:
      - git/shallow-checkout
      - restore-gutenberg-bundle-cache
      - run:
          name: Abort If JS Bundle Exists
          command: |
            if [ -f "libs/gutenberg-mobile/gutenberg/packages/react-native-bridge/android/build/assets/index.android.bundle" ]; then
              echo "Gutenberg-Mobile bundle already in cache, no need to create a new one."
              circleci-agent step halt
            else
              echo "Gutenberg-Mobile bundle not found in cache. Proceeding to generate new bundle"
            fi
      - checkout-submodules
      - npm-install
      - npm-bundle-android
      - run:
          name: Ensure assets folder exists
          command: mkdir -p libs/gutenberg-mobile/gutenberg/packages/react-native-bridge/android/build/assets
      - run:
          name: Move bundle to assets folder
          command: mv libs/gutenberg-mobile/bundle/android/App.js libs/gutenberg-mobile/gutenberg/packages/react-native-bridge/android/build/assets/index.android.bundle
      - save-gutenberg-bundle-cache
  test:
<<<<<<< HEAD
    executor: android-jdk8
=======
    docker:
      - image: circleci/android@sha256:061e2535826cc3fe4c4a440e716bf06c36c80401ee635c339c6803b3e427ebb3
>>>>>>> 85b674e4
    steps:
      - git/shallow-checkout:
          init-submodules: true
      - checkout-submodules
      - android/restore-gradle-cache
      - copy-gradle-properties
      - update-gradle-memory
      - restore-gutenberg-bundle-cache
      - run:
          name: Ensure assets folder exists
          command: mkdir -p libs/gutenberg-mobile/gutenberg/packages/react-native-bridge/android/src/main/assets
      - attach_workspace:
          at: libs/gutenberg-mobile/gutenberg/packages/react-native-bridge/android/src/main/assets
      - run:
          name: Test WordPress
          environment:
            SUPPRESS_GUTENBERG_MOBILE_JS_BUNDLE_BUILD: 1
          command: SUPPRESS_GUTENBERG_MOBILE_JS_BUNDLE_BUILD=1 ./gradlew testVanillaRelease --stacktrace --no-daemon
      - run:
          name: Test WordPressUtils
          environment:
            SUPPRESS_GUTENBERG_MOBILE_JS_BUNDLE_BUILD: 1
          command: cd libs/utils && ./gradlew --stacktrace testReleaseUnitTest
      - android/save-gradle-cache
      - android/save-test-results
  lint:
<<<<<<< HEAD
    executor: android-jdk8
=======
    docker:
      - image: circleci/android@sha256:061e2535826cc3fe4c4a440e716bf06c36c80401ee635c339c6803b3e427ebb3
>>>>>>> 85b674e4
    steps:
      - git/shallow-checkout:
          init-submodules: true
      - checkout-submodules
      - android/restore-gradle-cache
      - copy-gradle-properties
      - update-gradle-memory
      - restore-gutenberg-bundle-cache
      - run:
          name: Ensure assets folder exists
          command: mkdir -p libs/gutenberg-mobile/gutenberg/packages/react-native-bridge/android/src/main/assets
      - attach_workspace:
          at: libs/gutenberg-mobile/gutenberg/packages/react-native-bridge/android/src/main/assets
      - run:
          name: Checkstyle
          environment:
            SUPPRESS_GUTENBERG_MOBILE_JS_BUNDLE_BUILD: 1
          command: ./gradlew --stacktrace checkstyle
      - run:
          name: ktlint
          environment:
            SUPPRESS_GUTENBERG_MOBILE_JS_BUNDLE_BUILD: 1
          command: ./gradlew --stacktrace ciktlint
      - run:
          name: Lint
          environment:
            SUPPRESS_GUTENBERG_MOBILE_JS_BUNDLE_BUILD: 1
          command: ./gradlew --stacktrace lintVanillaRelease || (grep -A20 -B2 'severity="Error"' -r --include="*.xml" WordPress libs; exit 1)
          no_output_timeout: 15m
      - run:
          name: Violations
          when: on_fail
          environment:
            SUPPRESS_GUTENBERG_MOBILE_JS_BUNDLE_BUILD: 1
          command: |
            if [ -n "$GITHUB_API_TOKEN" ]; then
              ./gradlew --stacktrace violationCommentsToGitHub -DGITHUB_PULLREQUESTID=${CIRCLE_PULL_REQUEST##*/} -DGITHUB_OAUTH2TOKEN=$GITHUB_API_TOKEN
            else
              echo "Not posting lint errors to Github because \$GITHUB_API_TOKEN is not found"
            fi
      - android/save-gradle-cache
      - android/save-lint-results
  Installable Build:
<<<<<<< HEAD
    executor: android-jdk8
=======
    docker:
      - image: circleci/android@sha256:061e2535826cc3fe4c4a440e716bf06c36c80401ee635c339c6803b3e427ebb3
>>>>>>> 85b674e4
    steps:
      - git/shallow-checkout:
          init-submodules: true
      - checkout-submodules
      - bundle-install/bundle-install:
          cache_key_prefix: installable-build
      - run:
          name: Copy Secrets
          command: bundle exec fastlane run configure_apply
      - update-gradle-memory
      - android/restore-gradle-cache
      - restore-gutenberg-bundle-cache
      - run:
          name: Ensure assets folder exists
          command: mkdir -p libs/gutenberg-mobile/gutenberg/packages/react-native-bridge/android/src/main/assets
      - attach_workspace:
          at: libs/gutenberg-mobile/gutenberg/packages/react-native-bridge/android/src/main/assets
      - run:
          name: Build APK
          environment:
            SUPPRESS_GUTENBERG_MOBILE_JS_BUNDLE_BUILD: 1
          command: |
            if [ -n "$CIRCLE_PULL_REQUEST" ]; then
              PR_NUMBER=$(basename $CIRCLE_PULL_REQUEST)
              PREFIX="pr-${PR_NUMBER}"
            else
              PREFIX="$CIRCLE_BRANCH"
            fi

            VERSION_NAME="${PREFIX}-build-${CIRCLE_BUILD_NUM}"
            echo "export VERSION_NAME=$VERSION_NAME" >> $BASH_ENV

            ./gradlew --stacktrace assembleJalapenoDebug -PversionName="$VERSION_NAME"
      - android/save-gradle-cache
      - run:
          name: Prepare APK
          command: |
            mkdir -p Artifacts
            mv WordPress/build/outputs/apk/jalapeno/debug/org.wordpress.android-jalapeno-debug.apk "Artifacts/WordPress-${VERSION_NAME}.apk"
      - store_artifacts:
          path: Artifacts
          destination: Artifacts
  Release Build:
    docker:
      - image: circleci/android@sha256:061e2535826cc3fe4c4a440e716bf06c36c80401ee635c339c6803b3e427ebb3
    environment:
      JVM_OPTS: -Xmx2048m
    steps:
      - run: 
          name: Init messages
          command: |
            echo "export SLACK_FAILURE_MESSAGE=':red_circle: Build for WordPress Android failed!'" >> $BASH_ENV
      - git/shallow-checkout:
          init-submodules: true
      - checkout-submodules
      - bundle-install/bundle-install:
          cache_key_prefix: installable-build
      - run:
          name: Copy Secrets
          command: bundle exec fastlane run configure_apply
      - update-gradle-memory
      - android/restore-gradle-cache
      - restore-gutenberg-bundle-cache
      - run:
          name: Ensure assets folder exists
          command: mkdir -p libs/gutenberg-mobile/gutenberg/packages/react-native-bridge/android/src/main/assets
      - attach_workspace:
          at: libs/gutenberg-mobile/gutenberg/packages/react-native-bridge/android/src/main/assets
      - run:
          name: Install other tools
          command: |
            /bin/bash -c "$(curl -fsSL https://raw.githubusercontent.com/Homebrew/install/master/install.sh)"
            eval $(/home/linuxbrew/.linuxbrew/bin/brew shellenv)
            brew install openjdk
            brew install bundletool
            echo "export PATH='/home/linuxbrew/.linuxbrew/Cellar/bundletool/1.2.0/bin:$PATH'" >> $BASH_ENV
      - run: 
          name: Prepare build
          command: |
            echo "export APP_VERSION=$(./gradlew -q printVersionName | tail -1)" >> $BASH_ENV 
            SLACK_MESSAGE_VERSION=$(./gradlew -q printVersionName | tail -1)
            echo "export SLACK_FAILURE_MESSAGE=':red_circle: Build for WordPress Android $SLACK_MESSAGE_VERSION failed!'" >> $BASH_ENV
            echo "export SLACK_SUCCESS_MESSAGE=':tada: WordPress Android $SLACK_MESSAGE_VERSION has been deployed!'" >> $BASH_ENV
            bundle check
      - run:
          name: Build Zalpha 
          environment:
            SUPPRESS_GUTENBERG_MOBILE_JS_BUNDLE_BUILD: 1
          command: |
            if [[ ${APP_VERSION} == *"-rc-"* ]]; then
              bundle exec fastlane build_alpha skip_confirm:true skip_prechecks:true create_release:true upload_to_play_store:true
            fi 
          no_output_timeout: 15m
      - run: 
          name: Build Vanilla
          environment:
            SUPPRESS_GUTENBERG_MOBILE_JS_BUNDLE_BUILD: 1
          command: |
            if [[ ${APP_VERSION} == *"-rc-"* ]]; then
              bundle exec fastlane build_beta skip_confirm:true skip_prechecks:true create_release:true upload_to_play_store:true
            else
              bundle exec fastlane build_and_upload_release skip_confirm:true skip_prechecks:true create_release:true upload_to_play_store:true
            fi
          no_output_timeout: 15m
      - android/save-gradle-cache
      - store_artifacts:
          path: build
          destination: Artifacts
      - slack/status:
          include_job_number_field: false
          include_project_field: false
          include_visit_job_action: false
          webhook: '${SLACK_BUILD_WEBHOOK}'
          failure_message: '${SLACK_FAILURE_MESSAGE}'
          success_message: '${SLACK_SUCCESS_MESSAGE}'

  Connected Tests:
    parameters:
      post-to-slack:
        description: Post to Slack when tests fail. SLACK_WEBHOOK ENV variable must be set.
        type: boolean
        default: false
<<<<<<< HEAD
    executor: android-jdk8
=======
    docker:
      - image: circleci/android@sha256:061e2535826cc3fe4c4a440e716bf06c36c80401ee635c339c6803b3e427ebb3
>>>>>>> 85b674e4
    steps:
      - git/shallow-checkout:
          init-submodules: true
      - checkout-submodules
      - android/restore-gradle-cache
      - copy-gradle-properties
      - update-gradle-memory
      - restore-gutenberg-bundle-cache
      - run:
          name: Ensure assets folder exists
          command: mkdir -p libs/gutenberg-mobile/gutenberg/packages/react-native-bridge/android/src/main/assets
      - attach_workspace:
          at: libs/gutenberg-mobile/gutenberg/packages/react-native-bridge/android/src/main/assets
      - run:
          name: Build
          environment:
            SUPPRESS_GUTENBERG_MOBILE_JS_BUNDLE_BUILD: 1
          command: ./gradlew WordPress:assembleVanillaDebug WordPress:assembleVanillaDebugAndroidTest --stacktrace
      - run:
          name: Decrypt credentials
          command: openssl aes-256-cbc -md sha256 -d -in .circleci/.firebase.secrets.json.enc -out .circleci/.firebase.secrets.json -k "${FIREBASE_SECRETS_ENCRYPTION_KEY}"
      - android/firebase-test:
          key-file: .circleci/.firebase.secrets.json
          type: instrumentation
          apk-path: WordPress/build/outputs/apk/vanilla/debug/org.wordpress.android-vanilla-debug.apk
          test-apk-path: WordPress/build/outputs/apk/androidTest/vanilla/debug/org.wordpress.android-vanilla-debug-androidTest.apk
          test-targets: notPackage org.wordpress.android.ui.screenshots
          device: model=Nexus5X,version=26,locale=en,orientation=portrait
          project: api-project-108380595987
          timeout: 10m
          num-flaky-test-attempts: 2
          results-history-name: CircleCI WordPress Connected Tests
      - android/save-gradle-cache
      - when:
          condition: << parameters.post-to-slack >>
          steps:
            - slack/status:
                fail_only: true
                include_job_number_field: false
                include_project_field: false
                failure_message: ':red_circle: WordPress Android connected tests failed on \`${CIRCLE_BRANCH}\` branch after merge by ${CIRCLE_USERNAME}. See <https://console.firebase.google.com/u/0/project/api-project-108380595987/testlab/histories/bh.e0c3a59bd9ed670|Firebase console test results> for details.\n\nPlease reach out in #platform9 if you think this failure is not caused by your changes, so we can investigate.'
  raw-screenshots:
    executor: android-jdk8
    working_directory: /tmp/workspace
    steps:
      - git/shallow-checkout:
          init-submodules: true
      - checkout-submodules
      - bundle-install/bundle-install:
          cache_key_prefix: v1-raw-screenshots
      - android/restore-gradle-cache
      - copy-gradle-properties
      - update-gradle-memory
      - restore-gutenberg-bundle-cache
      - run:
          name: Ensure assets folder exists
          command: mkdir -p libs/gutenberg-mobile/gutenberg/packages/react-native-bridge/android/src/main/assets
      - attach_workspace:
          at: libs/gutenberg-mobile/gutenberg/packages/react-native-bridge/android/src/main/assets
      - run: 
          name: Setup assets
          command: |
            INDEX_BUNDLE_PATH="libs/gutenberg-mobile/gutenberg/packages/react-native-bridge/android/build/assets/index.android.bundle"
            mkdir -p "$(dirname "${CIRCLE_WORKING_DIRECTORY}/${INDEX_BUNDLE_PATH}")"
            cp ~/project/"${INDEX_BUNDLE_PATH}" "${CIRCLE_WORKING_DIRECTORY}/${INDEX_BUNDLE_PATH}"
      - run:
          name: Build
          environment:
            SUPPRESS_GUTENBERG_MOBILE_JS_BUNDLE_BUILD: 1
          command: ./gradlew WordPress:assembleVanillaDebug WordPress:assembleVanillaDebugAndroidTest --stacktrace
      - run:
          name: Decrypt credentials
          command: openssl aes-256-cbc -md sha256 -d -in .circleci/.firebase.secrets.json.enc -out .circleci/.firebase.secrets.json -k "${FIREBASE_SECRETS_ENCRYPTION_KEY}"
      - android/firebase-test:
          key-file: .circleci/.firebase.secrets.json
          type: instrumentation
          apk-path: WordPress/build/outputs/apk/vanilla/debug/org.wordpress.android-vanilla-debug.apk
          test-apk-path: WordPress/build/outputs/apk/androidTest/vanilla/debug/org.wordpress.android-vanilla-debug-androidTest.apk
          test-targets: package org.wordpress.android.ui.screenshots
          # NOTE: When updating this list of devices, ensure to also update the `phone:` and `tenInch:` parameters in "Download Raw Screenshots from Google Storage"
          devices: |
            model=blueline,version=28,orientation=portrait
            model=gts3lltevzw,version=28,orientation=default
          # NOTE: When updating this list of locales, ensure to also update the `promo_config:` keys accordingly in the `SUPPORTED_LOCALES` in `fastlane/Fastfile`
          # locales: ar de_DE en_US es_ES fr_FR iw_IL in it_IT ja_JP ko_KR nl_NL pl_PL pt_BR ru_RU sr sv_SE th tr_TR vi zh_CN zh_TW
          locales: ar de_DE en_US es_ES fr_FR iw_IL in it_IT ja_JP ko_KR nl_NL pl_PL pt_BR ru_RU sr sv_SE th tr_TR vi zh_CN zh_TW
          project: api-project-108380595987
          timeout: 30m
          num-flaky-test-attempts: 2
          results-history-name: CircleCI WordPress Screenshots
      - android/save-gradle-cache
      - run:
          name: Download Raw Screenshots from Google Storage
          command: |
            TEST_BUCKET=$(cat log.txt | grep -o "gs://test\-lab\-.*/" | head -1)
            bundle exec fastlane download_raw_screenshots bucket:"$TEST_BUCKET" phone:blueline-28 tenInch:gts3lltevzw-28
      - persist_to_workspace:
          root: .
          paths:
            - Gemfile
            - Gemfile.lock
            - fastlane/
  promo-screenshots:
    parameters:
      post-to-slack:
        description: Post to Slack when screenshots job has finished. SLACK_WEBHOOK ENV variable must be set.
        type: boolean
        default: true
    macos:
      xcode: 11.6.0
    working_directory: /tmp/workspace
    steps:
      - attach_workspace:
          at: .
      - restore_cache:
          # ImageMagick is used by the 'rmagick' gem, so cache invalidation of ImageMagick should depend on version of rmagick from Gemfile.lock
          keys:
            - &homebrew-cache-key v2-brew-imagemagick-{{ checksum "Gemfile.lock" }}
      - run:
          name: Brew Install ImageMagick
          command: |
            brew install pkg-config imagemagick
            brew cleanup
      - save_cache:
          paths:
            - ~/Library/Caches/Homebrew
          key: *homebrew-cache-key
      - run:
          name: Bundle install with rmagick
          command: |
            # Activate 'screenshots' in bundle config options (remove it from 'without' in case it's set here)
            bundle config --local --delete without
            bundle config --local with screenshots
            bundle install --path vendor/bundle
      - run:
          name: Download Promo Strings
          command: bundle exec fastlane download_promo_strings
      - run:
          name: Create Promo Screenshots
          command: bundle exec fastlane android create_promo_screenshots force:true
      - run:
          name: ZIP Metadata
          command: cd fastlane/metadata; zip -r Android-Promo-Screenshots.zip android
      - store_artifacts:
          path: fastlane/metadata/Android-Promo-Screenshots.zip
      - when:
          condition: << parameters.post-to-slack >>
          steps:
            - slack/status:
                include_job_number_field: false
                include_project_field: false
                webhook: '${SLACK_BUILD_WEBHOOK}'
                # [Trial] Validate URLs (and IDs used within those) in both those messages and adapt to the ones for a8c instances once we integrate the PR from fork to main repo
                failure_message: ':red_circle: WordPress Android Screenshots failed on \`${CIRCLE_BRANCH}\` branch. See <https://console.firebase.google.com/u/0/project/api-project-108380595987/testlab/histories/bh.e0c3a59bd9ed670|Firebase console test results> for details.\n\nPlease reach out in #platform9 if you think this failure is not caused by your changes, so we can investigate.'
                success_message: ':tada: WordPress Android Promo Screenshots have been generated and are ready to be reviewed. Download them <https://${CIRCLE_BUILD_NUM}-9306568-gh.circle-artifacts.com/0/fastlane/metadata/Android-Promo-Screenshots.zip|here>'
  WordPressUtils Connected Tests:
<<<<<<< HEAD
    executor: android-jdk8
=======
    docker:
      - image: circleci/android@sha256:061e2535826cc3fe4c4a440e716bf06c36c80401ee635c339c6803b3e427ebb3
>>>>>>> 85b674e4
    steps:
      - git/shallow-checkout:
          init-submodules: true
      - checkout-submodules
      - android/restore-gradle-cache
      - copy-gradle-properties
      - update-gradle-memory
      - restore-gutenberg-bundle-cache
      - run:
          name: Ensure assets folder exists
          command: mkdir -p libs/gutenberg-mobile/gutenberg/packages/react-native-bridge/android/src/main/assets
      - attach_workspace:
          at: libs/gutenberg-mobile/gutenberg/packages/react-native-bridge/android/src/main/assets
      - run:
          name: Build
          environment:
            SUPPRESS_GUTENBERG_MOBILE_JS_BUNDLE_BUILD: 1
          command: ./gradlew WordPress:assembleVanillaDebug && cd libs/utils && ./gradlew assembleAndroidTest --stacktrace
      - run:
          name: Decrypt credentials
          command: openssl aes-256-cbc -md sha256 -d -in .circleci/.firebase.secrets.json.enc -out .circleci/.firebase.secrets.json -k "${FIREBASE_SECRETS_ENCRYPTION_KEY}"
      - android/firebase-test:
          key-file: .circleci/.firebase.secrets.json
          type: instrumentation
          apk-path: WordPress/build/outputs/apk/vanilla/debug/org.wordpress.android-vanilla-debug.apk
          test-apk-path: libs/utils/WordPressUtils/build/outputs/apk/androidTest/debug/WordPressUtils-debug-androidTest.apk
          device: model=Nexus5X,version=26,locale=en,orientation=portrait
          project: api-project-108380595987
          timeout: 10m
          results-history-name: CircleCI WPUtils Connected Tests
      - android/save-gradle-cache
  strings-check:
    docker:
      - image: circleci/ruby:2.6.4
    steps:
      - git/shallow-checkout:
          init-submodules: true
      - checkout-submodules
      - run:
          name: Install bundler
          command: gem install bundler --version 2.0.2
      - bundle-install/bundle-install:
          cache_key_prefix: strings-check
      - run:
          name: Validate login strings
          command: bundle exec fastlane validate_login_strings pr_url:$CIRCLE_PULL_REQUEST
  translation-review-build:
<<<<<<< HEAD
    executor: android-jdk8
=======
    docker:
      - image: circleci/android@sha256:061e2535826cc3fe4c4a440e716bf06c36c80401ee635c339c6803b3e427ebb3
>>>>>>> 85b674e4
    environment:
      APP_VERSION_PREFIX: << pipeline.parameters.translation_review_lang_id >>
    steps:
      - git/shallow-checkout:
          init-submodules: true
      - checkout-submodules
      - bundle-install/bundle-install:
          cache_key_prefix: installable-build
      - run:
          name: Copy Secrets
          command: bundle exec fastlane run configure_apply
      - update-gradle-memory
      - android/restore-gradle-cache
      - restore-gutenberg-bundle-cache
      - run:
          name: Ensure assets folder exists
          command: mkdir -p libs/gutenberg-mobile/gutenberg/packages/react-native-bridge/android/src/main/assets
      - attach_workspace:
          at: libs/gutenberg-mobile/gutenberg/packages/react-native-bridge/android/src/main/assets
      - run:
          name: Build APK
          environment:
            SUPPRESS_GUTENBERG_MOBILE_JS_BUNDLE_BUILD: 1
          command: |
            TODAY_DATE=$(date +'%Y%m%d')
            VERSION_NAME="${APP_VERSION_PREFIX}-build-${TODAY_DATE}-${CIRCLE_BUILD_NUM}"
            echo "export VERSION_NAME=$VERSION_NAME" >> $BASH_ENV

            cp ~/.android/debug_a8c.keystore ~/.android/debug.keystore
            bundle exec fastlane build_for_translation_review custom_version:"$VERSION_NAME"
      - android/save-gradle-cache
      - run:
          name: Prepare APK
          command: |
            mkdir -p Artifacts
            mv WordPress/build/outputs/apk/jalapeno/release/org.wordpress.android-jalapeno-release.apk "Artifacts/WordPress-${VERSION_NAME}.apk"
      - run: 
          name: Upload APK
          command: |
            curl --http1.1 https://${APPET_TOKEN}@api.appetize.io/v1/apps/${APPET_APPID} -F "file=@Artifacts/WordPress-${VERSION_NAME}.apk" -F "platform=android"
      - store_artifacts:
          path: Artifacts
          destination: Artifacts

workflows:
  wordpress_android:
    unless:
      or:
        - << pipeline.parameters.translation_review_build >>
        - << pipeline.parameters.generate_screenshots >>
    jobs:
      - gutenberg-bundle-build
      - strings-check
      - test:
          requires:
            - gutenberg-bundle-build
      - lint:
          requires:
            - gutenberg-bundle-build
      - Installable Build:
          requires:
            - gutenberg-bundle-build
          filters:
            branches:
              ignore: /pull\/[0-9]+/
      - WordPressUtils Connected Tests:
          requires:
            - gutenberg-bundle-build
          filters:
            branches:
              ignore: /pull\/[0-9]+/
      - Connected Tests:
          requires:
            - gutenberg-bundle-build
          post-to-slack: true
          # Always run connected tests on develop and release branches
          filters:
            branches:
              only:
                - develop
                - /^release.*/
  Optional Tests:
    unless:
      or:
        - << pipeline.parameters.translation_review_build >>
        - << pipeline.parameters.generate_screenshots >>
    #Optionally run connected tests on PRs
    jobs:
      - Hold:
          type: approval
          filters:
            branches:
              ignore:
                - develop
                - /^release.*/
                - /pull\/[0-9]+/
      - Connected Tests:
          requires: [Hold]
  Translation Review Build:
    when: << pipeline.parameters.translation_review_build >>
    jobs:
      - translation-review-build
<<<<<<< HEAD
  Screenshots:
    when: << pipeline.parameters.generate_screenshots >>
    jobs:
      - gutenberg-bundle-build
      - raw-screenshots:
          requires: [gutenberg-bundle-build]
      - promo-screenshots:
          requires: [raw-screenshots]
=======
  Release Build:
    unless: << pipeline.parameters.translation_review_build >>
    jobs:
      - gutenberg-bundle-build:
          filters:
            branches:
              ignore: /.*/
            tags:
              only: /^\d+(\.\d+)*(-rc-\d)?$/
      - lint:
          requires:
            - gutenberg-bundle-build
          filters:
            branches:
              ignore: /.*/
            tags:
              only: /^\d+(\.\d+)*(-rc-\d)?$/
      - Release Build:
          requires:
            - lint 
          filters:
            branches:
              ignore: /.*/
            tags:
              only: /^\d+(\.\d+)*(-rc-\d)?$/
>>>>>>> 85b674e4
<|MERGE_RESOLUTION|>--- conflicted
+++ resolved
@@ -110,12 +110,7 @@
           command: mv libs/gutenberg-mobile/bundle/android/App.js libs/gutenberg-mobile/gutenberg/packages/react-native-bridge/android/build/assets/index.android.bundle
       - save-gutenberg-bundle-cache
   test:
-<<<<<<< HEAD
-    executor: android-jdk8
-=======
-    docker:
-      - image: circleci/android@sha256:061e2535826cc3fe4c4a440e716bf06c36c80401ee635c339c6803b3e427ebb3
->>>>>>> 85b674e4
+    executor: android-jdk8
     steps:
       - git/shallow-checkout:
           init-submodules: true
@@ -142,12 +137,7 @@
       - android/save-gradle-cache
       - android/save-test-results
   lint:
-<<<<<<< HEAD
-    executor: android-jdk8
-=======
-    docker:
-      - image: circleci/android@sha256:061e2535826cc3fe4c4a440e716bf06c36c80401ee635c339c6803b3e427ebb3
->>>>>>> 85b674e4
+    executor: android-jdk8
     steps:
       - git/shallow-checkout:
           init-submodules: true
@@ -191,12 +181,7 @@
       - android/save-gradle-cache
       - android/save-lint-results
   Installable Build:
-<<<<<<< HEAD
-    executor: android-jdk8
-=======
-    docker:
-      - image: circleci/android@sha256:061e2535826cc3fe4c4a440e716bf06c36c80401ee635c339c6803b3e427ebb3
->>>>>>> 85b674e4
+    executor: android-jdk8
     steps:
       - git/shallow-checkout:
           init-submodules: true
@@ -240,8 +225,7 @@
           path: Artifacts
           destination: Artifacts
   Release Build:
-    docker:
-      - image: circleci/android@sha256:061e2535826cc3fe4c4a440e716bf06c36c80401ee635c339c6803b3e427ebb3
+    executor: android-jdk8
     environment:
       JVM_OPTS: -Xmx2048m
     steps:
@@ -319,12 +303,7 @@
         description: Post to Slack when tests fail. SLACK_WEBHOOK ENV variable must be set.
         type: boolean
         default: false
-<<<<<<< HEAD
-    executor: android-jdk8
-=======
-    docker:
-      - image: circleci/android@sha256:061e2535826cc3fe4c4a440e716bf06c36c80401ee635c339c6803b3e427ebb3
->>>>>>> 85b674e4
+    executor: android-jdk8
     steps:
       - git/shallow-checkout:
           init-submodules: true
@@ -481,12 +460,7 @@
                 failure_message: ':red_circle: WordPress Android Screenshots failed on \`${CIRCLE_BRANCH}\` branch. See <https://console.firebase.google.com/u/0/project/api-project-108380595987/testlab/histories/bh.e0c3a59bd9ed670|Firebase console test results> for details.\n\nPlease reach out in #platform9 if you think this failure is not caused by your changes, so we can investigate.'
                 success_message: ':tada: WordPress Android Promo Screenshots have been generated and are ready to be reviewed. Download them <https://${CIRCLE_BUILD_NUM}-9306568-gh.circle-artifacts.com/0/fastlane/metadata/Android-Promo-Screenshots.zip|here>'
   WordPressUtils Connected Tests:
-<<<<<<< HEAD
-    executor: android-jdk8
-=======
-    docker:
-      - image: circleci/android@sha256:061e2535826cc3fe4c4a440e716bf06c36c80401ee635c339c6803b3e427ebb3
->>>>>>> 85b674e4
+    executor: android-jdk8
     steps:
       - git/shallow-checkout:
           init-submodules: true
@@ -534,12 +508,7 @@
           name: Validate login strings
           command: bundle exec fastlane validate_login_strings pr_url:$CIRCLE_PULL_REQUEST
   translation-review-build:
-<<<<<<< HEAD
-    executor: android-jdk8
-=======
-    docker:
-      - image: circleci/android@sha256:061e2535826cc3fe4c4a440e716bf06c36c80401ee635c339c6803b3e427ebb3
->>>>>>> 85b674e4
+    executor: android-jdk8
     environment:
       APP_VERSION_PREFIX: << pipeline.parameters.translation_review_lang_id >>
     steps:
@@ -642,7 +611,6 @@
     when: << pipeline.parameters.translation_review_build >>
     jobs:
       - translation-review-build
-<<<<<<< HEAD
   Screenshots:
     when: << pipeline.parameters.generate_screenshots >>
     jobs:
@@ -651,7 +619,6 @@
           requires: [gutenberg-bundle-build]
       - promo-screenshots:
           requires: [raw-screenshots]
-=======
   Release Build:
     unless: << pipeline.parameters.translation_review_build >>
     jobs:
@@ -676,5 +643,4 @@
             branches:
               ignore: /.*/
             tags:
-              only: /^\d+(\.\d+)*(-rc-\d)?$/
->>>>>>> 85b674e4
+              only: /^\d+(\.\d+)*(-rc-\d)?$/