--- conflicted
+++ resolved
@@ -2,13 +2,8 @@
 
 source "https://rubygems.org" do 
   gem 'danger'
-  gem "fastlane"
+  gem 'fastlane', "2.107.0"
 end
 
-<<<<<<< HEAD
 plugins_path = File.join(File.dirname(__FILE__), 'fastlane', 'Pluginfile')
-eval_gemfile(plugins_path) if File.exist?(plugins_path)
-=======
-
-gem 'fastlane', "2.107.0"
->>>>>>> cb836699
+eval_gemfile(plugins_path) if File.exist?(plugins_path)