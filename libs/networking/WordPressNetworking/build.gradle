buildscript {
    repositories {
        jcenter()
    }
    dependencies {
        classpath 'com.android.tools.build:gradle:1.5.0'
    }
}

repositories {
    jcenter()
    maven { url 'http://wordpress-mobile.github.io/WordPress-Android' }
}

apply plugin: 'com.android.library'
apply plugin: 'maven'

android {
    publishNonDefault true

    compileSdkVersion 23
    buildToolsVersion "23.0.2"

    defaultConfig {
        minSdkVersion 14
        targetSdkVersion 23
        versionName "1.0.0"
    }
}

dependencies {
<<<<<<< HEAD
    compile 'org.wordpress:utils:1.8.0'
    compile 'com.automattic:rest:1.0.2'
=======
    compile 'org.wordpress:utils:1.9.0'
    compile 'com.automattic:rest:1.0.3'
>>>>>>> 531852ad
}

uploadArchives {
    repositories {
        mavenDeployer {
            def repo_url = ""
            if (project.hasProperty("repository")) {
                repo_url = project.repository
            }
            repository(url: repo_url)
            pom.version = android.defaultConfig.versionName
            pom.groupId = "org.wordpress"
            pom.artifactId = "wordpress-networking"
        }
    }
}<|MERGE_RESOLUTION|>--- conflicted
+++ resolved
@@ -29,13 +29,8 @@
 }
 
 dependencies {
-<<<<<<< HEAD
-    compile 'org.wordpress:utils:1.8.0'
-    compile 'com.automattic:rest:1.0.2'
-=======
     compile 'org.wordpress:utils:1.9.0'
     compile 'com.automattic:rest:1.0.3'
->>>>>>> 531852ad
 }
 
 uploadArchives {
