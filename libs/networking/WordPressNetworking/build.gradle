buildscript {
    repositories {
        jcenter()
    }
    dependencies {
        classpath 'com.android.tools.build:gradle:1.5.0'
    }
}

repositories {
    jcenter()
    maven { url 'http://wordpress-mobile.github.io/WordPress-Android' }
}

apply plugin: 'com.android.library'
apply plugin: 'maven'

android {
    publishNonDefault true

    compileSdkVersion 23
    buildToolsVersion "23.0.2"

    defaultConfig {
        minSdkVersion 14
        targetSdkVersion 23
        versionName "1.0.0"
    }
}

dependencies {
<<<<<<< HEAD
    compile 'com.automattic:rest:1.0.3'
    compile 'org.wordpress:utils:1.6.0'
=======
    compile 'org.wordpress:utils:1.9.0'
    compile 'com.automattic:rest:1.0.3'
>>>>>>> 7d91642d
}

uploadArchives {
    repositories {
        mavenDeployer {
            def repo_url = ""
            if (project.hasProperty("repository")) {
                repo_url = project.repository
            }
            repository(url: repo_url)
            pom.version = android.defaultConfig.versionName
            pom.groupId = "org.wordpress"
            pom.artifactId = "wordpress-networking"
        }
    }
}<|MERGE_RESOLUTION|>--- conflicted
+++ resolved
@@ -29,13 +29,8 @@
 }
 
 dependencies {
-<<<<<<< HEAD
-    compile 'com.automattic:rest:1.0.3'
-    compile 'org.wordpress:utils:1.6.0'
-=======
     compile 'org.wordpress:utils:1.9.0'
     compile 'com.automattic:rest:1.0.3'
->>>>>>> 7d91642d
 }
 
 uploadArchives {
