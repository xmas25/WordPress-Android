package org.wordpress.android.analytics;

import android.content.Context;
import android.content.SharedPreferences;
import android.preference.PreferenceManager;

import com.automattic.android.tracks.TracksClient;

import org.json.JSONException;
import org.json.JSONObject;
import org.wordpress.android.util.AppLog;

import java.util.HashMap;
import java.util.Map;
import java.util.UUID;

public class AnalyticsTrackerNosara implements AnalyticsTracker.Tracker {

    private static final String JETPACK_USER = "jetpack_user";
    private static final String NUMBER_OF_BLOGS = "number_of_blogs";
    private static final String TRACKS_ANON_ID = "nosara_tracks_anon_id";

    private static final String EVENTS_PREFIX = "wpandroid_";

    private String mWpcomUserName = null;
    private String mAnonID = null; // do not access this variable directly. Use methods.

    private TracksClient mNosaraClient;
    private Context mContext;

    public AnalyticsTrackerNosara(Context context) {
        if (null == context) {
            mNosaraClient = null;
            return;
        }
        mContext = context;
        mNosaraClient = TracksClient.getClient(context);
    }

    @Override
    public void track(AnalyticsTracker.Stat stat) {
        track(stat, null);
    }

    @Override
    public void track(AnalyticsTracker.Stat stat, Map<String, ?> properties) {
        if (mNosaraClient == null) {
            return;
        }

        Map<String, Object> predefinedEventProperties = new HashMap<String, Object>();
        String eventName;

        switch (stat) {
            case APPLICATION_STARTED:
                eventName = "application_started";
                break;
            case APPLICATION_OPENED:
                eventName = "application_opened";
                break;
            case APPLICATION_CLOSED:
                eventName = "application_closed";
                break;
            case APPLICATION_UPGRADED:
                eventName = "application_upgraded";
                break;
            case THEMES_ACCESSED_THEMES_BROWSER:
                eventName = "themes_theme_browser_accessed";
                break;
            case THEMES_CHANGED_THEME:
                eventName = "themes_theme_changed";
                break;
            case THEMES_PREVIEWED_SITE:
                eventName = "themes_theme_for_site_previewed";
                break;
            case READER_ACCESSED:
                eventName = "reader_accessed";
                break;
            case READER_OPENED_ARTICLE:
                eventName = "reader_article_opened";
                break;
            case READER_LIKED_ARTICLE:
                eventName = "reader_article_liked";
                break;
            case READER_REBLOGGED_ARTICLE:
                eventName = "reader_article_reblogged";
                break;
            case READER_INFINITE_SCROLL:
                eventName = "reader_infinite_scroll_performed";
                break;
            case READER_FOLLOWED_READER_TAG:
                eventName = "reader_reader_tag_followed";
                break;
            case READER_UNFOLLOWED_READER_TAG:
                eventName = "reader_reader_tag_unfollowed";
                break;
            case READER_LOADED_TAG:
                eventName = "reader_tag_loaded";
                break;
            case READER_LOADED_FRESHLY_PRESSED:
                eventName = "reader_freshly_pressed_loaded";
                break;
            case READER_COMMENTED_ON_ARTICLE:
                eventName = "reader_article_commented_on";
                break;
            case READER_FOLLOWED_SITE:
                eventName = "reader_site_followed";
                break;
            case READER_BLOCKED_BLOG:
                eventName = "reader_blog_blocked";
                break;
            case READER_BLOG_PREVIEW:
                eventName = "reader_blog_previewed";
                break;
            case READER_TAG_PREVIEW:
                eventName = "reader_tag_previewed";
                break;
            case EDITOR_CREATED_POST:
                eventName = "editor_post_created";
                break;
            case EDITOR_SAVED_DRAFT:
                eventName = "editor_draft_saved";
                break;
            case EDITOR_CLOSED_POST:
                eventName = "editor_closed";
                break;
            case EDITOR_ADDED_PHOTO_VIA_LOCAL_LIBRARY:
                eventName = "editor_photo_added";
                predefinedEventProperties.put("via", "local_library");
                break;
            case EDITOR_ADDED_PHOTO_VIA_WP_MEDIA_LIBRARY:
                eventName = "editor_photo_added";
                predefinedEventProperties.put("via", "wp_media_library");
                break;
            case EDITOR_PUBLISHED_POST:
                eventName = "editor_post_published";
                break;
            case EDITOR_UPDATED_POST:
                eventName = "editor_post_updated";
                break;
            case EDITOR_SCHEDULED_POST:
                eventName = "editor_post_scheduled";
                break;
            case EDITOR_PUBLISHED_POST_WITH_PHOTO:
                eventName = "editor_post_published";
                predefinedEventProperties.put("with_photos", true);
                break;
            case EDITOR_PUBLISHED_POST_WITH_VIDEO:
                eventName = "editor_post_published";
                predefinedEventProperties.put("with_videos", true);
                break;
            case EDITOR_PUBLISHED_POST_WITH_CATEGORIES:
                eventName = "editor_post_published";
                predefinedEventProperties.put("with_categories", true);
                break;
            case EDITOR_PUBLISHED_POST_WITH_TAGS:
                eventName = "editor_post_published";
                predefinedEventProperties.put("with_tags", true);
                break;
            case EDITOR_TAPPED_BLOCKQUOTE:
                eventName = "editor_button_tapped";
                predefinedEventProperties.put("button", "blockquote");
                break;
            case EDITOR_TAPPED_BOLD:
                eventName = "editor_button_tapped";
                predefinedEventProperties.put("button", "bold");
                break;
            case EDITOR_TAPPED_IMAGE:
                eventName = "editor_button_tapped";
                predefinedEventProperties.put("button", "image");
                break;
            case EDITOR_TAPPED_ITALIC:
                eventName = "editor_button_tapped";
                predefinedEventProperties.put("button", "italic");
                break;
            case EDITOR_TAPPED_LINK:
                eventName = "editor_button_tapped";
                predefinedEventProperties.put("button", "link");
                break;
            case EDITOR_TAPPED_MORE:
                eventName = "editor_button_tapped";
                predefinedEventProperties.put("button", "more");
                break;
            case EDITOR_TAPPED_STRIKETHROUGH:
                eventName = "editor_button_tapped";
                predefinedEventProperties.put("button", "strikethrough");
                break;
            case EDITOR_TAPPED_UNDERLINE:
                eventName = "editor_button_tapped";
                predefinedEventProperties.put("button", "underline");
                break;
            case NOTIFICATIONS_ACCESSED:
                eventName = "notifications_accessed";
                break;
            case NOTIFICATIONS_OPENED_NOTIFICATION_DETAILS:
                eventName = "notifications_notification_details_opened";
                break;
            case NOTIFICATION_APPROVED:
                eventName = "notifications_approved";
                break;
            case NOTIFICATION_UNAPPROVED:
                eventName = "notifications_unapproved";
                break;
            case NOTIFICATION_REPLIED_TO:
                eventName = "notifications_replied_to";
                break;
            case NOTIFICATION_TRASHED:
                eventName = "notifications_trashed";
                break;
            case NOTIFICATION_FLAGGED_AS_SPAM:
                eventName = "notifications_flagged_as_spam";
                break;
            case NOTIFICATION_LIKED:
                eventName = "notifications_comment_liked";
                break;
            case NOTIFICATION_UNLIKED:
                eventName = "notifications_comment_unliked";
                break;
            case OPENED_POSTS:
                eventName = "site_menu_opened";
                predefinedEventProperties.put("menu_item", "posts");
                break;
            case OPENED_PAGES:
                eventName = "site_menu_opened";
                predefinedEventProperties.put("menu_item", "pages");
                break;
            case OPENED_COMMENTS:
                eventName = "site_menu_opened";
                predefinedEventProperties.put("menu_item", "media_library");
                break;
            case OPENED_VIEW_SITE:
                eventName = "site_menu_opened";
                predefinedEventProperties.put("menu_item", "view_site");
                break;
            case OPENED_VIEW_ADMIN:
                eventName = "site_menu_opened";
                predefinedEventProperties.put("menu_item", "view_admin");
                break;
            case OPENED_MEDIA_LIBRARY:
                eventName = "site_menu_opened";
                predefinedEventProperties.put("menu_item", "media_library");
                break;
            case OPENED_BLOG_SETTINGS:
                eventName = "site_menu_opened";
                predefinedEventProperties.put("menu_item", "settings");
                break;
            case CREATED_ACCOUNT:
                eventName = "account_created";
                break;
            case SHARED_ITEM:
                eventName = "item_shared";
                break;
            case ADDED_SELF_HOSTED_SITE:
                eventName = "self_hosted_blog_added";
                break;
            case SIGNED_IN:
                eventName = "signed_in";
                break;
            case SIGNED_INTO_JETPACK:
                eventName = "signed_into_jetpack";
                break;
            case ACCOUNT_LOGOUT:
                eventName = "account_logout";
                break;
            case PERFORMED_JETPACK_SIGN_IN_FROM_STATS_SCREEN:
                eventName = "stats_screen_signed_into_jetpack";
                break;
            case STATS_ACCESSED:
                eventName = "stats_accessed";
                break;
            case STATS_INSIGHTS_ACCESSED:
                eventName = "stats_insights_accessed";
                break;
            case STATS_PERIOD_DAYS_ACCESSED:
                eventName = "stats_period_accessed";
                predefinedEventProperties.put("period", "days");
                break;
            case STATS_PERIOD_WEEKS_ACCESSED:
                eventName = "stats_period_accessed";
                predefinedEventProperties.put("period", "weeks");
                break;
            case STATS_PERIOD_MONTHS_ACCESSED:
                eventName = "stats_period_accessed";
                predefinedEventProperties.put("period", "months");
                break;
            case STATS_PERIOD_YEARS_ACCESSED:
                eventName = "stats_period_accessed";
                predefinedEventProperties.put("period", "years");
                break;
            case STATS_VIEW_ALL_ACCESSED:
                eventName = "stats_view_all_accessed";
                break;
            case STATS_SINGLE_POST_ACCESSED:
                eventName = "stats_single_post_accessed";
                break;
            case STATS_OPENED_WEB_VERSION:
                eventName = "stats_web_version_accessed";
                break;
            case STATS_TAPPED_BAR_CHART:
                eventName = "stats_bar_chart_tapped";
                break;
            case STATS_SCROLLED_TO_BOTTOM:
                eventName = "stats_scrolled_to_bottom";
                break;
            case STATS_SELECTED_INSTALL_JETPACK:
                eventName = "stats_install_jetpack_selected";
                break;
            case PUSH_NOTIFICATION_RECEIVED:
                eventName = "push_notification_received";
                break;
            case SUPPORT_OPENED_HELPSHIFT_SCREEN:
                eventName = "support_helpshift_screen_opened";
                break;
            case SUPPORT_SENT_REPLY_TO_SUPPORT_MESSAGE:
                eventName = "support_reply_to_support_message_sent";
                break;
            case LOGIN_FAILED:
                eventName = "login_failed_to_login";
                break;
            case LOGIN_FAILED_TO_GUESS_XMLRPC:
                eventName = "login_failed_to_guess_xmlrpc";
                break;
<<<<<<< HEAD
            case PUSH_AUTHENTICATION_APPROVED:
                eventName = "push_authentication_approved";
                break;
            case PUSH_AUTHENTICATION_EXPIRED:
                eventName = "push_authentication_expired";
                break;
            case PUSH_AUTHENTICATION_FAILED:
                eventName = "push_authentication_failed";
                break;
            case PUSH_AUTHENTICATION_IGNORED:
                eventName = "push_authentication_ignored";
                break;
            case SETTINGS_LANGUAGE_SELECTION_FORCED:
                eventName = "settings_language_selection_forced";
                break;
            case NOTIFICATION_SETTINGS_LIST_OPENED:
                eventName = "notification_settings_list_opened";
                break;
            case NOTIFICATION_SETTINGS_STREAMS_OPENED:
                eventName = "notification_settings_streams_opened";
                break;
            case NOTIFICATION_SETTINGS_DETAILS_OPENED:
                eventName = "notification_settings_details_opened";
                break;
            case NOTIFICATION_SETTINGS_UPDATED:
                eventName = "notification_settings_updated";
=======
            case ME_ACCESSED:
                eventName = "me_tab_accessed";
                break;
            case MY_SITE_ACCESSED:
                eventName = "my_site_tab_accessed";
>>>>>>> ad7da280
                break;
            default:
                eventName = null;
                break;
        }

        if (eventName == null) {
            AppLog.w(AppLog.T.STATS, "There is NO match for the event " + stat.name() + "stat");
            return;
        }

        final String user;
        final TracksClient.NosaraUserType userType;
        if (mWpcomUserName != null) {
            user = mWpcomUserName;
            userType = TracksClient.NosaraUserType.WPCOM;
        } else {
            // This is just a security checks since the anonID is already available here.
            // refresh metadata is called on login/logout/startup and it loads/generates the anonId when necessary.
            if (getAnonID() == null) {
                user = generateNewAnonID();
            } else {
                user = getAnonID();
            }
            userType = TracksClient.NosaraUserType.ANON;
        }


        // create the merged JSON Object of properties
        // Properties defined by the user have precedence over the default ones pre-defined at "event level"
        final JSONObject propertiesToJSON;
        if (properties != null && properties.size() > 0) {
            propertiesToJSON = new JSONObject(properties);
            for (String key : predefinedEventProperties.keySet()) {
                try {
                    if (propertiesToJSON.has(key)) {
                        AppLog.w(AppLog.T.STATS, "The user has defined a property named: '" + key + "' that will override" +
                                "the same property pre-defined at event level. This may generate unexpected behavior!!");
                        AppLog.w(AppLog.T.STATS, "User value: " + propertiesToJSON.get(key).toString() + " - pre-defined value: " +
                                predefinedEventProperties.get(key).toString());
                    } else {
                        propertiesToJSON.put(key, predefinedEventProperties.get(key));
                    }
                } catch (JSONException e) {
                    AppLog.e(AppLog.T.STATS, "Error while merging user-defined properties with pre-defined properties", e);
                }
            }
        } else{
            propertiesToJSON = new JSONObject(predefinedEventProperties);
        }

        if (propertiesToJSON.length() > 0) {
            mNosaraClient.track(EVENTS_PREFIX + eventName, propertiesToJSON, user, userType);
        } else {
            mNosaraClient.track(EVENTS_PREFIX + eventName, user, userType);
        }
    }

    private void clearAnonID() {
        mAnonID = null;
        SharedPreferences preferences = PreferenceManager.getDefaultSharedPreferences(mContext);
        if (preferences.contains(TRACKS_ANON_ID)) {
            final SharedPreferences.Editor editor = preferences.edit();
            editor.remove(TRACKS_ANON_ID);
            editor.commit();
        }
    }

    private String getAnonID() {
        if (mAnonID == null) {
            SharedPreferences preferences = PreferenceManager.getDefaultSharedPreferences(mContext);
            mAnonID = preferences.getString(TRACKS_ANON_ID, null);
        }
        return mAnonID;
    }

    private String generateNewAnonID() {
        String uuid = UUID.randomUUID().toString();
        String[] uuidSplitted = uuid.split("-");
        StringBuilder builder = new StringBuilder();
        for (String currentPart : uuidSplitted) {
            builder.append(currentPart);
        }
        uuid = builder.toString();
        AppLog.d(AppLog.T.STATS, "New anon ID generated: " + uuid);
        SharedPreferences preferences = PreferenceManager.getDefaultSharedPreferences(mContext);
        final SharedPreferences.Editor editor = preferences.edit();
        editor.putString(TRACKS_ANON_ID, uuid);
        editor.commit();

        mAnonID = uuid;
        return uuid;
    }

    @Override
    public void endSession() {
        if (mNosaraClient == null) {
            return;
        }
        mNosaraClient.flush();
    }

    @Override
    public void refreshMetadata(boolean isUserConnected, boolean isWordPressComUser, boolean isJetpackUser,
                                int sessionCount, int numBlogs, int versionCode, String username, String email) {
        if (mNosaraClient == null) {
            return;
        }

        if (isUserConnected && isWordPressComUser) {
            mWpcomUserName = username;
            // Re-unify the user
            if (getAnonID() != null) {
                mNosaraClient.trackAliasUser(mWpcomUserName, getAnonID());
                clearAnonID();
            }
        } else {
            // Not wpcom connected. Check if anonID is already present
            mWpcomUserName = null;
            if (getAnonID() == null) {
                generateNewAnonID();
            }
        }

        try {
            JSONObject properties = new JSONObject();
            properties.put(JETPACK_USER, isJetpackUser);
            properties.put(NUMBER_OF_BLOGS, numBlogs);
            mNosaraClient.registerUserProperties(properties);
        } catch (JSONException e) {
            AppLog.e(AppLog.T.UTILS, e);
        }
    }


    @Override
    public void clearAllData() {
        if (mNosaraClient == null) {
            return;
        }
        mNosaraClient.clearUserProperties();
        // Reset the anon ID here
        clearAnonID();
        mWpcomUserName = null;
    }

    @Override
    public void registerPushNotificationToken(String regId) {
        return;
    }
}<|MERGE_RESOLUTION|>--- conflicted
+++ resolved
@@ -320,7 +320,6 @@
             case LOGIN_FAILED_TO_GUESS_XMLRPC:
                 eventName = "login_failed_to_guess_xmlrpc";
                 break;
-<<<<<<< HEAD
             case PUSH_AUTHENTICATION_APPROVED:
                 eventName = "push_authentication_approved";
                 break;
@@ -347,13 +346,12 @@
                 break;
             case NOTIFICATION_SETTINGS_UPDATED:
                 eventName = "notification_settings_updated";
-=======
+                break;
             case ME_ACCESSED:
                 eventName = "me_tab_accessed";
                 break;
             case MY_SITE_ACCESSED:
                 eventName = "my_site_tab_accessed";
->>>>>>> ad7da280
                 break;
             default:
                 eventName = null;
