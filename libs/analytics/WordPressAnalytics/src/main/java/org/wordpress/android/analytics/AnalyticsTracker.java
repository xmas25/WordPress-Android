package org.wordpress.android.analytics;

import android.content.Context;
import android.content.SharedPreferences;
import android.preference.PreferenceManager;

import java.util.ArrayList;
import java.util.List;
import java.util.Map;

public final class AnalyticsTracker {
    private static boolean mHasUserOptedOut;

    public static final String READER_DETAIL_TYPE_KEY = "post_detail_type";
    public static final String READER_DETAIL_TYPE_NORMAL = "normal";
    public static final String READER_DETAIL_TYPE_BLOG_PREVIEW = "preview-blog";
    public static final String READER_DETAIL_TYPE_TAG_PREVIEW = "preview-tag";

    public enum Stat {
        APPLICATION_OPENED,
        APPLICATION_CLOSED,
        THEMES_ACCESSED_THEMES_BROWSER,
        THEMES_CHANGED_THEME,
        THEMES_PREVIEWED_SITE,
        READER_ACCESSED,
        READER_OPENED_ARTICLE,
        READER_LIKED_ARTICLE,
        READER_REBLOGGED_ARTICLE,
        READER_INFINITE_SCROLL,
        READER_FOLLOWED_READER_TAG,
        READER_UNFOLLOWED_READER_TAG,
        READER_FOLLOWED_SITE,
        READER_LOADED_TAG,
        READER_LOADED_FRESHLY_PRESSED,
        READER_COMMENTED_ON_ARTICLE,
        READER_BLOCKED_BLOG,
        READER_BLOG_PREVIEW,
        READER_TAG_PREVIEW,
        STATS_ACCESSED,
        STATS_VIEW_ALL_ACCESSED,
        STATS_SINGLE_POST_ACCESSED,
        STATS_OPENED_WEB_VERSION,
        STATS_TAPPED_BAR_CHART,
        STATS_SCROLLED_TO_BOTTOM,
        EDITOR_CREATED_POST,
        EDITOR_ADDED_PHOTO_VIA_LOCAL_LIBRARY,
        EDITOR_ADDED_PHOTO_VIA_WP_MEDIA_LIBRARY,
        EDITOR_UPDATED_POST,
        EDITOR_SCHEDULED_POST,
        EDITOR_CLOSED_POST,
        EDITOR_PUBLISHED_POST,
        EDITOR_SAVED_DRAFT,
        EDITOR_PUBLISHED_POST_WITH_PHOTO,
        EDITOR_PUBLISHED_POST_WITH_VIDEO,
        EDITOR_PUBLISHED_POST_WITH_CATEGORIES,
        EDITOR_PUBLISHED_POST_WITH_TAGS,
        EDITOR_TAPPED_BLOCKQUOTE,
        EDITOR_TAPPED_BOLD,
        EDITOR_TAPPED_IMAGE,
        EDITOR_TAPPED_ITALIC,
        EDITOR_TAPPED_LINK,
        EDITOR_TAPPED_MORE,
        EDITOR_TAPPED_STRIKETHROUGH,
        EDITOR_TAPPED_UNDERLINE,
        NOTIFICATIONS_ACCESSED,
        NOTIFICATIONS_OPENED_NOTIFICATION_DETAILS,
        NOTIFICATION_REPLIED_TO,
        NOTIFICATION_APPROVED,
        NOTIFICATION_UNAPPROVED,
        NOTIFICATION_LIKED,
        NOTIFICATION_UNLIKED,
        NOTIFICATION_TRASHED,
        NOTIFICATION_FLAGGED_AS_SPAM,
        OPENED_POSTS,
        OPENED_PAGES,
        OPENED_COMMENTS,
        OPENED_VIEW_SITE,
        OPENED_VIEW_ADMIN,
        OPENED_MEDIA_LIBRARY,
        OPENED_SETTINGS,
        CREATED_ACCOUNT,
        SHARED_ITEM,
        ADDED_SELF_HOSTED_SITE,
        SIGNED_IN,
        SIGNED_INTO_JETPACK,
        PERFORMED_JETPACK_SIGN_IN_FROM_STATS_SCREEN,
        STATS_SELECTED_INSTALL_JETPACK,
        APPLICATION_STARTED,
        PUSH_NOTIFICATION_RECEIVED,
        SUPPORT_OPENED_HELPSHIFT_SCREEN,
        SUPPORT_SENT_REPLY_TO_SUPPORT_MESSAGE,
        LOGIN_FAILED,
        LOGIN_FAILED_TO_GUESS_XMLRPC,
<<<<<<< HEAD
        PUSH_AUTHENTICATION_APPROVED,
        PUSH_AUTHENTICATION_EXPIRED,
        PUSH_AUTHENTICATION_FAILED,
        PUSH_AUTHENTICATION_IGNORED
=======
        SETTINGS_LANGUAGE_SELECTION_FORCED,
>>>>>>> 4bc8b4f9
    }

    public interface Tracker {
        void track(Stat stat);
        void track(Stat stat, Map<String, ?> properties);
        void endSession();
        void refreshMetadata(boolean isUserConnected,boolean isWordPressComUser, boolean isJetpackUser,
                             int sessionCount, int numBlogs, int versionCode, String username, String email);
        void clearAllData();
        void registerPushNotificationToken(String regId);
    }

    private static final List<Tracker> TRACKERS = new ArrayList<Tracker>();

    private AnalyticsTracker() {
    }

    public static void init(Context context) {
        loadPrefHasUserOptedOut(context, false);
    }

    public static void loadPrefHasUserOptedOut(Context context, boolean manageSession) {
        SharedPreferences prefs = PreferenceManager.getDefaultSharedPreferences(context);

        boolean hasUserOptedOut = !prefs.getBoolean("wp_pref_send_usage_stats", true);
        if (hasUserOptedOut != mHasUserOptedOut && manageSession) {
            mHasUserOptedOut = hasUserOptedOut;
            if (mHasUserOptedOut) {
                endSession(true);
                clearAllData();
            }
        }
    }

    public static void registerTracker(Tracker tracker) {
        if (tracker != null) {
            TRACKERS.add(tracker);
        }
    }

    public static void track(Stat stat) {
        if (mHasUserOptedOut) {
            return;
        }
        for (Tracker tracker : TRACKERS) {
            tracker.track(stat);
        }
    }

    public static void track(Stat stat, Map<String, ?> properties) {
        if (mHasUserOptedOut) {
            return;
        }
        for (Tracker tracker : TRACKERS) {
            tracker.track(stat, properties);
        }
    }

    public static void endSession(boolean force) {
        if (mHasUserOptedOut && !force) {
            return;
        }
        for (Tracker tracker : TRACKERS) {
            tracker.endSession();
        }
    }

    public static void registerPushNotificationToken(String regId) {
        if (mHasUserOptedOut) {
            return;
        }
        for (Tracker tracker : TRACKERS) {
            tracker.registerPushNotificationToken(regId);
        }
    }

    public static void clearAllData() {
        for (Tracker tracker : TRACKERS) {
            tracker.clearAllData();
        }
    }

    public static void refreshMetadata(boolean isUserConnected, boolean isWordPressComUser, boolean isJetpackUser,
                                       int sessionCount, int numBlogs, int versionCode, String username, String email) {
        for (Tracker tracker : TRACKERS) {
            tracker.refreshMetadata(isUserConnected, isWordPressComUser, isJetpackUser, sessionCount, numBlogs,
                    versionCode, username, email);
        }
    }
}
<|MERGE_RESOLUTION|>--- conflicted
+++ resolved
@@ -91,14 +91,11 @@
         SUPPORT_SENT_REPLY_TO_SUPPORT_MESSAGE,
         LOGIN_FAILED,
         LOGIN_FAILED_TO_GUESS_XMLRPC,
-<<<<<<< HEAD
         PUSH_AUTHENTICATION_APPROVED,
         PUSH_AUTHENTICATION_EXPIRED,
         PUSH_AUTHENTICATION_FAILED,
-        PUSH_AUTHENTICATION_IGNORED
-=======
+        PUSH_AUTHENTICATION_IGNORED,
         SETTINGS_LANGUAGE_SELECTION_FORCED,
->>>>>>> 4bc8b4f9
     }
 
     public interface Tracker {
