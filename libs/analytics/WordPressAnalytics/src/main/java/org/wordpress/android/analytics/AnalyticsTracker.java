package org.wordpress.android.analytics;

import android.content.Context;
import android.content.SharedPreferences;
import android.preference.PreferenceManager;

import java.util.ArrayList;
import java.util.List;
import java.util.Map;

public final class AnalyticsTracker {
    private static boolean mHasUserOptedOut;

    public static final String READER_DETAIL_TYPE_KEY = "post_detail_type";
    public static final String READER_DETAIL_TYPE_NORMAL = "normal";
    public static final String READER_DETAIL_TYPE_BLOG_PREVIEW = "preview-blog";
    public static final String READER_DETAIL_TYPE_TAG_PREVIEW = "preview-tag";

    public enum Stat {
        APPLICATION_OPENED,
        APPLICATION_CLOSED,
        APPLICATION_INSTALLED,
        APPLICATION_UPGRADED,
        READER_ACCESSED,
        READER_ARTICLE_COMMENTED_ON,
        READER_ARTICLE_COMMENTS_OPENED,
        READER_ARTICLE_COMMENT_LIKED,
        READER_ARTICLE_COMMENT_UNLIKED,
        READER_ARTICLE_LIKED,
        READER_ARTICLE_OPENED,
        READER_ARTICLE_UNLIKED,
        READER_ARTICLE_RENDERED,
        READER_BLOG_BLOCKED,
        READER_BLOG_FOLLOWED,
        READER_BLOG_PREVIEWED,
        READER_BLOG_UNFOLLOWED,
        READER_DISCOVER_VIEWED,
        READER_INFINITE_SCROLL,
        READER_LIST_FOLLOWED,
        READER_LIST_LOADED,
        READER_LIST_PREVIEWED,
        READER_LIST_UNFOLLOWED,
        READER_TAG_FOLLOWED,
        READER_TAG_LOADED,
        READER_TAG_PREVIEWED,
        READER_TAG_UNFOLLOWED,
        READER_SEARCH_LOADED,
        READER_SEARCH_PERFORMED,
        READER_SEARCH_RESULT_TAPPED,
        READER_GLOBAL_RELATED_POST_CLICKED,
        READER_LOCAL_RELATED_POST_CLICKED,
        READER_VIEWPOST_INTERCEPTED,
        READER_BLOG_POST_INTERCEPTED,
        READER_FEED_POST_INTERCEPTED,
        READER_WPCOM_BLOG_POST_INTERCEPTED,
        READER_SIGN_IN_INITIATED,
        READER_WPCOM_SIGN_IN_NEEDED,
        READER_USER_UNAUTHORIZED,
        STATS_ACCESSED,
        STATS_INSIGHTS_ACCESSED,
        STATS_PERIOD_DAYS_ACCESSED,
        STATS_PERIOD_WEEKS_ACCESSED,
        STATS_PERIOD_MONTHS_ACCESSED,
        STATS_PERIOD_YEARS_ACCESSED,
        STATS_VIEW_ALL_ACCESSED,
        STATS_SINGLE_POST_ACCESSED,
        STATS_TAPPED_BAR_CHART,
        STATS_SCROLLED_TO_BOTTOM,
        STATS_WIDGET_ADDED,
        STATS_WIDGET_REMOVED,
        STATS_WIDGET_TAPPED,
        EDITOR_CREATED_POST,
        EDITOR_ADDED_PHOTO_VIA_LOCAL_LIBRARY,
        EDITOR_ADDED_VIDEO_VIA_LOCAL_LIBRARY,
        EDITOR_ADDED_PHOTO_VIA_WP_MEDIA_LIBRARY,
        EDITOR_ADDED_VIDEO_VIA_WP_MEDIA_LIBRARY,
        EDITOR_UPDATED_POST,
        EDITOR_SCHEDULED_POST,
        EDITOR_CLOSED,
        EDITOR_PUBLISHED_POST,
        EDITOR_SAVED_DRAFT,
        EDITOR_DISCARDED_CHANGES,
        EDITOR_EDITED_IMAGE, // Visual editor only
        EDITOR_ENABLED_NEW_VERSION, // Visual editor only
        EDITOR_TOGGLED_OFF, // Visual editor only
        EDITOR_TOGGLED_ON, // Visual editor only
        EDITOR_UPLOAD_MEDIA_FAILED, // Visual editor only
        EDITOR_UPLOAD_MEDIA_RETRIED, // Visual editor only
        EDITOR_TAPPED_BLOCKQUOTE,
        EDITOR_TAPPED_BOLD,
        EDITOR_TAPPED_HTML, // Visual editor only
        EDITOR_TAPPED_IMAGE,
        EDITOR_TAPPED_ITALIC,
        EDITOR_TAPPED_LINK,
        EDITOR_TAPPED_MORE,
        EDITOR_TAPPED_STRIKETHROUGH,
        EDITOR_TAPPED_UNDERLINE,
        EDITOR_TAPPED_ORDERED_LIST, // Visual editor only
        EDITOR_TAPPED_UNLINK, // Visual editor only
        EDITOR_TAPPED_UNORDERED_LIST, // Visual editor only
        ME_ACCESSED,
        ME_GRAVATAR_TAPPED,
        ME_GRAVATAR_TOOLTIP_TAPPED,
        ME_GRAVATAR_PERMISSIONS_INTERRUPTED,
        ME_GRAVATAR_PERMISSIONS_DENIED,
        ME_GRAVATAR_PERMISSIONS_ACCEPTED,
        ME_GRAVATAR_SHOT_NEW,
        ME_GRAVATAR_GALLERY_PICKED,
        ME_GRAVATAR_CROPPED,
        ME_GRAVATAR_UPLOADED,
        ME_GRAVATAR_UPLOAD_UNSUCCESSFUL,
        ME_GRAVATAR_UPLOAD_EXCEPTION,
        MY_SITE_ACCESSED,
        NOTIFICATIONS_ACCESSED,
        NOTIFICATIONS_OPENED_NOTIFICATION_DETAILS,
        NOTIFICATIONS_MISSING_SYNC_WARNING,
        NOTIFICATION_REPLIED_TO,
        NOTIFICATION_QUICK_ACTIONS_REPLIED_TO,
        NOTIFICATION_APPROVED,
        NOTIFICATION_QUICK_ACTIONS_APPROVED,
        NOTIFICATION_UNAPPROVED,
        NOTIFICATION_LIKED,
        NOTIFICATION_QUICK_ACTIONS_LIKED,
        NOTIFICATION_UNLIKED,
        NOTIFICATION_TRASHED,
        NOTIFICATION_FLAGGED_AS_SPAM,
        OPENED_POSTS,
        OPENED_PAGES,
        OPENED_COMMENTS,
        OPENED_VIEW_SITE,
        OPENED_VIEW_ADMIN,
        OPENED_MEDIA_LIBRARY,
        OPENED_BLOG_SETTINGS,
        OPENED_ACCOUNT_SETTINGS,
        OPENED_APP_SETTINGS,
        OPENED_MY_PROFILE,
        OPENED_PEOPLE_MANAGEMENT,
        OPENED_PERSON,
        CREATED_ACCOUNT,
        CREATED_SITE,
        ACCOUNT_LOGOUT,
        SHARED_ITEM,
        ADDED_SELF_HOSTED_SITE,
        SIGNED_IN,
        SIGNED_INTO_JETPACK,
        PERFORMED_JETPACK_SIGN_IN_FROM_STATS_SCREEN,
        STATS_SELECTED_INSTALL_JETPACK,
        STATS_SELECTED_CONNECT_JETPACK,
        PUSH_NOTIFICATION_RECEIVED,
        PUSH_NOTIFICATION_TAPPED, // Same of opened
        SUPPORT_OPENED_HELPSHIFT_SCREEN,
        SUPPORT_USER_ACCEPTED_THE_SOLUTION,
        SUPPORT_USER_REJECTED_THE_SOLUTION,
        SUPPORT_USER_SENT_SCREENSHOT,
        SUPPORT_USER_REVIEWED_THE_APP,
        SUPPORT_USER_REPLIED_TO_HELPSHIFT,
        LOGIN_MAGIC_LINK_EXITED,
        LOGIN_MAGIC_LINK_FAILED,
        LOGIN_MAGIC_LINK_OPENED,
        LOGIN_MAGIC_LINK_REQUESTED,
        LOGIN_MAGIC_LINK_SUCCEEDED,
        LOGIN_FAILED,
        LOGIN_FAILED_TO_GUESS_XMLRPC,
        LOGIN_INSERTED_INVALID_URL,
        LOGIN_AUTOFILL_CREDENTIALS_FILLED,
        LOGIN_AUTOFILL_CREDENTIALS_UPDATED,
        PERSON_REMOVED,
        PERSON_UPDATED,
        PUSH_AUTHENTICATION_APPROVED,
        PUSH_AUTHENTICATION_EXPIRED,
        PUSH_AUTHENTICATION_FAILED,
        PUSH_AUTHENTICATION_IGNORED,
        NOTIFICATION_SETTINGS_LIST_OPENED,
        NOTIFICATION_SETTINGS_STREAMS_OPENED,
        NOTIFICATION_SETTINGS_DETAILS_OPENED,
        THEMES_ACCESSED_THEMES_BROWSER,
        THEMES_ACCESSED_SEARCH,
        THEMES_CHANGED_THEME,
        THEMES_PREVIEWED_SITE,
        THEMES_DEMO_ACCESSED,
        THEMES_CUSTOMIZE_ACCESSED,
        THEMES_SUPPORT_ACCESSED,
        THEMES_DETAILS_ACCESSED,
        ACCOUNT_SETTINGS_LANGUAGE_CHANGED,
        SITE_SETTINGS_ACCESSED,
        SITE_SETTINGS_ACCESSED_MORE_SETTINGS,
        SITE_SETTINGS_LEARN_MORE_CLICKED,
        SITE_SETTINGS_LEARN_MORE_LOADED,
        SITE_SETTINGS_ADDED_LIST_ITEM,
        SITE_SETTINGS_DELETED_LIST_ITEMS,
        SITE_SETTINGS_SAVED_REMOTELY,
        SITE_SETTINGS_HINT_TOAST_SHOWN,
        SITE_SETTINGS_START_OVER_ACCESSED,
        SITE_SETTINGS_START_OVER_CONTACT_SUPPORT_CLICKED,
        SITE_SETTINGS_EXPORT_SITE_ACCESSED,
        SITE_SETTINGS_EXPORT_SITE_REQUESTED,
        SITE_SETTINGS_EXPORT_SITE_RESPONSE_OK,
        SITE_SETTINGS_EXPORT_SITE_RESPONSE_ERROR,
        SITE_SETTINGS_DELETE_SITE_ACCESSED,
        SITE_SETTINGS_DELETE_SITE_PURCHASES_REQUESTED,
        SITE_SETTINGS_DELETE_SITE_PURCHASES_SHOWN,
        SITE_SETTINGS_DELETE_SITE_PURCHASES_SHOW_CLICKED,
        SITE_SETTINGS_DELETE_SITE_REQUESTED,
        SITE_SETTINGS_DELETE_SITE_RESPONSE_OK,
        SITE_SETTINGS_DELETE_SITE_RESPONSE_ERROR,
        ABTEST_START,
        TRAIN_TRACKS_RENDER,
        TRAIN_TRACKS_INTERACT,
        DEEP_LINKED,
        DEEP_LINKED_FALLBACK,
<<<<<<< HEAD
=======
        DEEP_LINK_NOT_DEFAULT_HANDER,
>>>>>>> 98396b61
    }

    private static final List<Tracker> TRACKERS = new ArrayList<>();

    private AnalyticsTracker() {
    }

    public static void init(Context context) {
        loadPrefHasUserOptedOut(context);
    }

    public static void loadPrefHasUserOptedOut(Context context) {
        SharedPreferences prefs = PreferenceManager.getDefaultSharedPreferences(context);
        boolean hasUserOptedOut = !prefs.getBoolean("wp_pref_send_usage_stats", true);
        if (hasUserOptedOut != mHasUserOptedOut) {
            mHasUserOptedOut = hasUserOptedOut;
        }
    }

    public static void registerTracker(Tracker tracker) {
        if (tracker != null) {
            TRACKERS.add(tracker);
        }
    }

    public static void track(Stat stat) {
        if (mHasUserOptedOut) {
            return;
        }
        for (Tracker tracker : TRACKERS) {
            tracker.track(stat);
        }
    }

    public static void track(Stat stat, Map<String, ?> properties) {
        if (mHasUserOptedOut) {
            return;
        }
        for (Tracker tracker : TRACKERS) {
            tracker.track(stat, properties);
        }
    }


    public static void flush() {
        if (mHasUserOptedOut) {
            return;
        }
        for (Tracker tracker : TRACKERS) {
            tracker.flush();
        }
    }

    public static void endSession(boolean force) {
        if (mHasUserOptedOut && !force) {
            return;
        }
        for (Tracker tracker : TRACKERS) {
            tracker.endSession();
        }
    }

    public static void registerPushNotificationToken(String regId) {
        if (mHasUserOptedOut) {
            return;
        }
        for (Tracker tracker : TRACKERS) {
            tracker.registerPushNotificationToken(regId);
        }
    }

    public static void clearAllData() {
        for (Tracker tracker : TRACKERS) {
            tracker.clearAllData();
        }
    }

    public static void refreshMetadata(AnalyticsMetadata metadata) {
        for (Tracker tracker : TRACKERS) {
            tracker.refreshMetadata(metadata);
        }
    }
}<|MERGE_RESOLUTION|>--- conflicted
+++ resolved
@@ -208,10 +208,7 @@
         TRAIN_TRACKS_INTERACT,
         DEEP_LINKED,
         DEEP_LINKED_FALLBACK,
-<<<<<<< HEAD
-=======
-        DEEP_LINK_NOT_DEFAULT_HANDER,
->>>>>>> 98396b61
+        DEEP_LINK_NOT_DEFAULT_HANDLER,
     }
 
     private static final List<Tracker> TRACKERS = new ArrayList<>();
