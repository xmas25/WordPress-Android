package org.wordpress.android.util;

import android.content.Context;
import android.text.TextUtils;
import android.util.Log;

import java.io.PrintWriter;
import java.io.StringWriter;
import java.util.ArrayList;
import java.util.Iterator;
import java.util.NoSuchElementException;

/**
 * simple wrapper for Android log calls, enables recording and displaying log
 */
public class AppLog {
    // T for Tag
    public enum T {READER, EDITOR, MEDIA, NUX, API, STATS, UTILS, NOTIFS, DB, POSTS, COMMENTS, THEMES, TESTS, PROFILING,
<<<<<<< HEAD
        SIMPERIUM, SUGGESTION, MAIN, SETTINGS, PLANS, SHARING}
=======
        SIMPERIUM, SUGGESTION, MAIN, SETTINGS, PLANS, PEOPLE}
>>>>>>> 35982cf5

    public static final String TAG = "WordPress";
    public static final int HEADER_LINE_COUNT = 2;

    private static boolean mEnableRecording = false;

    private AppLog() {
        throw new AssertionError();
    }

    /**
     * Capture log so it can be displayed by AppLogViewerActivity
     * @param enable A boolean flag to capture log. Default is false, pass true to enable recording
     */
    public static void enableRecording(boolean enable) {
        mEnableRecording = enable;
    }

    /**
     * Sends a VERBOSE log message
     * @param tag Used to identify the source of a log message.
     *            It usually identifies the class or activity where the log call occurs.
     * @param message The message you would like logged.
     */
    public static void v(T tag, String message) {
        message = StringUtils.notNullStr(message);
        Log.v(TAG + "-" + tag.toString(), message);
        addEntry(tag, LogLevel.v, message);
    }

    /**
     * Sends a DEBUG log message
     * @param tag Used to identify the source of a log message.
     *            It usually identifies the class or activity where the log call occurs.
     * @param message The message you would like logged.
     */
    public static void d(T tag, String message) {
        message = StringUtils.notNullStr(message);
        Log.d(TAG + "-" + tag.toString(), message);
        addEntry(tag, LogLevel.d, message);
    }

    /**
     * Sends a INFO log message
     * @param tag Used to identify the source of a log message.
     *            It usually identifies the class or activity where the log call occurs.
     * @param message The message you would like logged.
     */
    public static void i(T tag, String message) {
        message = StringUtils.notNullStr(message);
        Log.i(TAG + "-" + tag.toString(), message);
        addEntry(tag, LogLevel.i, message);
    }

    /**
     * Sends a WARN log message
     * @param tag Used to identify the source of a log message.
     *            It usually identifies the class or activity where the log call occurs.
     * @param message The message you would like logged.
     */
    public static void w(T tag, String message) {
        message = StringUtils.notNullStr(message);
        Log.w(TAG + "-" + tag.toString(), message);
        addEntry(tag, LogLevel.w, message);
    }

    /**
     * Sends a ERROR log message
     * @param tag Used to identify the source of a log message.
     *            It usually identifies the class or activity where the log call occurs.
     * @param message The message you would like logged.
     */
    public static void e(T tag, String message) {
        message = StringUtils.notNullStr(message);
        Log.e(TAG + "-" + tag.toString(), message);
        addEntry(tag, LogLevel.e, message);
    }

    /**
     * Send a ERROR log message and log the exception.
     * @param tag Used to identify the source of a log message.
     *            It usually identifies the class or activity where the log call occurs.
     * @param message The message you would like logged.
     * @param tr An exception to log
     */
    public static void e(T tag, String message, Throwable tr) {
        message = StringUtils.notNullStr(message);
        Log.e(TAG + "-" + tag.toString(), message, tr);
        addEntry(tag, LogLevel.e, message + " - exception: " + tr.getMessage());
        addEntry(tag, LogLevel.e, "StackTrace: " + getStringStackTrace(tr));
    }

    /**
     * Sends a ERROR log message and the exception with StackTrace
     * @param tag Used to identify the source of a log message. It usually identifies the class or activity where the log call occurs.
     * @param tr An exception to log to get StackTrace
     */
    public static void e(T tag, Throwable tr) {
        Log.e(TAG + "-" + tag.toString(), tr.getMessage(), tr);
        addEntry(tag, LogLevel.e, tr.getMessage());
        addEntry(tag, LogLevel.e, "StackTrace: " + getStringStackTrace(tr));
    }

    /**
     * Sends a ERROR log message
     * @param tag Used to identify the source of a log message. It usually identifies the class or activity where the log call occurs.
     * @param volleyErrorMsg
     * @param statusCode
     */
    public static void e(T tag, String volleyErrorMsg, int statusCode) {
        if (TextUtils.isEmpty(volleyErrorMsg)) {
            return;
        }
        String logText;
        if (statusCode == -1) {
            logText = volleyErrorMsg;
        } else {
            logText = volleyErrorMsg + ", status " + statusCode;
        }
        Log.e(TAG + "-" + tag.toString(), logText);
        addEntry(tag, LogLevel.w, logText);
    }

    // --------------------------------------------------------------------------------------------------------

    private static final int MAX_ENTRIES = 99;

    private enum LogLevel {
        v, d, i, w, e;
        private String toHtmlColor() {
            switch(this) {
                case v:
                    return "grey";
                case i:
                    return "black";
                case w:
                    return "purple";
                case e:
                    return "red";
                case d:
                default:
                    return "teal";
            }
        }
    }

    private static class LogEntry {
        LogLevel mLogLevel;
        String mLogText;
        T mLogTag;

        public LogEntry(LogLevel logLevel, String logText, T logTag) {
            mLogLevel = logLevel;
            mLogText = logText;
            if (mLogText == null) {
                mLogText = "null";
            }
            mLogTag = logTag;
        }

        private String toHtml() {
            StringBuilder sb = new StringBuilder();
            sb.append("<font color=\"");
            sb.append(mLogLevel.toHtmlColor());
            sb.append("\">");
            sb.append("[");
            sb.append(mLogTag.name());
            sb.append("] ");
            sb.append(mLogLevel.name());
            sb.append(": ");
            sb.append(TextUtils.htmlEncode(mLogText).replace("\n", "<br />"));
            sb.append("</font>");
            return sb.toString();
        }
    }

    private static class LogEntryList extends ArrayList<LogEntry> {
        private synchronized boolean addEntry(LogEntry entry) {
            if (size() >= MAX_ENTRIES)
                removeFirstEntry();
            return add(entry);
        }
        private void removeFirstEntry() {
            Iterator<LogEntry> it = iterator();
            if (!it.hasNext())
                return;
            try {
                remove(it.next());
            } catch (NoSuchElementException e) {
                // ignore
            }
        }
    }

    private static LogEntryList mLogEntries = new LogEntryList();

    private static void addEntry(T tag, LogLevel level, String text) {
        // skip if recording is disabled (default)
        if (!mEnableRecording) {
            return;
        }
        LogEntry entry = new LogEntry(level, text, tag);
        mLogEntries.addEntry(entry);
    }

    private static String getStringStackTrace(Throwable throwable) {
        StringWriter errors = new StringWriter();
        throwable.printStackTrace(new PrintWriter(errors));
        return errors.toString();
    }

    /**
     * Returns entire log as html for display (see AppLogViewerActivity)
     * @param  context
     * @return Arraylist of Strings containing log messages
     */
    public static ArrayList<String> toHtmlList(Context context) {
        ArrayList<String> items = new ArrayList<String>();

        // add version & device info - be sure to change HEADER_LINE_COUNT if additional lines are added
        items.add("<strong>WordPress Android version: " + PackageUtils.getVersionName(context) + "</strong>");
        items.add("<strong>Android device name: " + DeviceUtils.getInstance().getDeviceName(context) + "</strong>");

        Iterator<LogEntry> it = mLogEntries.iterator();
        while (it.hasNext()) {
            items.add(it.next().toHtml());
        }
        return items;
    }

    /**
     * Converts the entire log to plain text
     * @param context
     * @return The log as plain text
     */
    public static String toPlainText(Context context) {
        StringBuilder sb = new StringBuilder();

        // add version & device info
        sb.append("WordPress Android version: " + PackageUtils.getVersionName(context)).append("\n")
                .append("Android device name: " + DeviceUtils.getInstance().getDeviceName(context)).append("\n\n");

        Iterator<LogEntry> it = mLogEntries.iterator();
        int lineNum = 1;
        while (it.hasNext()) {
            sb.append(String.format("%02d - ", lineNum))
                    .append(it.next().mLogText)
                    .append("\n");
            lineNum++;
        }
        return sb.toString();
    }
}<|MERGE_RESOLUTION|>--- conflicted
+++ resolved
@@ -16,11 +16,7 @@
 public class AppLog {
     // T for Tag
     public enum T {READER, EDITOR, MEDIA, NUX, API, STATS, UTILS, NOTIFS, DB, POSTS, COMMENTS, THEMES, TESTS, PROFILING,
-<<<<<<< HEAD
-        SIMPERIUM, SUGGESTION, MAIN, SETTINGS, PLANS, SHARING}
-=======
-        SIMPERIUM, SUGGESTION, MAIN, SETTINGS, PLANS, PEOPLE}
->>>>>>> 35982cf5
+        SIMPERIUM, SUGGESTION, MAIN, SETTINGS, PLANS, PEOPLE, SHARING}
 
     public static final String TAG = "WordPress";
     public static final int HEADER_LINE_COUNT = 2;
