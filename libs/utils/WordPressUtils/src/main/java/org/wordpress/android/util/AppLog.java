--- conflicted
+++ resolved
@@ -16,12 +16,8 @@
 public class AppLog {
     // T for Tag
     public enum T {READER, EDITOR, MEDIA, NUX, API, STATS, UTILS, NOTIFS, DB, POSTS, COMMENTS, THEMES, TESTS, PROFILING,
-<<<<<<< HEAD
-        SIMPERIUM, SUGGESTION, MAIN, SETTINGS, SHARING}
-=======
-        SIMPERIUM, SUGGESTION, MAIN, SETTINGS, PLANS}
-
->>>>>>> a665ae2f
+        SIMPERIUM, SUGGESTION, MAIN, SETTINGS, PLANS, SHARING}
+
     public static final String TAG = "WordPress";
     public static final int HEADER_LINE_COUNT = 2;
 
