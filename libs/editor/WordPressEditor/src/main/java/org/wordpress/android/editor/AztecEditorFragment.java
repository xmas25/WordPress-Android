package org.wordpress.android.editor;

import android.app.Activity;
import android.app.FragmentManager;
import android.app.FragmentTransaction;
import android.content.ClipData;
import android.content.ClipDescription;
import android.content.ContentResolver;
import android.content.Context;
import android.content.DialogInterface;
import android.content.Intent;
import android.content.res.Configuration;
import android.graphics.Bitmap;
import android.graphics.drawable.BitmapDrawable;
import android.graphics.drawable.ColorDrawable;
import android.graphics.drawable.Drawable;
import android.net.Uri;
import android.os.Bundle;
import android.os.Handler;
import android.support.annotation.NonNull;
import android.support.v7.app.ActionBar;
import android.support.v7.app.AlertDialog;
import android.support.v7.app.AppCompatActivity;
import android.text.Spanned;
import android.text.TextUtils;
import android.view.DragEvent;
import android.view.Gravity;
import android.view.LayoutInflater;
import android.view.Menu;
import android.view.MenuInflater;
import android.view.MenuItem;
import android.view.View;
import android.view.ViewGroup;
import android.webkit.URLUtil;

import com.android.volley.VolleyError;
import com.android.volley.toolbox.ImageLoader;

import org.jetbrains.annotations.NotNull;
import org.json.JSONException;
import org.json.JSONObject;
import org.wordpress.android.editor.MetadataUtils.AttributesWithClass;
import org.wordpress.android.util.AppLog;
import org.wordpress.android.util.DisplayUtils;
import org.wordpress.android.util.ImageUtils;
import org.wordpress.android.util.JSONUtils;
import org.wordpress.android.util.ProfilingUtils;
import org.wordpress.android.util.StringUtils;
import org.wordpress.android.util.ToastUtils;
import org.wordpress.android.util.UrlUtils;
import org.wordpress.android.util.helpers.MediaFile;
import org.wordpress.android.util.helpers.MediaGallery;
import org.wordpress.aztec.AztecAttributes;
import org.wordpress.aztec.AztecText;
import org.wordpress.aztec.AztecText.OnMediaTappedListener;
import org.wordpress.aztec.HistoryListener;
import org.wordpress.aztec.Html;
import org.wordpress.aztec.source.SourceViewEditText;
import org.wordpress.aztec.toolbar.AztecToolbar;
import org.wordpress.aztec.toolbar.AztecToolbarClickListener;
import org.xml.sax.Attributes;

import java.util.ArrayList;
import java.util.Arrays;
import java.util.HashMap;
import java.util.HashSet;
import java.util.List;
import java.util.Set;
import java.util.UUID;

public class AztecEditorFragment extends EditorFragmentAbstract implements
        OnImeBackListener,
        EditorMediaUploadListener,
        OnMediaTappedListener,
        AztecToolbarClickListener,
        HistoryListener {

    private static final String ATTR_ALIGN_DASH = "align-";
    private static final String ATTR_CLASS = "class";
    private static final String ATTR_ID_WP = "data-wpid";
    private static final String ATTR_IMAGE_WP_DASH = "wp-image-";
    private static final String ATTR_SIZE = "size";
    private static final String ATTR_SIZE_DASH = "size-";
    private static final String TEMP_IMAGE_ID = "data-temp-aztec-id";

    private static final int MIN_BITMAP_DIMENSION_DP = 48;

    public static final int MAX_ACTION_TIME_MS = 2000;

    private static final MediaFile DEFAULT_MEDIA = new MediaFile();
    private static final int DEFAULT_MEDIA_HEIGHT = DEFAULT_MEDIA.getHeight();
    private static final int DEFAULT_MEDIA_WIDTH = DEFAULT_MEDIA.getWidth();

    private static final List<String> DRAGNDROP_SUPPORTED_MIMETYPES_TEXT = Arrays.asList(ClipDescription
            .MIMETYPE_TEXT_PLAIN, ClipDescription.MIMETYPE_TEXT_HTML);
    private static final List<String> DRAGNDROP_SUPPORTED_MIMETYPES_IMAGE = Arrays.asList("image/jpeg", "image/png");

    private boolean mIsKeyboardOpen = false;
    private boolean mEditorWasPaused = false;
    private boolean mHideActionBarOnSoftKeyboardUp = false;

    private AztecText title;
    private AztecText content;
    private boolean mAztecReady;
    private SourceViewEditText source;
    private AztecToolbar formattingToolbar;
    private Html.ImageGetter imageLoader;

    private Handler invalidateOptionsHandler;
    private Runnable invalidateOptionsRunnable;

    private HashMap<String, Float> mUploadingMediaProgressMax;
    private Set<String> mFailedMediaIds;

    private long mActionStartedAt = -1;

    private ImagePredicate mTappedImagePredicate;

    public static AztecEditorFragment newInstance(String title, String content) {
        AztecEditorFragment fragment = new AztecEditorFragment();
        Bundle args = new Bundle();
        args.putString(ARG_PARAM_TITLE, title);
        args.putString(ARG_PARAM_CONTENT, content);
        fragment.setArguments(args);
        return fragment;
    }

    @Override
    public void onCreate(Bundle savedInstanceState) {
        super.onCreate(savedInstanceState);

        ProfilingUtils.start("Visual Editor Startup");
        ProfilingUtils.split("EditorFragment.onCreate");
    }

    @Override
    public View onCreateView(LayoutInflater inflater, ViewGroup container, Bundle savedInstanceState) {
        View view = inflater.inflate(R.layout.fragment_aztec_editor, container, false);

        mUploadingMediaProgressMax = new HashMap<>();
        mFailedMediaIds = new HashSet<>();

        title = (AztecText) view.findViewById(R.id.title);
        content = (AztecText)view.findViewById(R.id.aztec);
        source = (SourceViewEditText) view.findViewById(R.id.source);

        source.setHint("<p>" + getString(R.string.edit_hint) + "</p>");

        formattingToolbar = (AztecToolbar) view.findViewById(R.id.formatting_toolbar);
        formattingToolbar.setEditor(content, source);
        formattingToolbar.setToolbarListener(this);

        title.setOnFocusChangeListener(
            new View.OnFocusChangeListener() {
                @Override
                public void onFocusChange(View view, boolean hasFocus) {
                    formattingToolbar.enableFormatButtons(!hasFocus);
                }
            }
        );

        // initialize the text & HTML
        source.setHistory(content.getHistory());
        content.setImageGetter(imageLoader);

        content.getHistory().setHistoryListener(this);

        content.setOnMediaTappedListener(this);

        mEditorFragmentListener.onEditorFragmentInitialized();

        content.setOnDragListener(mOnDragListener);
        source.setOnDragListener(mOnDragListener);

        setHasOptionsMenu(true);

        invalidateOptionsHandler = new Handler();
        invalidateOptionsRunnable = new Runnable() {
            @Override
            public void run() {
                getActivity().invalidateOptionsMenu();
            }
        };

        content.refreshText();

        mAztecReady = true;

        return view;
    }

    public void setImageLoader(Html.ImageGetter imageLoader) {
        this.imageLoader = imageLoader;
    }

    @Override
    public void onPause() {
        super.onPause();
        mEditorWasPaused = true;
        mIsKeyboardOpen = false;
    }

    @Override
    public void onResume() {
        super.onResume();
        // If the editor was previously paused and the current orientation is landscape,
        // hide the actionbar because the keyboard is going to appear (even if it was hidden
        // prior to being paused).
        if (mEditorWasPaused
                && (getResources().getConfiguration().orientation == Configuration.ORIENTATION_LANDSCAPE)
                && !getResources().getBoolean(R.bool.is_large_tablet_landscape)) {
            mIsKeyboardOpen = true;
            mHideActionBarOnSoftKeyboardUp = true;
            hideActionBarIfNeeded();
        }
    }

    @Override
    public void onAttach(Activity activity) {
        super.onAttach(activity);

        try {
            mEditorDragAndDropListener = (EditorDragAndDropListener) activity;
        } catch (ClassCastException e) {
            throw new ClassCastException(activity.toString() + " must implement EditorDragAndDropListener");
        }
    }

    @Override
    public void onSaveInstanceState(Bundle outState) {
        outState.putCharSequence(ATTR_TITLE, getTitle());
        outState.putCharSequence(ATTR_CONTENT, getContent());
    }

    @Override
    public void onCreateOptionsMenu(Menu menu, MenuInflater inflater) {
        inflater.inflate(R.menu.menu_aztec, menu);
    }

    @Override
    public void onPrepareOptionsMenu(Menu menu) {
        // TODO: disable undo/redo in media mode
        boolean canRedo = content.history.redoValid();
        boolean canUndo = content.history.undoValid();

        if (menu != null && menu.findItem(R.id.redo) != null) {
            menu.findItem(R.id.redo).setEnabled(canRedo);
        }

        if (menu != null && menu.findItem(R.id.undo) != null) {
            menu.findItem(R.id.undo).setEnabled(canUndo);
        }

        super.onPrepareOptionsMenu(menu);
    }

    @Override
    public boolean onOptionsItemSelected(MenuItem item) {

        if (item.getItemId() == R.id.undo) {
            if (content.getVisibility() == View.VISIBLE) {
                content.undo();
            } else {
                source.undo();
            }
            return true;
        } else if (item.getItemId() == R.id.redo) {
            if (content.getVisibility() == View.VISIBLE) {
                content.redo();
            } else {
                source.redo();
            }
            return true;
        }

        return false;
    }

    @Override
    public void onRedoEnabled() {
        invalidateOptionsHandler.removeCallbacks(invalidateOptionsRunnable);
        invalidateOptionsHandler.postDelayed(invalidateOptionsRunnable, getResources().getInteger(android.R.integer.config_mediumAnimTime) );
    }

    @Override
    public void onUndoEnabled() {
        invalidateOptionsHandler.removeCallbacks(invalidateOptionsRunnable);
        invalidateOptionsHandler.postDelayed(invalidateOptionsRunnable, getResources().getInteger(android.R.integer.config_mediumAnimTime) );
    }

    private ActionBar getActionBar() {
        if (!isAdded()) {
            return null;
        }

        if (getActivity() instanceof AppCompatActivity) {
            return ((AppCompatActivity) getActivity()).getSupportActionBar();
        } else {
            return null;
        }
    }

    /**
     * Intercept back button press while soft keyboard is visible.
     */
    @Override
    public void onImeBack() {
        mIsKeyboardOpen = false;
        showActionBarIfNeeded();
    }

    @Override
    public void setTitle(CharSequence text) {
        title.setText(text);
    }

    @Override
    public void setContent(CharSequence text) {
        content.fromHtml(text.toString());

        updateFailedMediaList();
        overlayFailedMedia();

        updateUploadingMediaList();
        overlayProgressingMedia();

        mAztecReady = true;
    }

    /**
     * Returns the contents of the title field from the JavaScript editor. Should be called from a background thread
     * where possible.
     */
    @Override
    public CharSequence getTitle() {
        if (!isAdded()) {
            return "";
        }

        // TODO: Aztec returns a ZeroWidthJoiner when empty so, strip it. Aztec needs fixing to return empty string.
        return StringUtils.notNullStr(title.getText().toString().replaceAll("&nbsp;$", "").replaceAll("\u200B", ""));
    }

    @Override
    public void onToolbarHtmlModeClicked() {
        if (!isAdded()) {
            return;
        }

        checkForFailedUploadAndSwitchToHtmlMode();
    }

    private void checkForFailedUploadAndSwitchToHtmlMode() {
        // Show an Alert Dialog asking the user if he wants to remove all failed media before upload
        if (hasFailedMediaUploads()) {
            new AlertDialog.Builder(getActivity())
                    .setMessage(R.string.editor_failed_uploads_switch_html)
                    .setPositiveButton(R.string.editor_remove_failed_uploads, new DialogInterface.OnClickListener() {
                        public void onClick(DialogInterface dialog, int id) {
                            // Clear failed uploads and switch to HTML mode
                            removeAllFailedMediaUploads();
                            toggleHtmlMode();
                        }
                    }).setNegativeButton(android.R.string.cancel, new DialogInterface.OnClickListener() {
                        @Override
                        public void onClick(DialogInterface dialog, int which) {
                            // nothing special to do
                        }
                    })
                    .create()
                    .show();
        } else {
            toggleHtmlMode();
        }
    }

    private void toggleHtmlMode() {
        mEditorFragmentListener.onTrackableEvent(TrackableEvent.HTML_BUTTON_TAPPED);

        // Don't switch to HTML mode if currently uploading media
        if (!mUploadingMediaProgressMax.isEmpty() || isActionInProgress()) {
            ToastUtils.showToast(getActivity(), R.string.alert_action_while_uploading, ToastUtils.Duration.LONG);
            return;
        }

        formattingToolbar.toggleEditorMode();

        if (source.getVisibility() == View.VISIBLE) {
            updateFailedMediaList();
        }
    }

    public void enableMediaMode(boolean enable) {
        formattingToolbar.enableMediaMode(enable);
        getActivity().invalidateOptionsMenu();
    }

    @Override
    public boolean isActionInProgress() {
        return System.currentTimeMillis() - mActionStartedAt < MAX_ACTION_TIME_MS;
    }

    private void updateUploadingMediaList() {
        AztecText.AttributePredicate uploadingPredicate = getPredicateWithClass("uploading");

        mUploadingMediaProgressMax.clear();

        // update all items with upload progress of zero
        for (Attributes attrs : content.getAllElementAttributes(uploadingPredicate)) {
            String localMediaId = attrs.getValue("data-wpid");
            if (!TextUtils.isEmpty(localMediaId)) {
                mUploadingMediaProgressMax.put(localMediaId, new Float(0));
            }
        }
    }

    private void safeAddMediaIdToSet(Set<String> setToAddTo, String wpId){
        if (!TextUtils.isEmpty(wpId)) {
            setToAddTo.add(wpId);
        }
    }

    private AztecText.AttributePredicate getPredicateWithClass(final String classToUse) {
        AztecText.AttributePredicate predicate = new AztecText.AttributePredicate() {
            @Override
            public boolean matches(@NonNull Attributes attrs) {
                AttributesWithClass attributesWithClass = new AttributesWithClass(attrs);
<<<<<<< HEAD
                return attributesWithClass.hasClass(classToUse);
=======
                return attributesWithClass.hasClass(ATTR_STATUS_FAILED);
>>>>>>> 3e895568
            }
        };

        return predicate;
    }

    private void updateFailedMediaList() {
        AztecText.AttributePredicate failedPredicate = getPredicateWithClass("failed");

        mFailedMediaIds.clear();

        for (Attributes attrs : content.getAllElementAttributes(failedPredicate)) {
<<<<<<< HEAD
            String localMediaId = attrs.getValue("data-wpid");
            safeAddMediaIdToSet(mFailedMediaIds, localMediaId);
        }
    }

    private void overlayProgressingMedia() {
        for (String localMediaId : mUploadingMediaProgressMax.keySet()) {
            overlayProgressingMedia(localMediaId);
=======
            mFailedMediaIds.add(attrs.getValue(ATTR_ID_WP));
>>>>>>> 3e895568
        }
    }

    private void overlayProgressingMedia(String localMediaId) {
        // set intermediate shade overlay
        ImagePredicate predicate =  ImagePredicate.getLocalMediaIdPredicate(localMediaId);
        content.setOverlay(predicate, 0,
                new ColorDrawable(getResources().getColor(R.color.media_shade_overlay_color)),
                Gravity.FILL);

        Drawable progressDrawable = getResources().getDrawable(android.R.drawable.progress_horizontal);
        // set the height of the progress bar to 2 (it's in dp since the drawable will be adjusted by the span)
        progressDrawable.setBounds(0, 0, 0, 4);

        content.setOverlay(predicate, 1, progressDrawable,
                Gravity.FILL_HORIZONTAL | Gravity.TOP);

        content.refreshText();
    }

    private void overlayFailedMedia() {
        for (String localMediaId : mFailedMediaIds) {
            Attributes attributes = content.getElementAttributes(ImagePredicate.getLocalMediaIdPredicate(localMediaId));
            overlayFailedMedia(localMediaId, attributes);
        }
    }

    private void overlayFailedMedia(String localMediaId, Attributes attributes) {
        // set intermediate shade overlay
        AztecText.AttributePredicate localMediaIdPredicate = ImagePredicate.getLocalMediaIdPredicate(localMediaId);
        content.setOverlay(localMediaIdPredicate, 0,
                new ColorDrawable(getResources().getColor(R.color.media_shade_overlay_error_color)),
                Gravity.FILL);

        Drawable alertDrawable = getResources().getDrawable(R.drawable.media_retry_image);
        content.setOverlay(localMediaIdPredicate, 1, alertDrawable, Gravity.CENTER);
        content.updateElementAttributes(localMediaIdPredicate, new AztecAttributes(attributes));
    }

    /**
     * Returns the contents of the content field from the JavaScript editor. Should be called from a background thread
     * where possible.
     */
    @Override
    public CharSequence getContent() {
        if (!isAdded()) {
            return "";
        }

        if (content.getVisibility() == View.VISIBLE) {
            return content.toHtml(false);
        } else {
            return source.getPureHtml(false);
        }
    }

    @Override
    public void appendMediaFile(final MediaFile mediaFile, final String mediaUrl, ImageLoader imageLoader) {
        final String safeMediaUrl = Utils.escapeQuotes(mediaUrl);

        if (URLUtil.isNetworkUrl(mediaUrl)) {
            if (mediaFile.isVideo()) {
                // TODO: insert video
                ToastUtils.showToast(getActivity(), R.string.media_insert_unimplemented);
            } else {
                imageLoader.get(mediaUrl, new ImageLoader.ImageListener() {
                    @Override
                    public void onErrorResponse(VolleyError error) {
                        // Show failed placeholder.
                        ToastUtils.showToast(getActivity(), R.string.error_media_load);
                        Drawable drawable = getResources().getDrawable(R.drawable.ic_image_failed_grey_a_40_48dp);
                        AztecAttributes attributes = new AztecAttributes();
                        attributes.setValue(ATTR_SRC, mediaUrl);
                        setAttributeValuesIfNotDefault(attributes, mediaFile);
                        content.insertMedia(drawable, attributes);
                    }

                    @Override
                    public void onResponse(ImageLoader.ImageContainer container, boolean isImmediate) {
                        Bitmap downloadedBitmap = container.getBitmap();

                        if (downloadedBitmap == null) {
                            // No bitmap downloaded from server.
                            return;
                        }

                        AztecAttributes attributes = new AztecAttributes();
                        attributes.setValue(ATTR_SRC, mediaUrl);
                        setAttributeValuesIfNotDefault(attributes, mediaFile);

                        int minimumDimension = DisplayUtils.dpToPx(getActivity(), MIN_BITMAP_DIMENSION_DP);

                        if (downloadedBitmap.getHeight() < minimumDimension || downloadedBitmap.getWidth() < minimumDimension) {
                            // Bitmap is too small.  Show image placeholder.
                            ToastUtils.showToast(getActivity(), R.string.error_media_small);
                            Drawable drawable = getResources().getDrawable(R.drawable.ic_image_loading_grey_a_40_48dp);
                            content.insertMedia(drawable, attributes);
                            return;
                        }

                        Bitmap resizedBitmap = ImageUtils.getScaledBitmapAtLongestSide(downloadedBitmap, DisplayUtils.getDisplayPixelWidth(getActivity()));
                        content.insertMedia(new BitmapDrawable(getResources(), resizedBitmap), attributes);
                    }
                }, 0, 0);
            }

            mActionStartedAt = System.currentTimeMillis();
        } else {
            String localMediaId = String.valueOf(mediaFile.getId());

            if (mediaFile.isVideo()) {
                // TODO: insert local video
                ToastUtils.showToast(getActivity(), R.string.media_insert_unimplemented);
            } else {
                AztecAttributes attrs = new AztecAttributes();
                attrs.setValue(ATTR_ID_WP, localMediaId);
                attrs.setValue(ATTR_SRC, safeMediaUrl);
                attrs.setValue(ATTR_CLASS, ATTR_STATUS_UPLOADING);

                // load a scaled version of the image to prevent OOM exception
                int maxWidth = DisplayUtils.getDisplayPixelWidth(getActivity());
                Bitmap bitmapToShow = ImageUtils.getWPImageSpanThumbnailFromFilePath(getActivity(), safeMediaUrl, maxWidth);

                if (bitmapToShow != null) {
                    content.insertMedia(new BitmapDrawable(getResources(), bitmapToShow), attrs);
                } else {
                    // Failed to retrieve bitmap.  Show failed placeholder.
                    ToastUtils.showToast(getActivity(), R.string.error_media_load);
                    Drawable drawable = getResources().getDrawable(R.drawable.ic_image_failed_grey_a_40_48dp);
                    drawable.setBounds(0, 0, maxWidth, maxWidth);
                    content.insertMedia(drawable, attrs);
                }

                // set intermediate shade overlay
                overlayProgressingMedia(localMediaId);

                mUploadingMediaProgressMax.put(localMediaId, new Float(0));
            }
        }
    }

    @Override
    public void appendGallery(MediaGallery mediaGallery) {
        ToastUtils.showToast(getActivity(), R.string.media_insert_unimplemented);
    }

    @Override
    public void setUrlForVideoPressId(final String videoId, final String videoUrl, final String posterUrl) {
    }

    @Override
    public boolean isUploadingMedia() {
        return (mUploadingMediaProgressMax.size() > 0);
    }

    @Override
    public boolean hasFailedMediaUploads() {
        return (mFailedMediaIds.size() > 0);
    }

    @Override
    public void removeAllFailedMediaUploads() {
        content.removeMedia(new AztecText.AttributePredicate() {
            @Override
            public boolean matches(@NotNull Attributes attrs) {
                return new AttributesWithClass(attrs).hasClass(ATTR_STATUS_FAILED);
            }
        });
        mFailedMediaIds.clear();
    }

    @Override
    public Spanned getSpannedContent() {
        return null;
    }

    @Override
    public void setTitlePlaceholder(CharSequence placeholderText) {
    }

    @Override
    public void setContentPlaceholder(CharSequence placeholderText) {
    }

    @Override
    public void onMediaUploadSucceeded(final String localMediaId, final MediaType mediaType, final MediaFile mediaFile) {
        if(!isAdded() || content == null || !mAztecReady) {
            return;
        }
        if (mediaType != null) {
            String remoteUrl = Utils.escapeQuotes(mediaFile.getFileURL());

            // we still need to refresh the screen visually, no matter whether the service already
            // saved the post to Db or not
            if (mediaType.equals(MediaType.IMAGE)) {

<<<<<<< HEAD
                // clear overlay
                ImagePredicate predicate = ImagePredicate.getLocalMediaIdPredicate(localMediaId);

                // remove the uploading class
                AttributesWithClass attributesWithClass = new AttributesWithClass(
                        content.getElementAttributes(predicate));
                attributesWithClass.removeClass("uploading");

                // add then new src property with the remoteUrl
                AztecAttributes attrs = attributesWithClass.getAttributes();
                attrs.setValue("src", remoteUrl);
=======
                AztecAttributes attrs = new AztecAttributes();
                attrs.setValue(ATTR_SRC, remoteUrl);
>>>>>>> 3e895568

                // clear overlay
                content.clearOverlays(predicate);
                content.updateElementAttributes(predicate, attrs);
                content.refreshText();


                mUploadingMediaProgressMax.remove(localMediaId);
            } else if (mediaType.equals(MediaType.VIDEO)) {
                // TODO: update video element
            }
        }
    }

    private static class ImagePredicate implements AztecText.AttributePredicate {
        private final String mId;
        private final String mAttributeName;

        static ImagePredicate getLocalMediaIdPredicate(String id) {
            return new ImagePredicate(id, ATTR_ID_WP);
        }

        ImagePredicate(String id, String attributeName) {
            mId = id;
            mAttributeName = attributeName;
        }

        @Override
        public boolean matches(@NotNull Attributes attrs) {
            return attrs.getIndex(mAttributeName) > -1 && attrs.getValue(mAttributeName).equals(mId);
        }
    }

    @Override
    public void onMediaUploadProgress(final String localMediaId, final float progress) {
        if(!isAdded() || content == null || !mAztecReady) {
            return;
        }

        // first obtain the latest maximum
        float maxProgressForLocalMediaId = mUploadingMediaProgressMax.get(localMediaId);

        // only update if the new progress value is greater than the latest maximum reflected on the
        // screen
        if (progress > maxProgressForLocalMediaId) {

            synchronized (AztecEditorFragment.this) {
                maxProgressForLocalMediaId = progress;
                mUploadingMediaProgressMax.put(localMediaId, maxProgressForLocalMediaId);

                try {
                    AztecText.AttributePredicate localMediaIdPredicate = ImagePredicate.getLocalMediaIdPredicate(localMediaId);
                    content.setOverlayLevel(localMediaIdPredicate, 1, (int) (progress * 10000));
                    content.refreshText();
                } catch (IndexOutOfBoundsException ex) {
                    /*
                     * it could happen that the localMediaId is not found, because FluxC events are not
                     * guaranteed to be received in order, so we might have received the `upload
                     * finished` event (thus clearing the id from within the Post html), and then
                     * still receive some more progress events for the same file, which we can't
                     * avoid but disregard.
                     * ex.printStackTrace();
                     */
                    AppLog.d(AppLog.T.EDITOR, localMediaId + " - not found trying to update progress ");
                }
            }
        }
    }

    @Override
    public void onMediaUploadFailed(final String localMediaId, final EditorFragmentAbstract.MediaType
            mediaType, final String errorMessage) {
        if(!isAdded() || content == null) {
            return;
        }
        if (mediaType != null) {
            switch (mediaType) {
                case IMAGE:
                    AttributesWithClass attributesWithClass = new AttributesWithClass(
                            content.getElementAttributes(ImagePredicate.getLocalMediaIdPredicate(localMediaId)));

                    attributesWithClass.removeClass(ATTR_STATUS_UPLOADING);
                    attributesWithClass.addClass(ATTR_STATUS_FAILED);

                    overlayFailedMedia(localMediaId, attributesWithClass.getAttributes());
                    content.refreshText();
                    break;
                case VIDEO:
                    // TODO: mark media as upload-failed
            }
            mFailedMediaIds.add(localMediaId);
            mUploadingMediaProgressMax.remove(localMediaId);
        }
    }

    @Override
    public void onGalleryMediaUploadSucceeded(final long galleryId, long remoteMediaId, int remaining) {
    }

    /**
     * Hide the action bar if needed.
     */
    private void hideActionBarIfNeeded() {

        ActionBar actionBar = getActionBar();
        if (actionBar != null
                && !isHardwareKeyboardPresent()
                && mHideActionBarOnSoftKeyboardUp
                && mIsKeyboardOpen
                && actionBar.isShowing()) {
            getActionBar().hide();
        }
    }

    /**
     * Show the action bar if needed.
     */
    private void showActionBarIfNeeded() {

        ActionBar actionBar = getActionBar();
        if (actionBar != null && !actionBar.isShowing()) {
            actionBar.show();
        }
    }

    /**
     * Returns true if a hardware keyboard is detected, otherwise false.
     */
    private boolean isHardwareKeyboardPresent() {
        Configuration config = getResources().getConfiguration();
        boolean returnValue = false;
        if (config.keyboard != Configuration.KEYBOARD_NOKEYS) {
            returnValue = true;
        }
        return returnValue;
    }

    private final View.OnDragListener mOnDragListener = new View.OnDragListener() {
        private boolean isSupported(ClipDescription clipDescription, List<String> mimeTypesToCheck) {
            if (clipDescription == null) {
                return false;
            }

            for (String supportedMimeType : mimeTypesToCheck) {
                if (clipDescription.hasMimeType(supportedMimeType)) {
                    return true;
                }
            }

            return false;
        }

        @Override
        public boolean onDrag(View view, DragEvent dragEvent) {
            switch (dragEvent.getAction()) {
                case DragEvent.ACTION_DRAG_STARTED:
                    return isSupported(dragEvent.getClipDescription(), DRAGNDROP_SUPPORTED_MIMETYPES_TEXT) ||
                            isSupported(dragEvent.getClipDescription(), DRAGNDROP_SUPPORTED_MIMETYPES_IMAGE);
                case DragEvent.ACTION_DRAG_ENTERED:
                    // would be nice to start marking the place the item will drop
                    break;
                case DragEvent.ACTION_DRAG_LOCATION:
                    int x = DisplayUtils.pxToDp(getActivity(), (int) dragEvent.getX());
                    int y = DisplayUtils.pxToDp(getActivity(), (int) dragEvent.getY());

                    content.setSelection(content.getOffsetForPosition(x, y));
                    break;
                case DragEvent.ACTION_DRAG_EXITED:
                    // clear any drop marking maybe
                    break;
                case DragEvent.ACTION_DROP:
                    if (source.getVisibility() == View.VISIBLE) {
                        if (isSupported(dragEvent.getClipDescription(), DRAGNDROP_SUPPORTED_MIMETYPES_IMAGE)) {
                            // don't allow dropping images into the HTML source
                            ToastUtils.showToast(getActivity(), R.string.editor_dropped_html_images_not_allowed,
                                    ToastUtils.Duration.LONG);
                            return true;
                        } else {
                            // let the system handle the text drop
                            return false;
                        }
                    }

                    if (isSupported(dragEvent.getClipDescription(), DRAGNDROP_SUPPORTED_MIMETYPES_IMAGE) &&
                            isTitleFocused()) {
                        // don't allow dropping images into the title field
                        ToastUtils.showToast(getActivity(), R.string.editor_dropped_title_images_not_allowed,
                                ToastUtils.Duration.LONG);
                        return true;
                    }

                    if (isAdded()) {
                        mEditorDragAndDropListener.onRequestDragAndDropPermissions(dragEvent);
                    }

                    ClipDescription clipDescription = dragEvent.getClipDescription();
                    if (clipDescription.getMimeTypeCount() < 1) {
                        break;
                    }

                    ContentResolver contentResolver = getActivity().getContentResolver();
                    ArrayList<Uri> uris = new ArrayList<>();
                    boolean unsupportedDropsFound = false;

                    for (int i = 0; i < dragEvent.getClipData().getItemCount(); i++) {
                        ClipData.Item item = dragEvent.getClipData().getItemAt(i);
                        Uri uri = item.getUri();

                        final String uriType = uri != null ? contentResolver.getType(uri) : null;
                        if (uriType != null && DRAGNDROP_SUPPORTED_MIMETYPES_IMAGE.contains(uriType)) {
                            uris.add(uri);
                            continue;
                        } else if (item.getText() != null) {
                            insertTextToEditor(item.getText().toString());
                            continue;
                        } else if (item.getHtmlText() != null) {
                            insertTextToEditor(item.getHtmlText());
                            continue;
                        }

                        // any other drop types are not supported, including web URLs. We cannot proactively
                        // determine their mime type for filtering
                        unsupportedDropsFound = true;
                    }

                    if (unsupportedDropsFound) {
                        ToastUtils.showToast(getActivity(), R.string.editor_dropped_unsupported_files, ToastUtils
                                .Duration.LONG);
                    }

                    if (uris.size() > 0) {
                        mEditorDragAndDropListener.onMediaDropped(uris);
                    }

                    break;
                case DragEvent.ACTION_DRAG_ENDED:
                    // clear any drop marking maybe
                default:
                    break;
            }
            return true;
        }

        private void insertTextToEditor(String text) {
            if (text != null) {
                content.getText().insert(content.getSelectionStart(), reformatVisually(Utils.escapeHtml(text)));
            } else {
                ToastUtils.showToast(getActivity(), R.string.editor_dropped_text_error, ToastUtils.Duration.SHORT);
                AppLog.d(AppLog.T.EDITOR, "Dropped text was null!");
            }
        }

        private String reformatVisually(String text) {
            // TODO: implement wp.loadText (see wpload.js)
            return text;
        }

        private boolean isTitleFocused() {
            return title.isFocused();
        }
    };

    /**
     * Save post content from source HTML.
     */
    public void saveContentFromSource() {
        if (content != null && source != null && source.getVisibility() == View.VISIBLE) {
            content.fromHtml(source.getPureHtml(false));
        }
    }

    @Override
    public void onToolbarAddMediaClicked() {
        mEditorFragmentListener.onTrackableEvent(TrackableEvent.MEDIA_BUTTON_TAPPED);

        if (isActionInProgress()) {
            ToastUtils.showToast(getActivity(), R.string.alert_action_while_uploading, ToastUtils.Duration.LONG);
            return;
        }

        if (source.isFocused()) {
            ToastUtils.showToast(getActivity(), R.string.alert_insert_image_html_mode, ToastUtils.Duration.LONG);
        } else {
            mEditorFragmentListener.onAddMediaClicked();
        }
    }

    @Override
    public void mediaTapped(@NotNull AztecAttributes attrs, int naturalWidth, int naturalHeight) {
        Set<String> classes = MetadataUtils.getClassAttribute(attrs);

        String idName;
        String uploadStatus = "";
        JSONObject meta = MetadataUtils.getMetadata(new AttributesWithClass(attrs), naturalWidth, naturalHeight);
        if (classes.contains(ATTR_STATUS_UPLOADING)) {
            uploadStatus = ATTR_STATUS_UPLOADING;
            idName = ATTR_ID_WP;
        } else if (classes.contains(ATTR_STATUS_FAILED)) {
            uploadStatus = ATTR_STATUS_FAILED;
            idName = ATTR_ID_WP;
        } else {
            idName = ATTR_ID;
        }

        String id = attrs.getValue(idName);

        // generate the element ID if ATTR_ID or ATTR_ID_WP are missing
        if (!attrs.hasAttribute(idName) || TextUtils.isEmpty(attrs.getValue(idName))) {
            idName = TEMP_IMAGE_ID;
            id = UUID.randomUUID().toString();
        }

        attrs.setValue(idName, id);
        mTappedImagePredicate = new ImagePredicate(id, idName);

        onMediaTapped(id, MediaType.IMAGE, meta, uploadStatus);
    }

    public void onMediaTapped(final String localMediaId, final MediaType mediaType, final JSONObject meta, String uploadStatus) {
        if (mediaType == null || !isAdded()) {
            return;
        }

        switch (uploadStatus) {
            case ATTR_STATUS_UPLOADING:
                // Display 'cancel upload' dialog
                AlertDialog.Builder builder = new AlertDialog.Builder(getActivity());
                builder.setTitle(getString(R.string.stop_upload_dialog_title));
                builder.setPositiveButton(android.R.string.ok, new DialogInterface.OnClickListener() {
                    public void onClick(DialogInterface dialog, int id) {

                        if (mUploadingMediaProgressMax.containsKey(localMediaId)) {
                            mEditorFragmentListener.onMediaUploadCancelClicked(localMediaId, true);

                            switch (mediaType) {
                                case IMAGE:
                                    content.removeMedia(mTappedImagePredicate);
                                    break;
                                case VIDEO:
                                    // TODO: remove video
                            }
                            mUploadingMediaProgressMax.remove(localMediaId);
                        } else {
                            ToastUtils.showToast(getActivity(), R.string.upload_finished_toast).show();
                        }

                        dialog.dismiss();
                    }
                });

                builder.setNegativeButton(getString(R.string.cancel), new DialogInterface.OnClickListener() {
                    public void onClick(DialogInterface dialog, int id) {
                        dialog.dismiss();
                    }
                });

                AlertDialog dialog = builder.create();
                dialog.show();
                break;
            case ATTR_STATUS_FAILED:
                // Retry media upload
                if (mFailedMediaIds.contains(localMediaId)) {
                    mEditorFragmentListener.onMediaRetryClicked(localMediaId);
                }
                switch (mediaType) {
                    case IMAGE:
                        AttributesWithClass attributesWithClass = new AttributesWithClass(
                                content.getElementAttributes(mTappedImagePredicate));
                        attributesWithClass.removeClass(ATTR_STATUS_FAILED);

                        // set intermediate shade overlay
                        content.setOverlay(mTappedImagePredicate, 0,
                                new ColorDrawable(getResources().getColor(R.color.media_shade_overlay_color)), Gravity.FILL);

                        Drawable progressDrawable = getResources().getDrawable(android.R.drawable.progress_horizontal);
                        // set the height of the progress bar to 2 (it's in dp since the drawable will be adjusted by the span)
                        progressDrawable.setBounds(0, 0, 0, 4);

                        content.setOverlay(mTappedImagePredicate, 1, progressDrawable, Gravity.FILL_HORIZONTAL | Gravity.TOP);
                        content.updateElementAttributes(mTappedImagePredicate, attributesWithClass.getAttributes());

                        content.refreshText();
                        break;
                    case VIDEO:
                        // TODO: unmark video failed
                }
                mFailedMediaIds.remove(localMediaId);
                mUploadingMediaProgressMax.put(localMediaId, new Float(0));
                break;
            default:
                if (!mediaType.equals(MediaType.IMAGE)) {
                    return;
                }

                // Only show image options fragment for image taps
                FragmentManager fragmentManager = getFragmentManager();

                if (fragmentManager.findFragmentByTag(ImageSettingsDialogFragment.IMAGE_SETTINGS_DIALOG_TAG) != null) {
                    return;
                }
                mEditorFragmentListener.onTrackableEvent(TrackableEvent.IMAGE_EDITED);
                ImageSettingsDialogFragment imageSettingsDialogFragment = new ImageSettingsDialogFragment();
                imageSettingsDialogFragment.setTargetFragment(this,
                        ImageSettingsDialogFragment.IMAGE_SETTINGS_DIALOG_REQUEST_CODE);

                Bundle dialogBundle = new Bundle();

                dialogBundle.putString(EXTRA_MAX_WIDTH, mBlogSettingMaxImageWidth);
                dialogBundle.putBoolean(EXTRA_IMAGE_FEATURED, mFeaturedImageSupported);
                dialogBundle.putBoolean(EXTRA_ENABLED_AZTEC, true);

                // Request and add an authorization header for HTTPS images
                // Use https:// when requesting the auth header, in case the image is incorrectly using http://.
                // If an auth header is returned, force https:// for the actual HTTP request.
                HashMap<String, String> headerMap = new HashMap<>();
                if (mCustomHttpHeaders != null) {
                    headerMap.putAll(mCustomHttpHeaders);
                }

                try {
                    final String imageSrc = meta.getString(ATTR_SRC);
                    String authHeader = mEditorFragmentListener.onAuthHeaderRequested(UrlUtils.makeHttps(imageSrc));
                    if (authHeader.length() > 0) {
                        meta.put(ATTR_SRC, UrlUtils.makeHttps(imageSrc));
                        headerMap.put("Authorization", authHeader);
                    }
                } catch (JSONException e) {
                    AppLog.e(AppLog.T.EDITOR, "Could not retrieve image url from JSON metadata");
                }
                dialogBundle.putSerializable(EXTRA_HEADER, headerMap);

                dialogBundle.putString(EXTRA_IMAGE_META, meta.toString());

                String imageId = JSONUtils.getString(meta, ATTR_ID_ATTACHMENT);
                if (!imageId.isEmpty()) {
                    dialogBundle.putBoolean(EXTRA_FEATURED, mFeaturedImageId == Integer.parseInt(imageId));
                }

                imageSettingsDialogFragment.setArguments(dialogBundle);

                FragmentTransaction fragmentTransaction = fragmentManager.beginTransaction();
                fragmentTransaction.setTransition(FragmentTransaction.TRANSIT_FRAGMENT_OPEN);

                fragmentTransaction.add(android.R.id.content, imageSettingsDialogFragment,
                        ImageSettingsDialogFragment.IMAGE_SETTINGS_DIALOG_TAG)
                        .addToBackStack(null)
                        .commit();
                break;
        }
    }

    @Override
    public void onActivityResult(int requestCode, int resultCode, Intent data) {
        super.onActivityResult(requestCode, resultCode, data);

        if (requestCode == ImageSettingsDialogFragment.IMAGE_SETTINGS_DIALOG_REQUEST_CODE) {
            if (mTappedImagePredicate != null) {
                AztecAttributes attributes = content.getElementAttributes(mTappedImagePredicate);
                attributes.removeAttribute(TEMP_IMAGE_ID);

                content.updateElementAttributes(mTappedImagePredicate, attributes);

                if (data == null || data.getExtras() == null) {
                    return;
                }

                Bundle extras = data.getExtras();
                JSONObject meta;

                try {
                    meta = new JSONObject(StringUtils.notNullStr(extras.getString(EXTRA_IMAGE_META)));
                } catch (JSONException e) {
                    return;
                }

                attributes.setValue(ATTR_SRC, JSONUtils.getString(meta, ATTR_SRC));

                if (!TextUtils.isEmpty(JSONUtils.getString(meta, ATTR_TITLE))) {
                    attributes.setValue(ATTR_TITLE, JSONUtils.getString(meta, ATTR_TITLE));
                }

                attributes.setValue(ATTR_DIMEN_WIDTH, JSONUtils.getString(meta, ATTR_DIMEN_WIDTH));
                attributes.setValue(ATTR_DIMEN_HEIGHT, JSONUtils.getString(meta, ATTR_DIMEN_HEIGHT));

                if (!TextUtils.isEmpty(JSONUtils.getString(meta, ATTR_ALT))) {
                    attributes.setValue(ATTR_ALT, JSONUtils.getString(meta, ATTR_ALT));
                }

                AttributesWithClass attributesWithClass = new AttributesWithClass(attributes);

                // remove previously set class attributes to add updated values
                attributesWithClass.removeClassStartingWith(ATTR_ALIGN_DASH);
                attributesWithClass.removeClassStartingWith(ATTR_SIZE_DASH);
                attributesWithClass.removeClassStartingWith(ATTR_IMAGE_WP_DASH);

                // only add align attribute if there is no caption since alignment is sent with shortcode
                if (!TextUtils.isEmpty(JSONUtils.getString(meta, ATTR_ALIGN)) &&
                        TextUtils.isEmpty(JSONUtils.getString(meta, ATTR_CAPTION))) {
                    attributesWithClass.addClass(ATTR_ALIGN_DASH + JSONUtils.getString(meta, ATTR_ALIGN));
                }

                if (!TextUtils.isEmpty(JSONUtils.getString(meta, ATTR_SIZE))) {
                    attributesWithClass.addClass(ATTR_SIZE_DASH + JSONUtils.getString(meta, ATTR_SIZE));
                }

                if (!TextUtils.isEmpty(JSONUtils.getString(meta, ATTR_ID_ATTACHMENT))) {
                    attributesWithClass.addClass(ATTR_IMAGE_WP_DASH + JSONUtils.getString(meta, ATTR_ID_ATTACHMENT));
                }

//                TODO: Add shortcode support to allow captions.
//                https://github.com/wordpress-mobile/AztecEditor-Android/issues/17
//                String caption = JSONUtils.getString(meta, ATTR_CAPTION);

//                TODO: Fix issue with image inside link.
//                https://github.com/wordpress-mobile/AztecEditor-Android/issues/196
//                String link = JSONUtils.getString(meta, ATTR_URL_LINK);

                final int imageRemoteId = extras.getInt(ATTR_ID_IMAGE_REMOTE);
                final boolean isFeaturedImage = extras.getBoolean(EXTRA_FEATURED);

                if (imageRemoteId != 0) {
                    if (isFeaturedImage) {
                        mFeaturedImageId = imageRemoteId;
                        mEditorFragmentListener.onFeaturedImageChanged(mFeaturedImageId);
                    } else {
                        // if this image was unset as featured, clear the featured image id
                        if (mFeaturedImageId == imageRemoteId) {
                            mFeaturedImageId = 0;
                            mEditorFragmentListener.onFeaturedImageChanged(mFeaturedImageId);
                        }
                    }
                }

                mTappedImagePredicate = null;
            }
        }
    }

    protected void setAttributeValuesIfNotDefault(AztecAttributes attributes, MediaFile mediaFile) {
        if (mediaFile.getWidth() != DEFAULT_MEDIA_WIDTH) {
            attributes.setValue(ATTR_DIMEN_WIDTH, String.valueOf(mediaFile.getWidth()));
        }

        if (mediaFile.getHeight() != DEFAULT_MEDIA_HEIGHT) {
            attributes.setValue(ATTR_DIMEN_HEIGHT, String.valueOf(mediaFile.getHeight()));
        }
    }

    public static String replaceMediaFileWithUrl(Context context, @NonNull String postContent,
                                                 String localMediaId, MediaFile mediaFile) {
        if (mediaFile != null) {
            String remoteUrl = Utils.escapeQuotes(mediaFile.getFileURL());
            if (!mediaFile.isVideo()) {

                // fill in Aztec with the post's content
                AztecText content = new AztecText(context);
                content.fromHtml(postContent);

                ImagePredicate predicate = ImagePredicate.getLocalMediaIdPredicate(localMediaId);

                // remove then uploading class
                AttributesWithClass attributesWithClass = new AttributesWithClass(
                        content.getElementAttributes(predicate));
                attributesWithClass.removeClass("uploading");

                // add then new src property with the remoteUrl
                AztecAttributes attrs = attributesWithClass.getAttributes();
                attrs.setValue("src", remoteUrl);

                // clear overlay
                content.clearOverlays(predicate);
                content.updateElementAttributes(predicate, attrs);
                content.refreshText();

                // re-set the post content
                postContent = content.toHtml(false);

            } else {
                // TODO: update video element
            }
        }
        return postContent;
    }
}<|MERGE_RESOLUTION|>--- conflicted
+++ resolved
@@ -425,11 +425,7 @@
             @Override
             public boolean matches(@NonNull Attributes attrs) {
                 AttributesWithClass attributesWithClass = new AttributesWithClass(attrs);
-<<<<<<< HEAD
                 return attributesWithClass.hasClass(classToUse);
-=======
-                return attributesWithClass.hasClass(ATTR_STATUS_FAILED);
->>>>>>> 3e895568
             }
         };
 
@@ -437,13 +433,12 @@
     }
 
     private void updateFailedMediaList() {
-        AztecText.AttributePredicate failedPredicate = getPredicateWithClass("failed");
+        AztecText.AttributePredicate failedPredicate = getPredicateWithClass(ATTR_STATUS_FAILED);
 
         mFailedMediaIds.clear();
 
         for (Attributes attrs : content.getAllElementAttributes(failedPredicate)) {
-<<<<<<< HEAD
-            String localMediaId = attrs.getValue("data-wpid");
+            String localMediaId = attrs.getValue(ATTR_ID_WP);
             safeAddMediaIdToSet(mFailedMediaIds, localMediaId);
         }
     }
@@ -451,9 +446,6 @@
     private void overlayProgressingMedia() {
         for (String localMediaId : mUploadingMediaProgressMax.keySet()) {
             overlayProgressingMedia(localMediaId);
-=======
-            mFailedMediaIds.add(attrs.getValue(ATTR_ID_WP));
->>>>>>> 3e895568
         }
     }
 
@@ -650,22 +642,17 @@
             // saved the post to Db or not
             if (mediaType.equals(MediaType.IMAGE)) {
 
-<<<<<<< HEAD
                 // clear overlay
                 ImagePredicate predicate = ImagePredicate.getLocalMediaIdPredicate(localMediaId);
 
                 // remove the uploading class
                 AttributesWithClass attributesWithClass = new AttributesWithClass(
                         content.getElementAttributes(predicate));
-                attributesWithClass.removeClass("uploading");
+                attributesWithClass.removeClass(ATTR_STATUS_UPLOADING);
 
                 // add then new src property with the remoteUrl
                 AztecAttributes attrs = attributesWithClass.getAttributes();
                 attrs.setValue("src", remoteUrl);
-=======
-                AztecAttributes attrs = new AztecAttributes();
-                attrs.setValue(ATTR_SRC, remoteUrl);
->>>>>>> 3e895568
 
                 // clear overlay
                 content.clearOverlays(predicate);
