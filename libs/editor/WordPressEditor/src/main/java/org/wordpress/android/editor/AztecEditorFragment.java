package org.wordpress.android.editor;

import android.app.Activity;
import android.app.FragmentManager;
import android.app.FragmentTransaction;
import android.content.ActivityNotFoundException;
import android.content.ClipData;
import android.content.ClipDescription;
import android.content.ContentResolver;
import android.content.Context;
import android.content.DialogInterface;
import android.content.Intent;
import android.content.res.Configuration;
import android.graphics.Bitmap;
import android.graphics.drawable.BitmapDrawable;
import android.graphics.drawable.ColorDrawable;
import android.graphics.drawable.Drawable;
import android.net.Uri;
import android.os.Bundle;
import android.os.Handler;
import android.support.annotation.NonNull;
import android.support.v7.app.ActionBar;
import android.support.v7.app.AlertDialog;
import android.support.v7.app.AppCompatActivity;
import android.support.v7.widget.AppCompatTextView;
import android.text.Spanned;
import android.text.TextUtils;
import android.view.DragEvent;
import android.view.Gravity;
import android.view.LayoutInflater;
import android.view.Menu;
import android.view.MenuInflater;
import android.view.MenuItem;
import android.view.View;
import android.view.ViewGroup;
import android.webkit.URLUtil;
import android.widget.Toast;

import com.android.volley.VolleyError;
import com.android.volley.toolbox.ImageLoader;

import org.jetbrains.annotations.NotNull;
import org.json.JSONException;
import org.json.JSONObject;
import org.wordpress.android.editor.MetadataUtils.AttributesWithClass;
import org.wordpress.android.util.AppLog;
import org.wordpress.android.util.DisplayUtils;
import org.wordpress.android.util.ImageUtils;
import org.wordpress.android.util.JSONUtils;
import org.wordpress.android.util.ProfilingUtils;
import org.wordpress.android.util.StringUtils;
import org.wordpress.android.util.ToastUtils;
import org.wordpress.android.util.UrlUtils;
import org.wordpress.android.util.helpers.MediaFile;
import org.wordpress.android.util.helpers.MediaGallery;
import org.wordpress.aztec.Aztec;
import org.wordpress.aztec.AztecAttributes;
import org.wordpress.aztec.AztecText;
import org.wordpress.aztec.AztecTextFormat;
import org.wordpress.aztec.Html;
import org.wordpress.aztec.IHistoryListener;
import org.wordpress.aztec.ITextFormat;
import org.wordpress.aztec.plugins.wpcomments.CommentsTextFormat;
import org.wordpress.aztec.plugins.wpcomments.WordPressCommentsPlugin;
import org.wordpress.aztec.plugins.wpcomments.toolbar.MoreToolbarButton;
import org.wordpress.aztec.source.SourceViewEditText;
import org.wordpress.aztec.toolbar.AztecToolbar;
import org.wordpress.aztec.toolbar.IAztecToolbarClickListener;
import org.xml.sax.Attributes;

import java.util.ArrayList;
import java.util.Arrays;
import java.util.HashMap;
import java.util.HashSet;
import java.util.List;
import java.util.Set;
import java.util.UUID;

public class AztecEditorFragment extends EditorFragmentAbstract implements
        AztecText.OnImeBackListener,
        AztecText.OnImageTappedListener,
        AztecText.OnVideoTappedListener,
        EditorMediaUploadListener,
        IAztecToolbarClickListener,
        IHistoryListener {

    private static final String ATTR_ALIGN_DASH = "align-";
    private static final String ATTR_CLASS = "class";
    private static final String ATTR_ID_WP = "data-wpid";
    private static final String ATTR_IMAGE_WP_DASH = "wp-image-";
    private static final String ATTR_SIZE = "size";
    private static final String ATTR_SIZE_DASH = "size-";
    private static final String TEMP_IMAGE_ID = "data-temp-aztec-id";

    private static final int MIN_BITMAP_DIMENSION_DP = 48;

    private static final int MAX_ACTION_TIME_MS = 2000;

    private static final MediaFile DEFAULT_MEDIA = new MediaFile();
    private static final int DEFAULT_MEDIA_HEIGHT = DEFAULT_MEDIA.getHeight();
    private static final int DEFAULT_MEDIA_WIDTH = DEFAULT_MEDIA.getWidth();

    private static final List<String> DRAGNDROP_SUPPORTED_MIMETYPES_TEXT = Arrays.asList(ClipDescription
            .MIMETYPE_TEXT_PLAIN, ClipDescription.MIMETYPE_TEXT_HTML);
    private static final List<String> DRAGNDROP_SUPPORTED_MIMETYPES_IMAGE = Arrays.asList("image/jpeg", "image/png");

    private static boolean mIsToolbarExpanded = false;

    private boolean mIsKeyboardOpen = false;
    private boolean mEditorWasPaused = false;
    private boolean mHideActionBarOnSoftKeyboardUp = false;

    private AztecText title;
    private AztecText content;
    private boolean mAztecReady;
    private SourceViewEditText source;
    private AztecToolbar formattingToolbar;
    private Html.ImageGetter aztecImageLoader;

    private Handler invalidateOptionsHandler;
    private Runnable invalidateOptionsRunnable;

    private HashMap<String, Float> mUploadingMediaProgressMax;
    private Set<String> mFailedMediaIds;

    private long mActionStartedAt = -1;

    private ImagePredicate mTappedImagePredicate;

    private EditorBetaClickListener mEditorBetaClickListener;

    public static AztecEditorFragment newInstance(String title, String content, boolean isExpanded) {
        mIsToolbarExpanded = isExpanded;
        AztecEditorFragment fragment = new AztecEditorFragment();
        Bundle args = new Bundle();
        args.putString(ARG_PARAM_TITLE, title);
        args.putString(ARG_PARAM_CONTENT, content);
        fragment.setArguments(args);
        return fragment;
    }

    @Override
    public void onCreate(Bundle savedInstanceState) {
        super.onCreate(savedInstanceState);

        ProfilingUtils.start("Visual Editor Startup");
        ProfilingUtils.split("EditorFragment.onCreate");
    }

    @Override
    public View onCreateView(LayoutInflater inflater, ViewGroup container, Bundle savedInstanceState) {
        View view = inflater.inflate(R.layout.fragment_aztec_editor, container, false);

        // request dependency injection
        if (getActivity() instanceof EditorFragmentActivity) {
            ((EditorFragmentActivity)getActivity()).initializeEditorFragment();
        }

        mUploadingMediaProgressMax = new HashMap<>();
        mFailedMediaIds = new HashSet<>();

        title = (AztecText) view.findViewById(R.id.title);
        content = (AztecText)view.findViewById(R.id.aztec);
        source = (SourceViewEditText) view.findViewById(R.id.source);

        source.setHint("<p>" + getString(R.string.editor_content_hint) + "</p>");

        formattingToolbar = (AztecToolbar) view.findViewById(R.id.formatting_toolbar);
        formattingToolbar.setExpanded(mIsToolbarExpanded);

        title.setOnFocusChangeListener(
                new View.OnFocusChangeListener() {
                    @Override
                    public void onFocusChange(View view, boolean hasFocus) {
                        formattingToolbar.enableFormatButtons(!hasFocus);
                    }
                }
        );

        content.setOnDragListener(mOnDragListener);
        source.setOnDragListener(mOnDragListener);

        setHasOptionsMenu(true);

        invalidateOptionsHandler = new Handler();
        invalidateOptionsRunnable = new Runnable() {
            @Override
            public void run() {
                if (isAdded()) {
                    getActivity().invalidateOptionsMenu();
                }
            }
        };

        content.refreshText();

        mAztecReady = true;

        AppCompatTextView titleBeta = (AppCompatTextView) view.findViewById(R.id.title_beta);
        titleBeta.setOnClickListener(new View.OnClickListener() {
            @Override
            public void onClick(View view) {
                mEditorBetaClickListener.onBetaClicked();
            }
        });

        Aztec.Factory.with(content, source, formattingToolbar, this)
                .setImageGetter(aztecImageLoader)
                .setOnImeBackListener(this)
                .setHistoryListener(this)
                .setOnImageTappedListener(this)
                .setOnVideoTappedListener(this)
                .addPlugin(new WordPressCommentsPlugin(content))
                .addPlugin(new MoreToolbarButton(content));

        mEditorFragmentListener.onEditorFragmentInitialized();

        return view;
    }

    public void setEditorBetaClickListener(EditorBetaClickListener listener) {
        mEditorBetaClickListener = listener;
    }

    public void setAztecImageLoader(Html.ImageGetter imageLoader) {
        this.aztecImageLoader = imageLoader;
    }

    @Override
    public void onPause() {
        super.onPause();
        mEditorWasPaused = true;
        mIsKeyboardOpen = false;
    }

    @Override
    public void onResume() {
        super.onResume();
        // If the editor was previously paused and the current orientation is landscape,
        // hide the actionbar because the keyboard is going to appear (even if it was hidden
        // prior to being paused).
        if (mEditorWasPaused
                && (getResources().getConfiguration().orientation == Configuration.ORIENTATION_LANDSCAPE)
                && !getResources().getBoolean(R.bool.is_large_tablet_landscape)) {
            mIsKeyboardOpen = true;
            mHideActionBarOnSoftKeyboardUp = true;
            hideActionBarIfNeeded();
        }
    }

    @Override
    public void onAttach(Activity activity) {
        super.onAttach(activity);

        try {
            mEditorDragAndDropListener = (EditorDragAndDropListener) activity;
        } catch (ClassCastException e) {
            throw new ClassCastException(activity.toString() + " must implement EditorDragAndDropListener");
        }
    }

    @Override
    public void onSaveInstanceState(Bundle outState) {
        outState.putCharSequence(ATTR_TITLE, getTitle());
        outState.putCharSequence(ATTR_CONTENT, getContent());
    }

    @Override
    public void onCreateOptionsMenu(Menu menu, MenuInflater inflater) {
        inflater.inflate(R.menu.menu_aztec, menu);
    }

    @Override
    public void onPrepareOptionsMenu(Menu menu) {
        // TODO: disable undo/redo in media mode
        boolean canRedo = content.history.redoValid();
        boolean canUndo = content.history.undoValid();

        if (menu != null && menu.findItem(R.id.redo) != null) {
            menu.findItem(R.id.redo).setEnabled(canRedo);
        }

        if (menu != null && menu.findItem(R.id.undo) != null) {
            menu.findItem(R.id.undo).setEnabled(canUndo);
        }

        super.onPrepareOptionsMenu(menu);
    }

    @Override
    public boolean onOptionsItemSelected(MenuItem item) {

        if (item.getItemId() == R.id.undo) {
            if (content.getVisibility() == View.VISIBLE) {
                content.undo();
            } else {
                source.undo();
            }
            return true;
        } else if (item.getItemId() == R.id.redo) {
            if (content.getVisibility() == View.VISIBLE) {
                content.redo();
            } else {
                source.redo();
            }
            return true;
        }

        return false;
    }

    @Override
    public void onRedoEnabled() {
        invalidateOptionsHandler.removeCallbacks(invalidateOptionsRunnable);
        invalidateOptionsHandler.postDelayed(invalidateOptionsRunnable, getResources().getInteger(android.R.integer.config_mediumAnimTime) );
    }

    @Override
    public void onUndoEnabled() {
        invalidateOptionsHandler.removeCallbacks(invalidateOptionsRunnable);
        invalidateOptionsHandler.postDelayed(invalidateOptionsRunnable, getResources().getInteger(android.R.integer.config_mediumAnimTime) );
    }

    private ActionBar getActionBar() {
        if (!isAdded()) {
            return null;
        }

        if (getActivity() instanceof AppCompatActivity) {
            return ((AppCompatActivity) getActivity()).getSupportActionBar();
        } else {
            return null;
        }
    }

    /**
     * Intercept back button press while soft keyboard is visible.
     */
    @Override
    public void onImeBack() {
        mIsKeyboardOpen = false;
        showActionBarIfNeeded();
    }

    @Override
    public void setTitle(CharSequence text) {
        title.setText(text);
    }

    @Override
    public void setContent(CharSequence text) {
        content.fromHtml(text.toString());

        updateFailedMediaList();
        overlayFailedMedia();

        updateUploadingMediaList();
        overlayProgressingMedia();

        mAztecReady = true;

    }

    /**
     * Returns the contents of the title field from the JavaScript editor. Should be called from a background thread
     * where possible.
     */
    @Override
    public CharSequence getTitle() {
        if (!isAdded()) {
            return "";
        }

        // TODO: Aztec returns a ZeroWidthJoiner when empty so, strip it. Aztec needs fixing to return empty string.
        return StringUtils.notNullStr(title.getText().toString().replaceAll("&nbsp;$", "").replaceAll("\u200B", ""));
    }

    @Override
    public void onToolbarCollapseButtonClicked() {
        mEditorFragmentListener.onTrackableEvent(TrackableEvent.ELLIPSIS_COLLAPSE_BUTTON_TAPPED);
    }

    @Override
    public void onToolbarExpandButtonClicked() {
        mEditorFragmentListener.onTrackableEvent(TrackableEvent.ELLIPSIS_EXPAND_BUTTON_TAPPED);
    }

    @Override
    public void onToolbarFormatButtonClicked(ITextFormat format, boolean isKeyboardShortcut) {
        if (format.equals(AztecTextFormat.FORMAT_PARAGRAPH)) {
            mEditorFragmentListener.onTrackableEvent(TrackableEvent.PARAGRAPH_BUTTON_TAPPED);
        } else if (format.equals(AztecTextFormat.FORMAT_PREFORMAT)) {
            mEditorFragmentListener.onTrackableEvent(TrackableEvent.PREFORMAT_BUTTON_TAPPED);
        } else if (format.equals(AztecTextFormat.FORMAT_HEADING_1)) {
            mEditorFragmentListener.onTrackableEvent(TrackableEvent.HEADING_1_BUTTON_TAPPED);
        } else if (format.equals(AztecTextFormat.FORMAT_HEADING_2)) {
            mEditorFragmentListener.onTrackableEvent(TrackableEvent.HEADING_2_BUTTON_TAPPED);
        } else if (format.equals(AztecTextFormat.FORMAT_HEADING_3)) {
            mEditorFragmentListener.onTrackableEvent(TrackableEvent.HEADING_3_BUTTON_TAPPED);
        } else if (format.equals(AztecTextFormat.FORMAT_HEADING_4)) {
            mEditorFragmentListener.onTrackableEvent(TrackableEvent.HEADING_4_BUTTON_TAPPED);
        } else if (format.equals(AztecTextFormat.FORMAT_HEADING_5)) {
            mEditorFragmentListener.onTrackableEvent(TrackableEvent.HEADING_5_BUTTON_TAPPED);
        } else if (format.equals(AztecTextFormat.FORMAT_HEADING_6)) {
            mEditorFragmentListener.onTrackableEvent(TrackableEvent.HEADING_6_BUTTON_TAPPED);
        } else if (format.equals(AztecTextFormat.FORMAT_ORDERED_LIST)) {
            mEditorFragmentListener.onTrackableEvent(TrackableEvent.LIST_ORDERED_BUTTON_TAPPED);
        } else if (format.equals(AztecTextFormat.FORMAT_UNORDERED_LIST)) {
            mEditorFragmentListener.onTrackableEvent(TrackableEvent.LIST_UNORDERED_BUTTON_TAPPED);
        } else if (format.equals(AztecTextFormat.FORMAT_BOLD)) {
            mEditorFragmentListener.onTrackableEvent(TrackableEvent.BOLD_BUTTON_TAPPED);
        } else if (format.equals(AztecTextFormat.FORMAT_ITALIC)) {
            mEditorFragmentListener.onTrackableEvent(TrackableEvent.ITALIC_BUTTON_TAPPED);
        } else if (format.equals(AztecTextFormat.FORMAT_STRIKETHROUGH)) {
            mEditorFragmentListener.onTrackableEvent(TrackableEvent.STRIKETHROUGH_BUTTON_TAPPED);
        } else if (format.equals(AztecTextFormat.FORMAT_UNDERLINE)) {
            mEditorFragmentListener.onTrackableEvent(TrackableEvent.UNDERLINE_BUTTON_TAPPED);
        } else if (format.equals(AztecTextFormat.FORMAT_QUOTE)) {
            mEditorFragmentListener.onTrackableEvent(TrackableEvent.BLOCKQUOTE_BUTTON_TAPPED);
        } else if (format.equals(AztecTextFormat.FORMAT_LINK)) {
            mEditorFragmentListener.onTrackableEvent(TrackableEvent.LINK_ADDED_BUTTON_TAPPED);
        } else if (format.equals(CommentsTextFormat.FORMAT_MORE)) {
            mEditorFragmentListener.onTrackableEvent(TrackableEvent.READ_MORE_BUTTON_TAPPED);
        } else if (format.equals(CommentsTextFormat.FORMAT_PAGE)) {
            mEditorFragmentListener.onTrackableEvent(TrackableEvent.NEXT_PAGE_BUTTON_TAPPED);
        }
    }

    @Override
    public void onToolbarHeadingButtonClicked() {
        mEditorFragmentListener.onTrackableEvent(TrackableEvent.HEADING_BUTTON_TAPPED);
    }

    @Override
    public void onToolbarHtmlButtonClicked() {
        if (!isAdded()) {
            return;
        }

        checkForFailedUploadAndSwitchToHtmlMode();
    }

    @Override
    public void onToolbarListButtonClicked() {
        mEditorFragmentListener.onTrackableEvent(TrackableEvent.LIST_BUTTON_TAPPED);
    }

    private void checkForFailedUploadAndSwitchToHtmlMode() {
        // Show an Alert Dialog asking the user if he wants to remove all failed media before upload
        if (hasFailedMediaUploads()) {
            new AlertDialog.Builder(getActivity())
                    .setMessage(R.string.editor_failed_uploads_switch_html)
                    .setPositiveButton(R.string.editor_remove_failed_uploads, new DialogInterface.OnClickListener() {
                        public void onClick(DialogInterface dialog, int id) {
                            // Clear failed uploads and switch to HTML mode
                            removeAllFailedMediaUploads();
                            toggleHtmlMode();
                        }
                    }).setNegativeButton(android.R.string.cancel, new DialogInterface.OnClickListener() {
                        @Override
                        public void onClick(DialogInterface dialog, int which) {
                            // nothing special to do
                        }
                    })
                    .create()
                    .show();
        } else {
            toggleHtmlMode();
        }
    }

    private void toggleHtmlMode() {
        mEditorFragmentListener.onTrackableEvent(TrackableEvent.HTML_BUTTON_TAPPED);

        // Don't switch to HTML mode if currently uploading media
        if (!mUploadingMediaProgressMax.isEmpty() || isActionInProgress()) {
            ToastUtils.showToast(getActivity(), R.string.alert_action_while_uploading, ToastUtils.Duration.LONG);
            return;
        }

        formattingToolbar.toggleEditorMode();

        if (source.getVisibility() == View.VISIBLE) {
            updateFailedMediaList();
        }
    }

    public void enableMediaMode(boolean enable) {
        formattingToolbar.enableMediaMode(enable);
        getActivity().invalidateOptionsMenu();
    }

    @Override
    public boolean isActionInProgress() {
        return System.currentTimeMillis() - mActionStartedAt < MAX_ACTION_TIME_MS;
    }

    private void updateUploadingMediaList() {
        AztecText.AttributePredicate uploadingPredicate = getPredicateWithClass("uploading");

        mUploadingMediaProgressMax.clear();

        // update all items with upload progress of zero
        for (Attributes attrs : content.getAllElementAttributes(uploadingPredicate)) {
            String localMediaId = attrs.getValue("data-wpid");
            if (!TextUtils.isEmpty(localMediaId)) {
                mUploadingMediaProgressMax.put(localMediaId, 0f);
            }
        }
    }

    private void safeAddMediaIdToSet(Set<String> setToAddTo, String wpId){
        if (!TextUtils.isEmpty(wpId)) {
            setToAddTo.add(wpId);
        }
    }

    private AztecText.AttributePredicate getPredicateWithClass(final String classToUse) {
        AztecText.AttributePredicate predicate = new AztecText.AttributePredicate() {
            @Override
            public boolean matches(@NonNull Attributes attrs) {
                AttributesWithClass attributesWithClass = new AttributesWithClass(attrs);
                return attributesWithClass.hasClass(classToUse);
            }
        };

        return predicate;
    }

    private void updateFailedMediaList() {
        AztecText.AttributePredicate failedPredicate = getPredicateWithClass(ATTR_STATUS_FAILED);

        mFailedMediaIds.clear();

        for (Attributes attrs : content.getAllElementAttributes(failedPredicate)) {
            String localMediaId = attrs.getValue(ATTR_ID_WP);
            safeAddMediaIdToSet(mFailedMediaIds, localMediaId);
        }
    }

    private void overlayProgressingMedia() {
        for (String localMediaId : mUploadingMediaProgressMax.keySet()) {
            overlayProgressingMedia(localMediaId);
        }
    }

    private void overlayProgressingMedia(String localMediaId) {
        // set intermediate shade overlay
        ImagePredicate predicate =  ImagePredicate.getLocalMediaIdPredicate(localMediaId);
        content.setOverlay(predicate, 0,
                new ColorDrawable(getResources().getColor(R.color.media_shade_overlay_color)),
                Gravity.FILL);

        Drawable progressDrawable = getResources().getDrawable(android.R.drawable.progress_horizontal);
        // set the height of the progress bar to 2 (it's in dp since the drawable will be adjusted by the span)
        progressDrawable.setBounds(0, 0, 0, 4);

        content.setOverlay(predicate, 1, progressDrawable,
                Gravity.FILL_HORIZONTAL | Gravity.TOP);

        content.resetAttributedMediaSpan(predicate);
    }

    private void overlayFailedMedia() {
        for (String localMediaId : mFailedMediaIds) {
            Attributes attributes = content.getElementAttributes(ImagePredicate.getLocalMediaIdPredicate(localMediaId));
            overlayFailedMedia(localMediaId, attributes);
        }
    }

    private void overlayFailedMedia(String localMediaId, Attributes attributes) {
        // set intermediate shade overlay
        AztecText.AttributePredicate localMediaIdPredicate = ImagePredicate.getLocalMediaIdPredicate(localMediaId);
        content.setOverlay(localMediaIdPredicate, 0,
                new ColorDrawable(getResources().getColor(R.color.media_shade_overlay_error_color)),
                Gravity.FILL);

        Drawable alertDrawable = getResources().getDrawable(R.drawable.media_retry_image);
        content.setOverlay(localMediaIdPredicate, 1, alertDrawable, Gravity.CENTER);
        content.updateElementAttributes(localMediaIdPredicate, new AztecAttributes(attributes));
    }

    private void overlayVideoIcon(int overlayLevel, AztecText.AttributePredicate predicate) {
        Drawable videoDrawable = getResources().getDrawable(R.drawable.ic_overlay_video);
        content.setOverlay(predicate, overlayLevel, videoDrawable, Gravity.BOTTOM | Gravity.START);
    }

    /**
     * Returns the contents of the content field from the JavaScript editor. Should be called from a background thread
     * where possible.
     */
    @Override
    public CharSequence getContent() {
        if (!isAdded()) {
            return "";
        }

        if (content.getVisibility() == View.VISIBLE) {
            return content.toHtml(false);
        } else {
            return source.getPureHtml(false);
        }
    }

    @Override
    public void appendMediaFile(final MediaFile mediaFile, final String mediaUrl, ImageLoader imageLoader) {
        // load a scaled version of the image to prevent OOM exception
        final int maxWidth = ImageUtils.getMaximumThumbnailWidthForEditor(getActivity());

        if (URLUtil.isNetworkUrl(mediaUrl)) {
            final String posterURL = mediaFile.isVideo() ? Utils.escapeQuotes(StringUtils.notNullStr(mediaFile.getThumbnailURL())) : mediaUrl;
            imageLoader.get(posterURL, new ImageLoader.ImageListener() {
                @Override
                public void onErrorResponse(VolleyError error) {
                    if (!isAdded()) {
                        // the fragment is detached
                        return;
                    }

                    // Show failed placeholder.
                    ToastUtils.showToast(getActivity(), R.string.error_media_load);
                    Drawable drawable = getResources().getDrawable(R.drawable.ic_image_failed_grey_a_40_48dp);
                    AztecAttributes attributes = new AztecAttributes();
                    attributes.setValue(ATTR_SRC, mediaUrl);
                    setAttributeValuesIfNotDefault(attributes, mediaFile);
                    content.insertImage(drawable, attributes);
                }

                @Override
                public void onResponse(ImageLoader.ImageContainer container, boolean isImmediate) {
                    Bitmap downloadedBitmap = container.getBitmap();
                    if (downloadedBitmap == null || !isAdded()) {
                        // No bitmap downloaded from server or the fragment is detached
                        return;
                    }

                    AztecAttributes attributes = new AztecAttributes();
                    attributes.setValue(ATTR_SRC, mediaUrl);
                    setAttributeValuesIfNotDefault(attributes, mediaFile);

                    int minimumDimension = DisplayUtils.dpToPx(getActivity(), MIN_BITMAP_DIMENSION_DP);

                    if (downloadedBitmap.getHeight() < minimumDimension || downloadedBitmap.getWidth() < minimumDimension) {
                        // Bitmap is too small.  Show image placeholder.
                        ToastUtils.showToast(getActivity(), R.string.error_media_small);
                        Drawable drawable = getResources().getDrawable(R.drawable.ic_image_loading_grey_a_40_48dp);
                        content.insertImage(drawable, attributes);
                        return;
                    }

                    // This call is not needed, since we're already asking the container to resize the picture after downloading.
                    // It's here just for security.
                    Bitmap resizedBitmap = ImageUtils.getScaledBitmapAtLongestSide(downloadedBitmap, maxWidth);
                    if(mediaFile.isVideo()) {
                        content.insertVideo(new BitmapDrawable(getResources(), resizedBitmap), attributes);
                        overlayVideoIcon(0, new ImagePredicate(mediaUrl, ATTR_SRC));
                    } else {
                        content.insertImage(new BitmapDrawable(getResources(), resizedBitmap), attributes);
                    }
                }
            }, maxWidth, maxWidth);

            mActionStartedAt = System.currentTimeMillis();
        } else {
            String localMediaId = String.valueOf(mediaFile.getId());
            final String safeMediaUrl = mediaFile.isVideo() ?
                    Utils.escapeQuotes(StringUtils.notNullStr(mediaFile.getThumbnailURL())) :
                    Utils.escapeQuotes(mediaUrl);

            AztecAttributes attrs = new AztecAttributes();
            attrs.setValue(ATTR_ID_WP, localMediaId);
            attrs.setValue(ATTR_SRC, safeMediaUrl);
            attrs.setValue(ATTR_CLASS, ATTR_STATUS_UPLOADING);

            addDefaultSizeClassIfMissing(attrs);

            Bitmap bitmapToShow = ImageUtils.getWPImageSpanThumbnailFromFilePath(getActivity(), safeMediaUrl, maxWidth);
            AztecText.AttributePredicate localMediaIdPredicate = ImagePredicate.getLocalMediaIdPredicate(localMediaId);

            if (bitmapToShow != null) {
                if(mediaFile.isVideo()) {
                    content.insertVideo(new BitmapDrawable(getResources(), bitmapToShow), attrs);
                } else {
                    content.insertImage(new BitmapDrawable(getResources(), bitmapToShow), attrs);
                }
            } else {
                // Failed to retrieve bitmap.  Show failed placeholder.
                ToastUtils.showToast(getActivity(), R.string.error_media_load);
                Drawable drawable = getResources().getDrawable(R.drawable.ic_image_failed_grey_a_40_48dp);
                drawable.setBounds(0, 0, maxWidth, maxWidth);
                content.insertImage(drawable, attrs);
            }

<<<<<<< HEAD
                // set intermediate shade overlay
                overlayProgressingMedia(localMediaId);

                mUploadingMediaProgressMax.put(localMediaId, 0f);
            }
=======
            // set intermediate shade overlay
            content.setOverlay(localMediaIdPredicate, 0,
                    new ColorDrawable(getResources().getColor(R.color.media_shade_overlay_color)),
                    Gravity.FILL);

            Drawable progressDrawable = getResources().getDrawable(android.R.drawable.progress_horizontal);
            // set the height of the progress bar to 2 (it's in dp since the drawable will be adjusted by the span)
            progressDrawable.setBounds(0, 0, 0, 4);

            content.setOverlay(localMediaIdPredicate, 1, progressDrawable,
                    Gravity.FILL_HORIZONTAL | Gravity.TOP);

            if (mediaFile.isVideo()) {
                overlayVideoIcon(2, localMediaIdPredicate);
            }

            content.updateElementAttributes(localMediaIdPredicate, attrs);

            content.resetAttributedMediaSpan(localMediaIdPredicate);

            mUploadingMedia.put(localMediaId, mediaFile.isVideo() ? MediaType.VIDEO : MediaType.IMAGE);
>>>>>>> d1e0ca70
        }
    }

    @Override
    public void appendGallery(MediaGallery mediaGallery) {
        ToastUtils.showToast(getActivity(), R.string.media_insert_unimplemented);
    }

    @Override
    public void setUrlForVideoPressId(final String videoId, final String videoUrl, final String posterUrl) {
    }

    @Override
    public boolean isUploadingMedia() {
        return (mUploadingMediaProgressMax.size() > 0);
    }

    @Override
    public boolean hasFailedMediaUploads() {
        return (mFailedMediaIds.size() > 0);
    }

    @Override
    public void removeAllFailedMediaUploads() {
        content.removeMedia(new AztecText.AttributePredicate() {
            @Override
            public boolean matches(@NotNull Attributes attrs) {
                return new AttributesWithClass(attrs).hasClass(ATTR_STATUS_FAILED);
            }
        });
        mFailedMediaIds.clear();
    }

    @Override
    public Spanned getSpannedContent() {
        return null;
    }

    @Override
    public void setTitlePlaceholder(CharSequence placeholderText) {
    }

    @Override
    public void setContentPlaceholder(CharSequence placeholderText) {
    }

    @Override
    public void onMediaUploadSucceeded(final String localMediaId, final MediaFile mediaFile) {
        if(!isAdded() || content == null || !mAztecReady) {
            return;
        }

        if (mediaFile != null) {
            String remoteUrl = Utils.escapeQuotes(mediaFile.getFileURL());
<<<<<<< HEAD

            // we still need to refresh the screen visually, no matter whether the service already
            // saved the post to Db or not
            MediaType mediaType = EditorFragmentAbstract.getEditorMimeType(mediaFile);
            if (mediaType.equals(MediaType.IMAGE)) {
                // clear overlay
                ImagePredicate predicate = ImagePredicate.getLocalMediaIdPredicate(localMediaId);
=======
            if (mediaType.equals(MediaType.IMAGE) || mediaType.equals(MediaType.VIDEO)) {
>>>>>>> d1e0ca70

                // remove the uploading class
                AttributesWithClass attributesWithClass = new AttributesWithClass(
                        content.getElementAttributes(predicate));
                attributesWithClass.removeClass(ATTR_STATUS_UPLOADING);

                // add then new src property with the remoteUrl
                AztecAttributes attrs = attributesWithClass.getAttributes();
                attrs.setValue("src", remoteUrl);

                /* TODO add video press attribute -> value here
                if (mediaType.equals(MediaType.VIDEO)) {
                    String videoPressId = ShortcodeUtils.getVideoPressIdFromShortCode(
                            mediaFile.getVideoPressShortCode());
                    attrs.setValue( ?? , videoPressId);
                }
                */

                addDefaultSizeClassIfMissing(attrs);

                // clear overlay
                content.clearOverlays(predicate);
                if (mediaType.equals(MediaType.VIDEO)) {
                    overlayVideoIcon(0, predicate);
                }
                content.updateElementAttributes(predicate, attrs);
                content.resetAttributedMediaSpan(predicate);

<<<<<<< HEAD
                mUploadingMediaProgressMax.remove(localMediaId);
            } else if (mediaType.equals(MediaType.VIDEO)) {
                // TODO: update video element
=======
                mUploadingMedia.remove(localMediaId);
>>>>>>> d1e0ca70
            }
        }
    }

    private static class ImagePredicate implements AztecText.AttributePredicate {
        private final String mId;
        private final String mAttributeName;

        static ImagePredicate getLocalMediaIdPredicate(String id) {
            return new ImagePredicate(id, ATTR_ID_WP);
        }

        ImagePredicate(String id, String attributeName) {
            mId = id;
            mAttributeName = attributeName;
        }

        @Override
        public boolean matches(@NotNull Attributes attrs) {
            return attrs.getIndex(mAttributeName) > -1 && attrs.getValue(mAttributeName).equals(mId);
        }
    }

    @Override
    public void onMediaUploadProgress(final String localMediaId, final float progress) {
        if(!isAdded() || content == null || !mAztecReady || TextUtils.isEmpty(localMediaId)) {
            return;
        }

        // check a previous maximum for this localMediaId exists
        // if there is not, we've probably already gotten the upload fail/success signal, thus
        // we already removed this id from the array. Nothing left to do, disregard this event.
        if (mUploadingMediaProgressMax.get(localMediaId) == null) {
            return;
        }

        // first obtain the latest maximum
        float maxProgressForLocalMediaId = mUploadingMediaProgressMax.get(localMediaId);

        // only update if the new progress value is greater than the latest maximum reflected on the
        // screen
        if (progress > maxProgressForLocalMediaId) {

            synchronized (AztecEditorFragment.this) {
                maxProgressForLocalMediaId = progress;
                mUploadingMediaProgressMax.put(localMediaId, maxProgressForLocalMediaId);

                try {
                    AztecText.AttributePredicate localMediaIdPredicate = ImagePredicate.getLocalMediaIdPredicate(localMediaId);
                    content.setOverlayLevel(localMediaIdPredicate, 1, (int) (progress * 10000));
                    content.resetAttributedMediaSpan(localMediaIdPredicate);
                } catch (IndexOutOfBoundsException ex) {
                    /*
                     * it could happen that the localMediaId is not found, because FluxC events are not
                     * guaranteed to be received in order, so we might have received the `upload
                     * finished` event (thus clearing the id from within the Post html), and then
                     * still receive some more progress events for the same file, which we can't
                     * avoid but disregard.
                     * ex.printStackTrace();
                     */
                    AppLog.d(AppLog.T.EDITOR, localMediaId + " - not found trying to update progress ");
                }
            }
        }
    }

    @Override
    public void onMediaUploadFailed(final String localMediaId, final EditorFragmentAbstract.MediaType
            mediaType, final String errorMessage) {
        if(!isAdded() || content == null) {
            return;
        }
        if (mediaType != null) {
            switch (mediaType) {
                case IMAGE:
                case VIDEO:
                    ImagePredicate localMediaIdPredicate = ImagePredicate.getLocalMediaIdPredicate(localMediaId);
                    AttributesWithClass attributesWithClass = new AttributesWithClass(
                            content.getElementAttributes(localMediaIdPredicate));

                    attributesWithClass.removeClass(ATTR_STATUS_UPLOADING);
                    attributesWithClass.addClass(ATTR_STATUS_FAILED);

                    overlayFailedMedia(localMediaId, attributesWithClass.getAttributes());
                    content.resetAttributedMediaSpan(localMediaIdPredicate);
                    break;
            }
            mFailedMediaIds.add(localMediaId);
            mUploadingMediaProgressMax.remove(localMediaId);
        }
    }

    @Override
    public void onGalleryMediaUploadSucceeded(final long galleryId, long remoteMediaId, int remaining) {
    }

    /**
     * Hide the action bar if needed.
     */
    private void hideActionBarIfNeeded() {

        ActionBar actionBar = getActionBar();
        if (actionBar != null
                && !isHardwareKeyboardPresent()
                && mHideActionBarOnSoftKeyboardUp
                && mIsKeyboardOpen
                && actionBar.isShowing()) {
            getActionBar().hide();
        }
    }

    /**
     * Show the action bar if needed.
     */
    private void showActionBarIfNeeded() {

        ActionBar actionBar = getActionBar();
        if (actionBar != null && !actionBar.isShowing()) {
            actionBar.show();
        }
    }

    /**
     * Returns true if a hardware keyboard is detected, otherwise false.
     */
    private boolean isHardwareKeyboardPresent() {
        Configuration config = getResources().getConfiguration();
        boolean returnValue = false;
        if (config.keyboard != Configuration.KEYBOARD_NOKEYS) {
            returnValue = true;
        }
        return returnValue;
    }

    private final View.OnDragListener mOnDragListener = new View.OnDragListener() {
        private boolean isSupported(ClipDescription clipDescription, List<String> mimeTypesToCheck) {
            if (clipDescription == null) {
                return false;
            }

            for (String supportedMimeType : mimeTypesToCheck) {
                if (clipDescription.hasMimeType(supportedMimeType)) {
                    return true;
                }
            }

            return false;
        }

        @Override
        public boolean onDrag(View view, DragEvent dragEvent) {
            switch (dragEvent.getAction()) {
                case DragEvent.ACTION_DRAG_STARTED:
                    return isSupported(dragEvent.getClipDescription(), DRAGNDROP_SUPPORTED_MIMETYPES_TEXT) ||
                            isSupported(dragEvent.getClipDescription(), DRAGNDROP_SUPPORTED_MIMETYPES_IMAGE);
                case DragEvent.ACTION_DRAG_ENTERED:
                    // would be nice to start marking the place the item will drop
                    break;
                case DragEvent.ACTION_DRAG_LOCATION:
                    int x = DisplayUtils.pxToDp(getActivity(), (int) dragEvent.getX());
                    int y = DisplayUtils.pxToDp(getActivity(), (int) dragEvent.getY());

                    content.setSelection(content.getOffsetForPosition(x, y));
                    break;
                case DragEvent.ACTION_DRAG_EXITED:
                    // clear any drop marking maybe
                    break;
                case DragEvent.ACTION_DROP:
                    if (source.getVisibility() == View.VISIBLE) {
                        if (isSupported(dragEvent.getClipDescription(), DRAGNDROP_SUPPORTED_MIMETYPES_IMAGE)) {
                            // don't allow dropping images into the HTML source
                            ToastUtils.showToast(getActivity(), R.string.editor_dropped_html_images_not_allowed,
                                    ToastUtils.Duration.LONG);
                            return true;
                        } else {
                            // let the system handle the text drop
                            return false;
                        }
                    }

                    if (isSupported(dragEvent.getClipDescription(), DRAGNDROP_SUPPORTED_MIMETYPES_IMAGE) &&
                            isTitleFocused()) {
                        // don't allow dropping images into the title field
                        ToastUtils.showToast(getActivity(), R.string.editor_dropped_title_images_not_allowed,
                                ToastUtils.Duration.LONG);
                        return true;
                    }

                    if (isAdded()) {
                        mEditorDragAndDropListener.onRequestDragAndDropPermissions(dragEvent);
                    }

                    ClipDescription clipDescription = dragEvent.getClipDescription();
                    if (clipDescription.getMimeTypeCount() < 1) {
                        break;
                    }

                    ContentResolver contentResolver = getActivity().getContentResolver();
                    ArrayList<Uri> uris = new ArrayList<>();
                    boolean unsupportedDropsFound = false;

                    for (int i = 0; i < dragEvent.getClipData().getItemCount(); i++) {
                        ClipData.Item item = dragEvent.getClipData().getItemAt(i);
                        Uri uri = item.getUri();

                        final String uriType = uri != null ? contentResolver.getType(uri) : null;
                        if (uriType != null && DRAGNDROP_SUPPORTED_MIMETYPES_IMAGE.contains(uriType)) {
                            uris.add(uri);
                            continue;
                        } else if (item.getText() != null) {
                            insertTextToEditor(item.getText().toString());
                            continue;
                        } else if (item.getHtmlText() != null) {
                            insertTextToEditor(item.getHtmlText());
                            continue;
                        }

                        // any other drop types are not supported, including web URLs. We cannot proactively
                        // determine their mime type for filtering
                        unsupportedDropsFound = true;
                    }

                    if (unsupportedDropsFound) {
                        ToastUtils.showToast(getActivity(), R.string.editor_dropped_unsupported_files, ToastUtils
                                .Duration.LONG);
                    }

                    if (uris.size() > 0) {
                        mEditorDragAndDropListener.onMediaDropped(uris);
                    }

                    break;
                case DragEvent.ACTION_DRAG_ENDED:
                    // clear any drop marking maybe
                default:
                    break;
            }
            return true;
        }

        private void insertTextToEditor(String text) {
            if (text != null) {
                content.getText().insert(content.getSelectionStart(), reformatVisually(Utils.escapeHtml(text)));
            } else {
                ToastUtils.showToast(getActivity(), R.string.editor_dropped_text_error, ToastUtils.Duration.SHORT);
                AppLog.d(AppLog.T.EDITOR, "Dropped text was null!");
            }
        }

        private String reformatVisually(String text) {
            // TODO: implement wp.loadText (see wpload.js)
            return text;
        }

        private boolean isTitleFocused() {
            return title.isFocused();
        }
    };

    @Override
    public void onToolbarMediaButtonClicked() {
        mEditorFragmentListener.onTrackableEvent(TrackableEvent.MEDIA_BUTTON_TAPPED);

        if (isActionInProgress()) {
            ToastUtils.showToast(getActivity(), R.string.alert_action_while_uploading, ToastUtils.Duration.LONG);
            return;
        }

        if (source.isFocused()) {
            ToastUtils.showToast(getActivity(), R.string.alert_insert_image_html_mode, ToastUtils.Duration.LONG);
        } else {
            mEditorFragmentListener.onAddMediaClicked();
        }
    }

    @Override
    public void onImageTapped(@NotNull AztecAttributes attrs, int naturalWidth, int naturalHeight) {
        onMediaTapped(attrs, naturalWidth, naturalHeight, MediaType.IMAGE);
    }

    @Override
    public void onVideoTapped(@NotNull AztecAttributes attrs) {
        onMediaTapped(attrs, 0, 0, MediaType.VIDEO);
    }

    private void onMediaTapped(@NotNull AztecAttributes attrs, int naturalWidth, int naturalHeight, final MediaType mediaType) {
        if (mediaType == null || !isAdded()) {
            return;
        }

        Set<String> classes = MetadataUtils.getClassAttribute(attrs);
        String idName;
        String uploadStatus = "";
        final JSONObject meta = MetadataUtils.getMetadata(new AttributesWithClass(attrs), naturalWidth, naturalHeight);
        if (classes.contains(ATTR_STATUS_UPLOADING)) {
            uploadStatus = ATTR_STATUS_UPLOADING;
            idName = ATTR_ID_WP;
        } else if (classes.contains(ATTR_STATUS_FAILED)) {
            uploadStatus = ATTR_STATUS_FAILED;
            idName = ATTR_ID_WP;
        } else {
            idName = ATTR_ID;
        }

        final String localMediaId;
        // generate the element ID if ATTR_ID or ATTR_ID_WP are missing
        if (!attrs.hasAttribute(idName) || TextUtils.isEmpty(attrs.getValue(idName))) {
            idName = TEMP_IMAGE_ID;
            localMediaId = UUID.randomUUID().toString();
        } else {
            localMediaId = attrs.getValue(idName);
        }

        attrs.setValue(idName, localMediaId);
        mTappedImagePredicate = new ImagePredicate(localMediaId, idName);

        switch (uploadStatus) {
            case ATTR_STATUS_UPLOADING:
                // Display 'cancel upload' dialog
                AlertDialog.Builder builder = new AlertDialog.Builder(getActivity());
                builder.setTitle(getString(R.string.stop_upload_dialog_title));
                builder.setPositiveButton(android.R.string.ok, new DialogInterface.OnClickListener() {
                    public void onClick(DialogInterface dialog, int id) {

                        if (mUploadingMediaProgressMax.containsKey(localMediaId)) {
                            mEditorFragmentListener.onMediaUploadCancelClicked(localMediaId);

                            switch (mediaType) {
                                case IMAGE:
                                    content.removeMedia(mTappedImagePredicate);
                                    break;
                                case VIDEO:
                                    content.removeMedia(mTappedImagePredicate);
                            }
                            mUploadingMediaProgressMax.remove(localMediaId);
                        } else {
                            ToastUtils.showToast(getActivity(), R.string.upload_finished_toast).show();
                        }

                        dialog.dismiss();
                    }
                });

                builder.setNegativeButton(getString(R.string.cancel), new DialogInterface.OnClickListener() {
                    public void onClick(DialogInterface dialog, int id) {
                        dialog.dismiss();
                    }
                });

                AlertDialog dialog = builder.create();
                dialog.show();
                break;
            case ATTR_STATUS_FAILED:
                // Retry media upload
                if (mFailedMediaIds.contains(localMediaId)) {
                    mEditorFragmentListener.onMediaRetryClicked(localMediaId);
                }
                switch (mediaType) {
                    case IMAGE:
                    case VIDEO:
                        AttributesWithClass attributesWithClass = new AttributesWithClass(
                                content.getElementAttributes(mTappedImagePredicate));
                        attributesWithClass.removeClass(ATTR_STATUS_FAILED);
                        attributesWithClass.addClass(ATTR_STATUS_UPLOADING);

                        // set intermediate shade overlay
                        content.setOverlay(mTappedImagePredicate, 0,
                                new ColorDrawable(getResources().getColor(R.color.media_shade_overlay_color)), Gravity.FILL);

                        Drawable progressDrawable = getResources().getDrawable(android.R.drawable.progress_horizontal);
                        // set the height of the progress bar to 2 (it's in dp since the drawable will be adjusted by the span)
                        progressDrawable.setBounds(0, 0, 0, 4);

                        content.setOverlay(mTappedImagePredicate, 1, progressDrawable, Gravity.FILL_HORIZONTAL | Gravity.TOP);
                        content.updateElementAttributes(mTappedImagePredicate, attributesWithClass.getAttributes());

                        content.resetAttributedMediaSpan(mTappedImagePredicate);
                        break;
                }
                mFailedMediaIds.remove(localMediaId);
                mUploadingMediaProgressMax.put(localMediaId, 0f);
                break;
            default:
                if (mediaType.equals(MediaType.VIDEO)) {
                    try{
                        // Open the video preview in the default browser for now.
                        // TODO open the preview activity already available in media?
                        final String imageSrc = meta.getString(ATTR_SRC);
                        Intent browserIntent = new Intent(Intent.ACTION_VIEW, Uri.parse(imageSrc));
                        startActivity(browserIntent);
                    } catch (JSONException e) {
                        AppLog.e(AppLog.T.EDITOR, "Could not retrieve image url from JSON metadata");
                    } catch (ActivityNotFoundException e) {
                        Toast.makeText(this.getActivity(),
                                "No application can handle this request." + " Please install a Web browser",
                                Toast.LENGTH_LONG).show();
                    }
                    return;
                }

                // If it's not a picture skip the click
                if (!mediaType.equals(MediaType.IMAGE)) {
                    return;
                }

                // Only show image options fragment for image taps
                FragmentManager fragmentManager = getFragmentManager();

                if (fragmentManager.findFragmentByTag(ImageSettingsDialogFragment.IMAGE_SETTINGS_DIALOG_TAG) != null) {
                    return;
                }
                mEditorFragmentListener.onTrackableEvent(TrackableEvent.IMAGE_EDITED);
                ImageSettingsDialogFragment imageSettingsDialogFragment = new ImageSettingsDialogFragment();
                imageSettingsDialogFragment.setImageLoader(mImageLoader);
                imageSettingsDialogFragment.setTargetFragment(this,
                        ImageSettingsDialogFragment.IMAGE_SETTINGS_DIALOG_REQUEST_CODE);

                Bundle dialogBundle = new Bundle();

                dialogBundle.putString(EXTRA_MAX_WIDTH, mBlogSettingMaxImageWidth);
                dialogBundle.putBoolean(EXTRA_IMAGE_FEATURED, mFeaturedImageSupported);
                dialogBundle.putBoolean(EXTRA_ENABLED_AZTEC, true);

                try {
                    // Use https:// when requesting the auth header, in case the image is incorrectly using http://
                    // If an auth header is returned, force https:// for the actual HTTP request
                    final String imageSrc = meta.getString(ATTR_SRC);
                    String authHeader = mEditorFragmentListener.onAuthHeaderRequested(UrlUtils.makeHttps(imageSrc));
                    if (authHeader.length() > 0) {
                        meta.put(ATTR_SRC, UrlUtils.makeHttps(imageSrc));
                    }
                } catch (JSONException e) {
                    AppLog.e(AppLog.T.EDITOR, "Could not retrieve image url from JSON metadata");
                }

                dialogBundle.putString(EXTRA_IMAGE_META, meta.toString());

                String imageId = JSONUtils.getString(meta, ATTR_ID_ATTACHMENT);
                if (!imageId.isEmpty()) {
                    dialogBundle.putBoolean(EXTRA_FEATURED, mFeaturedImageId == Integer.parseInt(imageId));
                }

                imageSettingsDialogFragment.setArguments(dialogBundle);

                FragmentTransaction fragmentTransaction = fragmentManager.beginTransaction();
                fragmentTransaction.setTransition(FragmentTransaction.TRANSIT_FRAGMENT_OPEN);

                fragmentTransaction.add(android.R.id.content, imageSettingsDialogFragment,
                        ImageSettingsDialogFragment.IMAGE_SETTINGS_DIALOG_TAG)
                        .addToBackStack(null)
                        .commit();
                break;
        }
    }

    @Override
    public void onActivityResult(int requestCode, int resultCode, Intent data) {
        super.onActivityResult(requestCode, resultCode, data);

        if (requestCode == ImageSettingsDialogFragment.IMAGE_SETTINGS_DIALOG_REQUEST_CODE) {
            if (mTappedImagePredicate != null) {
                AztecAttributes attributes = content.getElementAttributes(mTappedImagePredicate);
                attributes.removeAttribute(TEMP_IMAGE_ID);

                content.updateElementAttributes(mTappedImagePredicate, attributes);

                if (data == null || data.getExtras() == null) {
                    return;
                }

                Bundle extras = data.getExtras();
                JSONObject meta;

                try {
                    meta = new JSONObject(StringUtils.notNullStr(extras.getString(EXTRA_IMAGE_META)));
                } catch (JSONException e) {
                    return;
                }

                attributes.setValue(ATTR_SRC, JSONUtils.getString(meta, ATTR_SRC));

                if (!TextUtils.isEmpty(JSONUtils.getString(meta, ATTR_TITLE))) {
                    attributes.setValue(ATTR_TITLE, JSONUtils.getString(meta, ATTR_TITLE));
                }

                attributes.setValue(ATTR_DIMEN_WIDTH, JSONUtils.getString(meta, ATTR_DIMEN_WIDTH));
                attributes.setValue(ATTR_DIMEN_HEIGHT, JSONUtils.getString(meta, ATTR_DIMEN_HEIGHT));

                if (!TextUtils.isEmpty(JSONUtils.getString(meta, ATTR_ALT))) {
                    attributes.setValue(ATTR_ALT, JSONUtils.getString(meta, ATTR_ALT));
                }

                AttributesWithClass attributesWithClass = new AttributesWithClass(attributes);

                // remove previously set class attributes to add updated values
                attributesWithClass.removeClassStartingWith(ATTR_ALIGN_DASH);
                attributesWithClass.removeClassStartingWith(ATTR_SIZE_DASH);
                attributesWithClass.removeClassStartingWith(ATTR_IMAGE_WP_DASH);

                // only add align attribute if there is no caption since alignment is sent with shortcode
                if (!TextUtils.isEmpty(JSONUtils.getString(meta, ATTR_ALIGN)) &&
                        TextUtils.isEmpty(JSONUtils.getString(meta, ATTR_CAPTION))) {
                    attributesWithClass.addClass(ATTR_ALIGN_DASH + JSONUtils.getString(meta, ATTR_ALIGN));
                }

                if (!TextUtils.isEmpty(JSONUtils.getString(meta, ATTR_SIZE))) {
                    attributesWithClass.addClass(ATTR_SIZE_DASH + JSONUtils.getString(meta, ATTR_SIZE));
                }

                if (!TextUtils.isEmpty(JSONUtils.getString(meta, ATTR_ID_ATTACHMENT))) {
                    attributesWithClass.addClass(ATTR_IMAGE_WP_DASH + JSONUtils.getString(meta, ATTR_ID_ATTACHMENT));
                }

//                TODO: Add shortcode support to allow captions.
//                https://github.com/wordpress-mobile/AztecEditor-Android/issues/17
//                String caption = JSONUtils.getString(meta, ATTR_CAPTION);

//                TODO: Fix issue with image inside link.
//                https://github.com/wordpress-mobile/AztecEditor-Android/issues/196
//                String link = JSONUtils.getString(meta, ATTR_URL_LINK);

                final int imageRemoteId = extras.getInt(ATTR_ID_IMAGE_REMOTE);
                final boolean isFeaturedImage = extras.getBoolean(EXTRA_FEATURED);

                if (imageRemoteId != 0) {
                    if (isFeaturedImage) {
                        mFeaturedImageId = imageRemoteId;
                        mEditorFragmentListener.onFeaturedImageChanged(mFeaturedImageId);
                    } else {
                        // if this image was unset as featured, clear the featured image id
                        if (mFeaturedImageId == imageRemoteId) {
                            mFeaturedImageId = 0;
                            mEditorFragmentListener.onFeaturedImageChanged(mFeaturedImageId);
                        }
                    }
                }

                mTappedImagePredicate = null;
            }
        }
    }

    private void setAttributeValuesIfNotDefault(AztecAttributes attributes, MediaFile mediaFile) {
        if (mediaFile.getWidth() != DEFAULT_MEDIA_WIDTH) {
            attributes.setValue(ATTR_DIMEN_WIDTH, String.valueOf(mediaFile.getWidth()));
        }

        if (mediaFile.getHeight() != DEFAULT_MEDIA_HEIGHT) {
            attributes.setValue(ATTR_DIMEN_HEIGHT, String.valueOf(mediaFile.getHeight()));
        }

        addDefaultSizeClassIfMissing(attributes);
    }

    private void addDefaultSizeClassIfMissing(AztecAttributes attributes) {
        AttributesWithClass attrs = new AttributesWithClass(attributes);
        if (!attrs.hasClassStartingWith("size")) {
            attrs.addClass("size-full");
        }
        attributes.setValue(ATTR_CLASS, attrs.getAttributes().getValue(ATTR_CLASS));
    }

    public static String replaceMediaFileWithUrl(Context context, @NonNull String postContent,
                                                 String localMediaId, MediaFile mediaFile) {
        if (mediaFile != null) {
            String remoteUrl = Utils.escapeQuotes(mediaFile.getFileURL());
            if (!mediaFile.isVideo()) {

                // fill in Aztec with the post's content
                AztecText content = new AztecText(context);
                content.fromHtml(postContent);

                ImagePredicate predicate = ImagePredicate.getLocalMediaIdPredicate(localMediaId);

                // remove the uploading class
                AttributesWithClass attributesWithClass = new AttributesWithClass(
                        content.getElementAttributes(predicate));
                attributesWithClass.removeClass(ATTR_STATUS_UPLOADING);

                // add then new src property with the remoteUrl
                AztecAttributes attrs = attributesWithClass.getAttributes();
                attrs.setValue("src", remoteUrl);

                // clear overlay
                content.clearOverlays(predicate);
                content.updateElementAttributes(predicate, attrs);
                content.refreshText();

                // re-set the post content
                postContent = content.toHtml(false);

            } else {
                // TODO: update video element
            }
        }
        return postContent;
    }

    public static String markMediaFailed(Context context, @NonNull String postContent,
                                                 String localMediaId, MediaFile mediaFile) {
        if (mediaFile != null) {
            if (!mediaFile.isVideo()) {

                // fill in Aztec with the post's content
                AztecText content = new AztecText(context);
                content.fromHtml(postContent);

                ImagePredicate predicate = ImagePredicate.getLocalMediaIdPredicate(localMediaId);

                // remove the uploading class
                AttributesWithClass attributesWithClass = new AttributesWithClass(
                        content.getElementAttributes(predicate));
                attributesWithClass.removeClass(ATTR_STATUS_UPLOADING);

                // mark failed
                attributesWithClass.addClass(ATTR_STATUS_FAILED);

                content.updateElementAttributes(predicate, attributesWithClass.getAttributes());
                content.refreshText();

                // re-set the post content
                postContent = content.toHtml(false);

            } else {
                // TODO: update video element
            }
        }
        return postContent;
    }
}<|MERGE_RESOLUTION|>--- conflicted
+++ resolved
@@ -691,24 +691,10 @@
                 content.insertImage(drawable, attrs);
             }
 
-<<<<<<< HEAD
-                // set intermediate shade overlay
-                overlayProgressingMedia(localMediaId);
-
-                mUploadingMediaProgressMax.put(localMediaId, 0f);
-            }
-=======
             // set intermediate shade overlay
-            content.setOverlay(localMediaIdPredicate, 0,
-                    new ColorDrawable(getResources().getColor(R.color.media_shade_overlay_color)),
-                    Gravity.FILL);
-
-            Drawable progressDrawable = getResources().getDrawable(android.R.drawable.progress_horizontal);
-            // set the height of the progress bar to 2 (it's in dp since the drawable will be adjusted by the span)
-            progressDrawable.setBounds(0, 0, 0, 4);
-
-            content.setOverlay(localMediaIdPredicate, 1, progressDrawable,
-                    Gravity.FILL_HORIZONTAL | Gravity.TOP);
+            overlayProgressingMedia(localMediaId);
+
+            mUploadingMediaProgressMax.put(localMediaId, 0f);
 
             if (mediaFile.isVideo()) {
                 overlayVideoIcon(2, localMediaIdPredicate);
@@ -718,8 +704,6 @@
 
             content.resetAttributedMediaSpan(localMediaIdPredicate);
 
-            mUploadingMedia.put(localMediaId, mediaFile.isVideo() ? MediaType.VIDEO : MediaType.IMAGE);
->>>>>>> d1e0ca70
         }
     }
 
@@ -774,17 +758,13 @@
 
         if (mediaFile != null) {
             String remoteUrl = Utils.escapeQuotes(mediaFile.getFileURL());
-<<<<<<< HEAD
 
             // we still need to refresh the screen visually, no matter whether the service already
             // saved the post to Db or not
             MediaType mediaType = EditorFragmentAbstract.getEditorMimeType(mediaFile);
-            if (mediaType.equals(MediaType.IMAGE)) {
+            if (mediaType.equals(MediaType.IMAGE) || mediaType.equals(MediaType.VIDEO)) {
                 // clear overlay
                 ImagePredicate predicate = ImagePredicate.getLocalMediaIdPredicate(localMediaId);
-=======
-            if (mediaType.equals(MediaType.IMAGE) || mediaType.equals(MediaType.VIDEO)) {
->>>>>>> d1e0ca70
 
                 // remove the uploading class
                 AttributesWithClass attributesWithClass = new AttributesWithClass(
@@ -813,13 +793,7 @@
                 content.updateElementAttributes(predicate, attrs);
                 content.resetAttributedMediaSpan(predicate);
 
-<<<<<<< HEAD
                 mUploadingMediaProgressMax.remove(localMediaId);
-            } else if (mediaType.equals(MediaType.VIDEO)) {
-                // TODO: update video element
-=======
-                mUploadingMedia.remove(localMediaId);
->>>>>>> d1e0ca70
             }
         }
     }
