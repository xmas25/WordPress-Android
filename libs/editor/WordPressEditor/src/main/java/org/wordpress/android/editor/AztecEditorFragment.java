--- conflicted
+++ resolved
@@ -993,28 +993,16 @@
                 dialogBundle.putBoolean(EXTRA_ENABLED_AZTEC, true);
 
                 try {
-<<<<<<< HEAD
+                    // Use https:// when requesting the auth header, in case the image is incorrectly using http://
+                    // If an auth header is returned, force https:// for the actual HTTP request
                     final String imageSrc = meta.getString(ATTR_SRC);
                     String authHeader = mEditorFragmentListener.onAuthHeaderRequested(UrlUtils.makeHttps(imageSrc));
                     if (authHeader.length() > 0) {
                         meta.put(ATTR_SRC, UrlUtils.makeHttps(imageSrc));
-                        headerMap.put("Authorization", authHeader);
-=======
-                    // Use https:// when requesting the auth header, in case the image is incorrectly using http://
-                    // If an auth header is returned, force https:// for the actual HTTP request
-                    final String imageSrc = meta.getString("src");
-                    String authHeader = mEditorFragmentListener.onAuthHeaderRequested(UrlUtils.makeHttps(imageSrc));
-                    if (authHeader.length() > 0) {
-                        meta.put("src", UrlUtils.makeHttps(imageSrc));
->>>>>>> ff5259fb
                     }
                 } catch (JSONException e) {
                     AppLog.e(AppLog.T.EDITOR, "Could not retrieve image url from JSON metadata");
                 }
-<<<<<<< HEAD
-                dialogBundle.putSerializable(EXTRA_HEADER, headerMap);
-=======
->>>>>>> ff5259fb
 
                 dialogBundle.putString(EXTRA_IMAGE_META, meta.toString());
 
