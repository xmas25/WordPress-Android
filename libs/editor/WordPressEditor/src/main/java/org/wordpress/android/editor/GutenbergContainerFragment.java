package org.wordpress.android.editor;

import android.os.Bundle;
import android.view.ViewGroup;

import androidx.core.util.Consumer;
import androidx.fragment.app.Fragment;

import org.wordpress.mobile.WPAndroidGlue.AddMentionUtil;
import org.wordpress.mobile.WPAndroidGlue.RequestExecutor;
import org.wordpress.mobile.WPAndroidGlue.Media;
import org.wordpress.mobile.WPAndroidGlue.WPAndroidGlueCode;
import org.wordpress.mobile.WPAndroidGlue.WPAndroidGlueCode.OnAuthHeaderRequestedListener;
import org.wordpress.mobile.WPAndroidGlue.WPAndroidGlueCode.OnEditorAutosaveListener;
import org.wordpress.mobile.WPAndroidGlue.WPAndroidGlueCode.OnEditorMountListener;
import org.wordpress.mobile.WPAndroidGlue.WPAndroidGlueCode.OnGetContentTimeout;
import org.wordpress.mobile.WPAndroidGlue.WPAndroidGlueCode.OnImageFullscreenPreviewListener;
import org.wordpress.mobile.WPAndroidGlue.WPAndroidGlueCode.OnLogGutenbergUserEventListener;
import org.wordpress.mobile.WPAndroidGlue.WPAndroidGlueCode.OnStarterPageTemplatesTooltipShownEventListener;
import org.wordpress.mobile.WPAndroidGlue.WPAndroidGlueCode.OnMediaEditorListener;
import org.wordpress.mobile.WPAndroidGlue.WPAndroidGlueCode.OnMediaLibraryButtonListener;
import org.wordpress.mobile.WPAndroidGlue.WPAndroidGlueCode.OnReattachQueryListener;

import java.util.ArrayList;

public class GutenbergContainerFragment extends Fragment {
    public static final String TAG = "gutenberg_container_fragment_tag";

    private static final String ARG_POST_TYPE = "param_post_type";
    private static final String ARG_IS_NEW_POST = "param_is_new_post";
    private static final String ARG_LOCALE = "param_locale";
    private static final String ARG_TRANSLATIONS = "param_translations";
    private static final String ARG_PREFERRED_COLOR_SCHEME = "param_preferred_color_scheme";
    private static final String ARG_SITE_USING_WPCOM_REST_API = "param_site_using_wpcom_rest_api";
    private static final String ARG_EDITOR_THEME = "param_editor_theme";

    private boolean mHtmlModeEnabled;
    private boolean mHasReceivedAnyContent;

    private WPAndroidGlueCode mWPAndroidGlueCode;
    public static GutenbergContainerFragment newInstance(String postType,
                                                         boolean isNewPost,
                                                         String localeString,
                                                         Bundle translations,
                                                         boolean isDarkMode,
                                                         boolean isSiteUsingWpComRestApi,
                                                         Bundle editorTheme) {
        GutenbergContainerFragment fragment = new GutenbergContainerFragment();
        Bundle args = new Bundle();
        args.putString(ARG_POST_TYPE, postType);
        args.putBoolean(ARG_IS_NEW_POST, isNewPost);
        args.putString(ARG_LOCALE, localeString);
        args.putBundle(ARG_TRANSLATIONS, translations);
        args.putBoolean(ARG_PREFERRED_COLOR_SCHEME, isDarkMode);
        args.putBoolean(ARG_SITE_USING_WPCOM_REST_API, isSiteUsingWpComRestApi);
        args.putBundle(ARG_EDITOR_THEME, editorTheme);
        fragment.setArguments(args);
        return fragment;
    }

    public boolean hasReceivedAnyContent() {
        return mHasReceivedAnyContent;
    }

    public void attachToContainer(ViewGroup viewGroup, OnMediaLibraryButtonListener onMediaLibraryButtonListener,
                                  OnReattachQueryListener onReattachQueryListener,
                                  OnEditorMountListener onEditorMountListener,
                                  OnEditorAutosaveListener onEditorAutosaveListener,
                                  OnAuthHeaderRequestedListener onAuthHeaderRequestedListener,
                                  RequestExecutor fetchExecutor,
                                  OnImageFullscreenPreviewListener onImageFullscreenPreviewListener,
                                  OnMediaEditorListener onMediaEditorListener,
                                  OnLogGutenbergUserEventListener onLogGutenbergUserEventListener,
                                  AddMentionUtil addMentionUtil,
                                  OnStarterPageTemplatesTooltipShownEventListener onSPTTooltipShownEventListener,
                                  boolean isDarkMode) {
            mWPAndroidGlueCode.attachToContainer(
                    viewGroup,
                    onMediaLibraryButtonListener,
                    onReattachQueryListener,
                    onEditorMountListener,
                    onEditorAutosaveListener,
                    onAuthHeaderRequestedListener,
                    fetchExecutor,
                    onImageFullscreenPreviewListener,
                    onMediaEditorListener,
                    onLogGutenbergUserEventListener,
                    addMentionUtil,
                    onSPTTooltipShownEventListener,
                    isDarkMode);
    }

    @Override
    public void onCreate(Bundle savedInstanceState) {
        super.onCreate(savedInstanceState);

        String postType = getArguments().getString(ARG_POST_TYPE);
        boolean isNewPost = getArguments() != null && getArguments().getBoolean(ARG_IS_NEW_POST);
        String localeString = getArguments().getString(ARG_LOCALE);
        Bundle translations = getArguments().getBundle(ARG_TRANSLATIONS);
        boolean isDarkMode = getArguments().getBoolean(ARG_PREFERRED_COLOR_SCHEME);
        boolean isSiteUsingWpComRestApi = getArguments().getBoolean(ARG_SITE_USING_WPCOM_REST_API);
        Bundle editorTheme = getArguments().getBundle(ARG_EDITOR_THEME);

        Consumer<Exception> exceptionLogger = null;
        Consumer<String> breadcrumbLogger = null;
        if (getActivity() instanceof ExceptionLogger) {
            ExceptionLogger exceptionLoggingActivity = ((ExceptionLogger) getActivity());
            exceptionLogger = exceptionLoggingActivity.getExceptionLogger();
            breadcrumbLogger = exceptionLoggingActivity.getBreadcrumbLogger();
        }

        mWPAndroidGlueCode = new WPAndroidGlueCode();
        mWPAndroidGlueCode.onCreate(getContext());
        mWPAndroidGlueCode.onCreateView(
                getContext(),
                mHtmlModeEnabled,
                getActivity().getApplication(),
                BuildConfig.DEBUG,
                BuildConfig.BUILD_GUTENBERG_FROM_SOURCE,
                postType,
                isNewPost,
                localeString,
                translations,
                getContext().getResources().getColor(R.color.background_color),
                isDarkMode,
<<<<<<< HEAD
                isSiteUsingWpComRestApi,
                editorTheme
        );
=======
                exceptionLogger,
                breadcrumbLogger,
                isSiteUsingWpComRestApi);
>>>>>>> d9187047

        // clear the content initialization flag since a new ReactRootView has been created;
        mHasReceivedAnyContent = false;
    }

    @Override
    public void onPause() {
        super.onPause();

        mWPAndroidGlueCode.onPause(getActivity());
    }

    @Override
    public void onResume() {
        super.onResume();

        mWPAndroidGlueCode.onResume(this, getActivity());
    }

    @Override
    public void onDetach() {
        super.onDetach();

        mWPAndroidGlueCode.onDetach(getActivity());
    }

    @Override
    public void onDestroy() {
        super.onDestroy();

        mWPAndroidGlueCode.onDestroy(getActivity());
    }

    public void setTitle(String title) {
        mWPAndroidGlueCode.setTitle(title);
        mHasReceivedAnyContent = mWPAndroidGlueCode.hasReceivedInitialTitleAndContent();
    }

    public void setContent(String postContent) {
        mWPAndroidGlueCode.setContent(postContent);
        mHasReceivedAnyContent = mWPAndroidGlueCode.hasReceivedInitialTitleAndContent();
    }

    public void toggleHtmlMode() {
        mHtmlModeEnabled = !mHtmlModeEnabled;

        mWPAndroidGlueCode.toggleEditorMode(mHtmlModeEnabled);
    }

    /**
     * Returns the contents of the content field from the JavaScript editor. Should be called from a background thread
     * where possible.
     */
    public CharSequence getContent(CharSequence originalContent, OnGetContentTimeout onGetContentTimeout) {
        return mWPAndroidGlueCode.getContent(originalContent, onGetContentTimeout);
    }

    public CharSequence getTitle(OnGetContentTimeout onGetContentTimeout) {
        return mWPAndroidGlueCode.getTitle(onGetContentTimeout);
    }

    public void showDevOptionsDialog() {
        mWPAndroidGlueCode.showDevOptionsDialog();
    }

    public void appendUploadMediaFiles(ArrayList<Media> mediaList) {
        mWPAndroidGlueCode.appendUploadMediaFiles(mediaList);
    }

    public void mediaFileUploadProgress(final int mediaId, final float progress) {
        mWPAndroidGlueCode.mediaFileUploadProgress(mediaId, progress);
    }

    public void mediaFileUploadFailed(final int mediaId) {
        mWPAndroidGlueCode.mediaFileUploadFailed(mediaId);
    }

    public void mediaFileUploadSucceeded(final int mediaId, final String mediaUrl, final int serverMediaId) {
        mWPAndroidGlueCode.mediaFileUploadSucceeded(mediaId, mediaUrl, serverMediaId);
    }

    public void clearMediaFileURL(final int mediaId) {
        mWPAndroidGlueCode.clearMediaFileURL(mediaId);
    }

    public void mediaSelectionCancelled() {
        mWPAndroidGlueCode.mediaSelectionCancelled();
    }

    public void updateTheme(Bundle editorTheme) {
        mWPAndroidGlueCode.updateTheme(editorTheme);
    }
}<|MERGE_RESOLUTION|>--- conflicted
+++ resolved
@@ -124,15 +124,10 @@
                 translations,
                 getContext().getResources().getColor(R.color.background_color),
                 isDarkMode,
-<<<<<<< HEAD
-                isSiteUsingWpComRestApi,
-                editorTheme
-        );
-=======
                 exceptionLogger,
                 breadcrumbLogger,
-                isSiteUsingWpComRestApi);
->>>>>>> d9187047
+                                        isSiteUsingWpComRestApi,
+                                        editorTheme);
 
         // clear the content initialization flag since a new ReactRootView has been created;
         mHasReceivedAnyContent = false;
