--- conflicted
+++ resolved
@@ -72,8 +72,7 @@
                                   OnImageFullscreenPreviewListener onImageFullscreenPreviewListener,
                                   OnMediaEditorListener onMediaEditorListener,
                                   OnLogGutenbergUserEventListener onLogGutenbergUserEventListener,
-                                  OnGutenbergDidRequestUnsupportedBlockFallbackListener
-                                          onGutenbergDidRequestUnsupportedBlockFallbackListener,
+                                  OnGutenbergDidRequestUnsupportedBlockFallbackListener onGutenbergDidRequestUnsupportedBlockFallbackListener,
                                   AddMentionUtil addMentionUtil,
                                   OnStarterPageTemplatesTooltipShownEventListener onSPTTooltipShownEventListener,
                                   boolean isDarkMode) {
@@ -131,11 +130,7 @@
                 exceptionLogger,
                 breadcrumbLogger,
                 isSiteUsingWpComRestApi,
-<<<<<<< HEAD
                 editorTheme);
-=======
-                null);
->>>>>>> 052c3d2a
 
         // clear the content initialization flag since a new ReactRootView has been created;
         mHasReceivedAnyContent = false;
@@ -225,12 +220,11 @@
         mWPAndroidGlueCode.mediaSelectionCancelled();
     }
 
-<<<<<<< HEAD
+    public void replaceUnsupportedBlock(String content, String blockId) {
+        mWPAndroidGlueCode.replaceUnsupportedBlock(content, blockId);
+    }
+
     public void updateTheme(Bundle editorTheme) {
         mWPAndroidGlueCode.updateTheme(editorTheme);
-=======
-    public void replaceUnsupportedBlock(String content, String blockId) {
-        mWPAndroidGlueCode.replaceUnsupportedBlock(content, blockId);
->>>>>>> 052c3d2a
     }
 }