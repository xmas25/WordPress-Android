--- conflicted
+++ resolved
@@ -231,13 +231,8 @@
                     }
 
                     @Override public void onMediaLibraryAudioButtonClicked(boolean allowMultipleSelection) {
-<<<<<<< HEAD
-                        // TODO replace when Audio block media picker integration PR gets merged
-                        // https://github.com/wordpress-mobile/WordPress-Android/pull/13808
-=======
                         mEditorFragmentListener.onTrackableEvent(TrackableEvent.MEDIA_BUTTON_TAPPED);
                         mEditorFragmentListener.onAddLibraryAudioFileClicked(allowMultipleSelection);
->>>>>>> ba4b5eeb
                     }
 
                     @Override
@@ -293,13 +288,7 @@
                     }
 
                     @Override public ArrayList<MediaOption> onGetOtherMediaAudioFileOptions() {
-<<<<<<< HEAD
-                        // TODO replace when Audio block media picker integration PR gets merged
-                        // https://github.com/wordpress-mobile/WordPress-Android/pull/13808
-                        return null;
-=======
                         return initOtherMediaAudioFileOptions();
->>>>>>> ba4b5eeb
                     }
 
                     @Override
