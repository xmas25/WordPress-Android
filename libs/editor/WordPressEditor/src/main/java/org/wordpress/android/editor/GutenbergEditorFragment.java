--- conflicted
+++ resolved
@@ -121,10 +121,6 @@
                                                       String postType,
                                                       boolean isNewPost,
                                                       String localeSlug,
-<<<<<<< HEAD
-                                                      boolean isSiteUsingWpComRestApi,
-                                                      @Nullable Bundle editorTheme) {
-=======
                                                       boolean supportStockPhotos,
                                                       String siteUrl,
                                                       boolean isPrivate,
@@ -132,8 +128,8 @@
                                                       String username,
                                                       String password,
                                                       String token,
-                                                      boolean isSiteUsingWpComRestApi) {
->>>>>>> 052c3d2a
+                                                      boolean isSiteUsingWpComRestApi,
+                                                      @Nullable Bundle editorTheme) {
         GutenbergEditorFragment fragment = new GutenbergEditorFragment();
         Bundle args = new Bundle();
         args.putString(ARG_PARAM_TITLE, title);
