--- conflicted
+++ resolved
@@ -9,11 +9,8 @@
 import android.os.Bundle;
 import android.os.Handler;
 import android.support.annotation.NonNull;
-<<<<<<< HEAD
-=======
 import android.support.v4.app.FragmentManager;
 import android.support.v4.app.FragmentTransaction;
->>>>>>> 69da984d
 import android.support.v7.app.ActionBar;
 import android.support.v7.app.AlertDialog;
 import android.support.v7.app.AppCompatActivity;
@@ -57,8 +54,6 @@
 
     private static final int CAPTURE_PHOTO_PERMISSION_REQUEST_CODE = 101;
 
-    private static final int CAPTURE_PHOTO_PERMISSION_REQUEST_CODE = 101;
-
     private boolean mEditorWasPaused = false;
     private boolean mHideActionBarOnSoftKeyboardUp = false;
     private boolean mHtmlModeEnabled;
@@ -75,11 +70,6 @@
 
     private ConcurrentHashMap<String, Float> mUploadingMediaProgressMax = new ConcurrentHashMap<>();
     private Set<String> mFailedMediaIds = new HashSet<>();
-<<<<<<< HEAD
-
-    private boolean mIsNewPost;
-=======
->>>>>>> 69da984d
 
     private boolean mIsNewPost;
 
@@ -163,16 +153,6 @@
                     @Override public void onCancelUploadForMediaClicked(int mediaId) {
                         showCancelMediaUploadDialog(mediaId);
                     }
-<<<<<<< HEAD
-                },
-                new OnReattachQueryListener() {
-                    @Override
-                    public void onQueryCurrentProgressForUploadingMedia() {
-                        updateFailedMediaState();
-                        updateMediaProgress();
-                    }
-=======
->>>>>>> 69da984d
                 },
                 new OnReattachQueryListener() {
                     @Override
@@ -232,21 +212,13 @@
 
     private void updateFailedMediaState() {
         for (String mediaId : mFailedMediaIds) {
-<<<<<<< HEAD
-            mWPAndroidGlueCode.mediaFileUploadFailed(Integer.valueOf(mediaId));
-=======
             getGutenbergContainerFragment().mediaFileUploadFailed(Integer.valueOf(mediaId));
->>>>>>> 69da984d
         }
     }
 
     private void updateMediaProgress() {
         for (String mediaId : mUploadingMediaProgressMax.keySet()) {
-<<<<<<< HEAD
-            mWPAndroidGlueCode.mediaFileUploadProgress(Integer.valueOf(mediaId),
-=======
             getGutenbergContainerFragment().mediaFileUploadProgress(Integer.valueOf(mediaId),
->>>>>>> 69da984d
                     mUploadingMediaProgressMax.get(mediaId));
         }
     }
@@ -270,11 +242,7 @@
                             mEditorFragmentListener.onMediaUploadCancelClicked(String.valueOf(localMediaId));
                             // remove from editor
                             mEditorFragmentListener.onMediaDeleted(String.valueOf(localMediaId));
-<<<<<<< HEAD
-                            mWPAndroidGlueCode.clearMediaFileURL(localMediaId);
-=======
                             getGutenbergContainerFragment().clearMediaFileURL(localMediaId);
->>>>>>> 69da984d
                             mUploadingMediaProgressMax.remove(localMediaId);
                         } else {
                             ToastUtils.showToast(getActivity(), R.string.upload_finished_toast).show();
@@ -309,11 +277,7 @@
                         if (successfullyRetried) {
                             mFailedMediaIds.remove(String.valueOf(mediaId));
                             mUploadingMediaProgressMax.put(String.valueOf(mediaId), 0f);
-<<<<<<< HEAD
-                            mWPAndroidGlueCode.mediaFileUploadProgress(mediaId,
-=======
                             getGutenbergContainerFragment().mediaFileUploadProgress(mediaId,
->>>>>>> 69da984d
                                     mUploadingMediaProgressMax.get(String.valueOf(mediaId)));
                         }
                     }
@@ -330,11 +294,7 @@
             public void onClick(DialogInterface dialog, int id) {
                 dialog.dismiss();
                 mEditorFragmentListener.onMediaDeleted(String.valueOf(mediaId));
-<<<<<<< HEAD
-                mWPAndroidGlueCode.clearMediaFileURL(mediaId);
-=======
                 getGutenbergContainerFragment().clearMediaFileURL(mediaId);
->>>>>>> 69da984d
             }
         });
 
@@ -481,11 +441,7 @@
             return;
         }
 
-<<<<<<< HEAD
-        mWPAndroidGlueCode.toggleEditorMode();
-=======
         getGutenbergContainerFragment().toggleHtmlMode();
->>>>>>> 69da984d
     }
 
     /*
@@ -557,15 +513,9 @@
         }
 
         if (URLUtil.isNetworkUrl(mediaUrl)) {
-<<<<<<< HEAD
-            mWPAndroidGlueCode.appendMediaFile(Integer.valueOf(mediaFile.getMediaId()), mediaUrl);
-        } else {
-            mWPAndroidGlueCode.appendUploadMediaFile(mediaFile.getId(), "file://" + mediaUrl);
-=======
             getGutenbergContainerFragment().appendMediaFile(Integer.valueOf(mediaFile.getMediaId()), mediaUrl);
         } else {
             getGutenbergContainerFragment().appendUploadMediaFile(mediaFile.getId(), "file://" + mediaUrl);
->>>>>>> 69da984d
             mUploadingMediaProgressMax.put(String.valueOf(mediaFile.getId()), 0f);
         }
     }
@@ -612,11 +562,7 @@
     @Override
     public void onMediaUploadReattached(String localMediaId, float currentProgress) {
         mUploadingMediaProgressMax.put(localMediaId, currentProgress);
-<<<<<<< HEAD
-        mWPAndroidGlueCode.mediaFileUploadProgress(Integer.valueOf(localMediaId), currentProgress);
-=======
         getGutenbergContainerFragment().mediaFileUploadProgress(Integer.valueOf(localMediaId), currentProgress);
->>>>>>> 69da984d
     }
 
     @Override
@@ -632,32 +578,20 @@
     @Override
     public void onMediaUploadSucceeded(final String localMediaId, final MediaFile mediaFile) {
         mUploadingMediaProgressMax.remove(localMediaId);
-<<<<<<< HEAD
-        mWPAndroidGlueCode.mediaFileUploadSucceeded(Integer.valueOf(localMediaId), mediaFile.getFileURL(),
-=======
         getGutenbergContainerFragment().mediaFileUploadSucceeded(Integer.valueOf(localMediaId), mediaFile.getFileURL(),
->>>>>>> 69da984d
                 Integer.valueOf(mediaFile.getMediaId()));
     }
 
     @Override
     public void onMediaUploadProgress(final String localMediaId, final float progress) {
         mUploadingMediaProgressMax.put(localMediaId, progress);
-<<<<<<< HEAD
-        mWPAndroidGlueCode.mediaFileUploadProgress(Integer.valueOf(localMediaId), progress);
-=======
         getGutenbergContainerFragment().mediaFileUploadProgress(Integer.valueOf(localMediaId), progress);
->>>>>>> 69da984d
     }
 
     @Override
     public void onMediaUploadFailed(final String localMediaId, final MediaType
             mediaType, final String errorMessage) {
-<<<<<<< HEAD
-        mWPAndroidGlueCode.mediaFileUploadFailed(Integer.valueOf(localMediaId));
-=======
         getGutenbergContainerFragment().mediaFileUploadFailed(Integer.valueOf(localMediaId));
->>>>>>> 69da984d
         mFailedMediaIds.add(localMediaId);
         mUploadingMediaProgressMax.remove(localMediaId);
     }
