package org.wordpress.android.editor;

import android.app.Activity;
import android.app.ProgressDialog;
import android.content.Context;
import android.content.DialogInterface;
import android.content.DialogInterface.OnClickListener;
import android.content.Intent;
import android.content.res.Configuration;
import android.content.res.Resources;
import android.os.Bundle;
import android.os.Handler;
import android.os.Looper;
import android.text.Editable;
import android.view.LayoutInflater;
import android.view.Menu;
import android.view.MenuInflater;
import android.view.MenuItem;
import android.view.View;
import android.view.ViewGroup;
import android.view.inputmethod.InputMethodManager;
import android.webkit.URLUtil;

import androidx.annotation.NonNull;
import androidx.annotation.Nullable;
import androidx.appcompat.app.ActionBar;
import androidx.appcompat.app.AlertDialog;
import androidx.appcompat.app.AppCompatActivity;
import androidx.fragment.app.FragmentActivity;
import androidx.fragment.app.FragmentManager;
import androidx.fragment.app.FragmentTransaction;
import androidx.lifecycle.LiveData;

import com.android.volley.toolbox.ImageLoader;
import com.google.android.material.dialog.MaterialAlertDialogBuilder;

import org.wordpress.android.util.AppLog;
import org.wordpress.android.util.AppLog.T;
import org.wordpress.android.util.PermissionUtils;
import org.wordpress.android.util.ProfilingUtils;
import org.wordpress.android.util.ToastUtils;
import org.wordpress.android.util.helpers.MediaFile;
import org.wordpress.android.util.helpers.MediaGallery;
import org.wordpress.aztec.IHistoryListener;
import org.wordpress.mobile.ReactNativeGutenbergBridge.GutenbergBridgeJS2Parent.GutenbergUserEvent;
import org.wordpress.mobile.WPAndroidGlue.Media;
import org.wordpress.mobile.WPAndroidGlue.MediaOption;
import org.wordpress.mobile.WPAndroidGlue.UnsupportedBlock;
import org.wordpress.mobile.WPAndroidGlue.WPAndroidGlueCode.OnContentInfoReceivedListener;
import org.wordpress.mobile.WPAndroidGlue.WPAndroidGlueCode.OnEditorMountListener;
import org.wordpress.mobile.WPAndroidGlue.WPAndroidGlueCode.OnGetContentTimeout;
import org.wordpress.mobile.WPAndroidGlue.WPAndroidGlueCode.OnGutenbergDidRequestUnsupportedBlockFallbackListener;
import org.wordpress.mobile.WPAndroidGlue.WPAndroidGlueCode.OnLogGutenbergUserEventListener;
import org.wordpress.mobile.WPAndroidGlue.WPAndroidGlueCode.OnStarterPageTemplatesTooltipShownEventListener;
import org.wordpress.mobile.WPAndroidGlue.WPAndroidGlueCode.OnMediaLibraryButtonListener;
import org.wordpress.mobile.WPAndroidGlue.WPAndroidGlueCode.OnReattachQueryListener;

import java.lang.reflect.Field;
import java.util.ArrayList;
import java.util.Arrays;
import java.util.HashMap;
import java.util.HashSet;
import java.util.Locale;
import java.util.Map;
import java.util.Set;
import java.util.concurrent.ConcurrentHashMap;

import static org.wordpress.mobile.WPAndroidGlue.Media.createRNMediaUsingMimeType;

public class GutenbergEditorFragment extends EditorFragmentAbstract implements
        EditorMediaUploadListener,
        IHistoryListener,
        EditorThemeUpdateListener {
    private static final String GUTENBERG_EDITOR_NAME = "gutenberg";
    private static final String KEY_HTML_MODE_ENABLED = "KEY_HTML_MODE_ENABLED";
    private static final String KEY_EDITOR_DID_MOUNT = "KEY_EDITOR_DID_MOUNT";
    private static final String ARG_POST_TYPE = "param_post_type";
    private static final String ARG_IS_NEW_POST = "param_is_new_post";
    private static final String ARG_LOCALE_SLUG = "param_locale_slug";
    private static final String ARG_SITE_URL = "param_site_url";
    private static final String ARG_IS_SITE_PRIVATE = "param_is_site_private";
    private static final String ARG_SITE_USER_ID = "param_user_id";
    private static final String ARG_SITE_USERNAME = "param_site_username";
    private static final String ARG_SITE_PASSWORD = "param_site_password";
    private static final String ARG_SITE_TOKEN = "param_site_token";
    private static final String ARG_SITE_USING_WPCOM_REST_API = "param_site_using_wpcom_rest_api";
    private static final String ARG_EDITOR_THEME = "param_editor_theme";
    private static final String ARG_SITE_USER_AGENT = "param_user_agent";
    private static final String ARG_TENOR_ENABLED = "param_tenor_enabled";
<<<<<<< HEAD
    private static final String ARG_SITE_JETPACK_IS_CONNECTED = "param_site_jetpack_is_connected";
    private static final String ARG_ENABLE_MENTIONS_FLAG = "param_enable_mentions_flag";
=======
    private static final String ARG_SITE_IS_UNSUPPORTED_BLOCK_EDITOR_ENABLED =
            "param_site_is_unsupported_block_editor_enabled";
>>>>>>> fc6732a9

    private static final int CAPTURE_PHOTO_PERMISSION_REQUEST_CODE = 101;
    private static final int CAPTURE_VIDEO_PERMISSION_REQUEST_CODE = 102;

    private static final String MEDIA_SOURCE_STOCK_MEDIA = "MEDIA_SOURCE_STOCK_MEDIA";
    private static final String GIF_MEDIA = "GIF_MEDIA";

    private static final String USER_EVENT_KEY_TEMPLATE = "template";

    private static final int UNSUPPORTED_BLOCK_REQUEST_CODE = 1001;

    private boolean mHtmlModeEnabled;

    private Handler mInvalidateOptionsHandler;
    private Runnable mInvalidateOptionsRunnable;

    private LiveTextWatcher mTextWatcher = new LiveTextWatcher();

    // pointer (to the Gutenberg container fragment) that outlives this fragment's Android lifecycle. The retained
    //  fragment can be alive and accessible even before it gets attached to an activity.
    //  See discussion at https://github.com/wordpress-mobile/WordPress-Android/pull/9030#issuecomment-459447537 and on.
    GutenbergContainerFragment mRetainedGutenbergContainerFragment;

    private ConcurrentHashMap<String, Float> mUploadingMediaProgressMax = new ConcurrentHashMap<>();
    private Set<String> mFailedMediaIds = new HashSet<>();

    private boolean mIsNewPost;

    private boolean mEditorDidMount;

    private ProgressDialog mSavingContentProgressDialog;

    public static GutenbergEditorFragment newInstance(String title,
                                                      String content,
                                                      String postType,
                                                      boolean isNewPost,
                                                      String localeSlug,
                                                      String siteUrl,
                                                      boolean isPrivate,
                                                      long userId,
                                                      String username,
                                                      String password,
                                                      String token,
                                                      boolean isSiteUsingWpComRestApi,
                                                      @Nullable Bundle editorTheme,
                                                      String userAgent,
                                                      boolean tenorEnabled,
<<<<<<< HEAD
                                                      boolean siteIsJetpackConnected,
                                                      boolean enableMentionsFlag) {
=======
                                                      boolean isUnsupportedBlockEditorEnabled) {
>>>>>>> fc6732a9
        GutenbergEditorFragment fragment = new GutenbergEditorFragment();
        Bundle args = new Bundle();
        args.putString(ARG_PARAM_TITLE, title);
        args.putString(ARG_PARAM_CONTENT, content);
        args.putString(ARG_POST_TYPE, postType);
        args.putBoolean(ARG_IS_NEW_POST, isNewPost);
        args.putString(ARG_LOCALE_SLUG, localeSlug);
        args.putString(ARG_SITE_URL, siteUrl);
        args.putBoolean(ARG_IS_SITE_PRIVATE, isPrivate);
        args.putLong(ARG_SITE_USER_ID, userId);
        args.putString(ARG_SITE_USERNAME, username);
        args.putString(ARG_SITE_PASSWORD, password);
        args.putString(ARG_SITE_TOKEN, token);
        args.putBoolean(ARG_SITE_USING_WPCOM_REST_API, isSiteUsingWpComRestApi);
        args.putBundle(ARG_EDITOR_THEME, editorTheme);
        args.putString(ARG_SITE_USER_AGENT, userAgent);
        args.putBoolean(ARG_TENOR_ENABLED, tenorEnabled);
<<<<<<< HEAD
        args.putBoolean(ARG_SITE_JETPACK_IS_CONNECTED, siteIsJetpackConnected);
        args.putBoolean(ARG_ENABLE_MENTIONS_FLAG, enableMentionsFlag);
=======
        args.putBoolean(ARG_SITE_IS_UNSUPPORTED_BLOCK_EDITOR_ENABLED, isUnsupportedBlockEditorEnabled);
>>>>>>> fc6732a9
        fragment.setArguments(args);
        return fragment;
    }

    private GutenbergContainerFragment getGutenbergContainerFragment() {
        if (mRetainedGutenbergContainerFragment == null) {
            mRetainedGutenbergContainerFragment = (GutenbergContainerFragment) getChildFragmentManager()
                    .findFragmentByTag(GutenbergContainerFragment.TAG);
        } else {
            // Noop. Just use the cached reference. The container fragment might not be attached yet so, getting it from
            // the fragment manager is not reliable. No need either; it's retained and outlives this EditorFragment.
        }

        return mRetainedGutenbergContainerFragment;
    }

    /**
     * Returns the gutenberg-mobile specific translations
     *
     * @return Bundle a map of "english string" => [ "current locale string" ]
     */
    public Bundle getTranslations() {
        Bundle translations = new Bundle();
        Locale defaultLocale = new Locale("en");
        Resources currentResources = getActivity().getResources();
        Context localizedContextCurrent = getActivity()
                .createConfigurationContext(currentResources.getConfiguration());
        // if the current locale of the app is english stop here and return an empty map
        Configuration currentConfiguration = localizedContextCurrent.getResources().getConfiguration();
        if (currentConfiguration.locale.equals(defaultLocale)) {
            return translations;
        }

        // Let's create a Resources object for the default locale (english) to get the original values for our strings
        Configuration defaultLocaleConfiguration = new Configuration(currentConfiguration);
        defaultLocaleConfiguration.setLocale(defaultLocale);
        Context localizedContextDefault = getActivity()
                .createConfigurationContext(defaultLocaleConfiguration);
        Resources englishResources = localizedContextDefault.getResources();

        // Strings are only being translated in the WordPress package
        // thus we need to get a reference of the R class for this package
        // Here we assume the Application class is at the same level as the R class
        // It will not work if this lib is used outside of WordPress-Android,
        // in this case let's just return an empty map
        Class<?> rString;
        Package mainPackage = getActivity().getApplication().getClass().getPackage();

        if (mainPackage == null) {
            return translations;
        }

        try {
            rString = getActivity().getApplication().getClassLoader().loadClass(mainPackage.getName() + ".R$string");
        } catch (ClassNotFoundException ex) {
            return translations;
        }

        for (Field stringField : rString.getDeclaredFields()) {
            int resourceId;
            try {
                resourceId = stringField.getInt(rString);
            } catch (IllegalArgumentException | IllegalAccessException iae) {
                AppLog.e(T.EDITOR, iae);
                continue;
            }

            String fieldName = stringField.getName();
            // Filter out all strings that are not prefixed with `gutenberg_native_`
            if (!fieldName.startsWith("gutenberg_native_")) {
                continue;
            }

            try {
                // Add the mapping english => [ translated ] to the bundle if both string are not empty
                String currentResourceString = currentResources.getString(resourceId);
                String englishResourceString = englishResources.getString(resourceId);
                if (currentResourceString.length() > 0 && englishResourceString.length() > 0) {
                    translations.putStringArrayList(
                            englishResourceString,
                            new ArrayList<>(Arrays.asList(currentResourceString))
                    );
                }
            } catch (Resources.NotFoundException rnfe) {
                AppLog.w(T.EDITOR, rnfe.getMessage());
            }
        }

        return translations;
    }

    @Override
    public void onCreate(Bundle savedInstanceState) {
        super.onCreate(savedInstanceState);

        if (getGutenbergContainerFragment() == null) {
            String postType = getArguments().getString(ARG_POST_TYPE);
            boolean isNewPost = getArguments().getBoolean(ARG_IS_NEW_POST);
            String localeSlug = getArguments().getString(ARG_LOCALE_SLUG);
            boolean isSiteUsingWpComRestApi = getArguments().getBoolean(ARG_SITE_USING_WPCOM_REST_API);
            Bundle editorTheme = getArguments().getBundle(ARG_EDITOR_THEME);
<<<<<<< HEAD
            boolean siteJetpackIsConnected = getArguments().getBoolean(ARG_SITE_JETPACK_IS_CONNECTED);
            boolean enableMentionsFlag = getArguments().getBoolean(ARG_ENABLE_MENTIONS_FLAG);
=======
            boolean siteJetpackIsConnected = getArguments().getBoolean(ARG_SITE_IS_UNSUPPORTED_BLOCK_EDITOR_ENABLED);
>>>>>>> fc6732a9

            FragmentManager fragmentManager = getChildFragmentManager();
            FragmentTransaction fragmentTransaction = fragmentManager.beginTransaction();
            GutenbergContainerFragment gutenbergContainerFragment =
                    GutenbergContainerFragment.newInstance(
                            postType,
                            isNewPost,
                            localeSlug,
                            getTranslations(),
                            isDarkMode(),
                            isSiteUsingWpComRestApi,
                            editorTheme,
                            siteJetpackIsConnected,
                            enableMentionsFlag);
            gutenbergContainerFragment.setRetainInstance(true);
            fragmentTransaction.add(gutenbergContainerFragment, GutenbergContainerFragment.TAG);
            fragmentTransaction.commitNow();
        }

        ProfilingUtils.start("Visual Editor Startup");
        ProfilingUtils.split("EditorFragment.onCreate");

        if (savedInstanceState != null) {
            mHtmlModeEnabled = savedInstanceState.getBoolean(KEY_HTML_MODE_ENABLED);
            mEditorDidMount = savedInstanceState.getBoolean(KEY_EDITOR_DID_MOUNT);
        }
    }

    @Override
    public View onCreateView(LayoutInflater inflater, ViewGroup container, Bundle savedInstanceState) {
        View view = inflater.inflate(R.layout.fragment_gutenberg_editor, container, false);

        if (getArguments() != null) {
            mIsNewPost = getArguments().getBoolean(ARG_IS_NEW_POST);
        }

        ViewGroup gutenbergContainer = view.findViewById(R.id.gutenberg_container);
        getGutenbergContainerFragment().attachToContainer(gutenbergContainer,
                new OnMediaLibraryButtonListener() {
                    @Override public void onMediaLibraryImageButtonClicked(boolean allowMultipleSelection) {
                        mEditorFragmentListener.onTrackableEvent(TrackableEvent.MEDIA_BUTTON_TAPPED);
                        mEditorFragmentListener.onAddMediaImageClicked(allowMultipleSelection);
                    }

                    @Override
                    public void onMediaLibraryVideoButtonClicked(boolean allowMultipleSelection) {
                        mEditorFragmentListener.onTrackableEvent(TrackableEvent.MEDIA_BUTTON_TAPPED);
                        mEditorFragmentListener.onAddMediaVideoClicked(allowMultipleSelection);
                    }

                    @Override
                    public void onMediaLibraryMediaButtonClicked(boolean allowMultipleSelection) {
                        mEditorFragmentListener.onTrackableEvent(TrackableEvent.MEDIA_BUTTON_TAPPED);
                        mEditorFragmentListener.onAddLibraryMediaClicked(allowMultipleSelection);
                    }

                    @Override
                    public void onUploadPhotoButtonClicked(boolean allowMultipleSelection) {
                        mEditorFragmentListener.onAddPhotoClicked(allowMultipleSelection);
                    }

                    @Override
                    public void onUploadVideoButtonClicked(boolean allowMultipleSelection) {
                        mEditorFragmentListener.onAddVideoClicked(allowMultipleSelection);
                    }

                    @Override
                    public void onUploadMediaButtonClicked(boolean allowMultipleSelection) {
                        mEditorFragmentListener.onAddDeviceMediaClicked(allowMultipleSelection);
                    }

                    @Override
                    public void onCaptureVideoButtonClicked() {
                        checkAndRequestCameraAndStoragePermissions(CAPTURE_VIDEO_PERMISSION_REQUEST_CODE);
                    }

                    @Override
                    public void onCapturePhotoButtonClicked() {
                        checkAndRequestCameraAndStoragePermissions(CAPTURE_PHOTO_PERMISSION_REQUEST_CODE);
                    }

                    @Override
                    public void onRetryUploadForMediaClicked(int mediaId) {
                        showRetryMediaUploadDialog(mediaId);
                    }

                    @Override
                    public void onCancelUploadForMediaClicked(int mediaId) {
                        showCancelMediaUploadDialog(mediaId);
                    }

                    @Override
                    public void onCancelUploadForMediaDueToDeletedBlock(int mediaId) {
                        cancelMediaUploadForDeletedBlock(mediaId);
                    }

                    @Override
                    public ArrayList<MediaOption> onGetOtherMediaImageOptions() {
                        ArrayList<MediaOption> otherMediaImageOptions = initOtherMediaImageOptions();
                        return otherMediaImageOptions;
                    }

                    @Override
                    public void onOtherMediaButtonClicked(String mediaSource, boolean allowMultipleSelection) {
                        if (mediaSource.equals(MEDIA_SOURCE_STOCK_MEDIA)) {
                            mEditorFragmentListener.onAddStockMediaClicked(allowMultipleSelection);
                        } else if (mediaSource.equals(GIF_MEDIA)) {
                            mEditorFragmentListener.onAddGifClicked(allowMultipleSelection);
                        }
                    }
                },
                new OnReattachQueryListener() {
                    @Override
                    public void onQueryCurrentProgressForUploadingMedia() {
                        updateFailedMediaState();
                        updateMediaProgress();
                    }
                },
                new OnEditorMountListener() {
                    @Override
                    public void onEditorDidMount(ArrayList<Object> unsupportedBlocks) {
                        mEditorDidMount = true;
                        mEditorFragmentListener.onEditorFragmentContentReady(unsupportedBlocks);

                        // Hide the progress bar when editor is ready
                        new Handler(Looper.getMainLooper()).post(new Runnable() {
                            @Override
                            public void run() {
                                setEditorProgressBarVisibility(!mEditorDidMount);
                            }
                        });
                    }
                },
                mTextWatcher::postTextChanged,
                mEditorFragmentListener::onAuthHeaderRequested,
                mEditorFragmentListener::onPerformFetch,
                mEditorImagePreviewListener::onImagePreviewRequested,
                mEditorEditMediaListener::onMediaEditorRequested,
                new OnLogGutenbergUserEventListener() {
                    @Override
                    public void onGutenbergUserEvent(GutenbergUserEvent event, Map<String, Object> properties) {
                        switch (event) {
                            case EDITOR_SESSION_TEMPLATE_PREVIEW:
                                mEditorFragmentListener.onGutenbergEditorSessionTemplatePreviewTracked((String)
                                        properties.get(USER_EVENT_KEY_TEMPLATE));
                                break;
                            case EDITOR_SESSION_TEMPLATE_APPLY:
                                mEditorFragmentListener.onGutenbergEditorSessionTemplateApplyTracked((String)
                                        properties.get(USER_EVENT_KEY_TEMPLATE));
                                break;
                        }
                    }
                },
                new OnGutenbergDidRequestUnsupportedBlockFallbackListener() {
                    @Override
                    public void gutenbergDidRequestUnsupportedBlockFallback(UnsupportedBlock unsupportedBlock) {
                        openGutenbergWebViewActivity(
                                unsupportedBlock.getContent(),
                                unsupportedBlock.getId(),
                                unsupportedBlock.getName()
                        );
                    }
                },
                mEditorFragmentListener::getMention,
                new OnStarterPageTemplatesTooltipShownEventListener() {
                    @Override
                    public void onSetStarterPageTemplatesTooltipShown(boolean tooltipShown) {
                        mEditorFragmentListener.onGutenbergEditorSetStarterPageTemplatesTooltipShown(tooltipShown);
                    }
                    
                    @Override
                    public boolean onRequestStarterPageTemplatesTooltipShown() {
                        return mEditorFragmentListener.onGutenbergEditorRequestStarterPageTemplatesTooltipShown();
                    }
                },
                isDarkMode());

        // request dependency injection. Do this after setting min/max dimensions
        if (getActivity() instanceof EditorFragmentActivity) {
            ((EditorFragmentActivity) getActivity()).initializeEditorFragment();
        }

        setHasOptionsMenu(true);

        mInvalidateOptionsHandler = new Handler();
        mInvalidateOptionsRunnable = new Runnable() {
            @Override
            public void run() {
                if (isAdded()) {
                    getActivity().invalidateOptionsMenu();
                }
            }
        };

        if (!getGutenbergContainerFragment().hasReceivedAnyContent()) {
            // container is empty, which means it's a fresh instance so, signal to complete its init
            mEditorFragmentListener.onEditorFragmentInitialized();
        }

        if (mIsNewPost) {
            showImplicitKeyboard();
        }

        return view;
    }

    private void openGutenbergWebViewActivity(String content, String blockId, String blockName) {
        String siteUrl = getArguments().getString(ARG_SITE_URL);
        boolean isSitePrivate = getArguments().getBoolean(ARG_IS_SITE_PRIVATE, false);
        long userId = getArguments().getLong(ARG_SITE_USER_ID);
        String siteUsername = getArguments().getString(ARG_SITE_USERNAME);
        String sitePassword = getArguments().getString(ARG_SITE_PASSWORD);
        String siteToken = getArguments().getString(ARG_SITE_TOKEN);
        String userAgent = getArguments().getString(ARG_SITE_USER_AGENT);

        Intent intent = new Intent(getActivity(), WPGutenbergWebViewActivity.class);
        intent.putExtra(WPGutenbergWebViewActivity.ARG_BLOCK_ID, blockId);
        intent.putExtra(WPGutenbergWebViewActivity.ARG_BLOCK_NAME, blockName);
        intent.putExtra(WPGutenbergWebViewActivity.ARG_BLOCK_CONTENT, content);
        intent.putExtra(WPGutenbergWebViewActivity.ARG_URL_TO_LOAD, siteUrl);
        intent.putExtra(WPGutenbergWebViewActivity.ARG_IS_SITE_PRIVATE, isSitePrivate);
        intent.putExtra(WPGutenbergWebViewActivity.ARG_USER_ID, userId);
        intent.putExtra(WPGutenbergWebViewActivity.ARG_AUTHENTICATION_USER, siteUsername);
        intent.putExtra(WPGutenbergWebViewActivity.ARG_AUTHENTICATION_PASSWD, sitePassword);
        intent.putExtra(WPGutenbergWebViewActivity.ARG_AUTHENTICATION_TOKEN, siteToken);
        intent.putExtra(WPGutenbergWebViewActivity.ARG_USER_AGENT, userAgent);

        startActivityForResult(intent, UNSUPPORTED_BLOCK_REQUEST_CODE);

        HashMap<String, String> properties = new HashMap<>();
        properties.put("block", blockName);
        mEditorFragmentListener.onTrackableEvent(
                TrackableEvent.EDITOR_GUTENBERG_UNSUPPORTED_BLOCK_WEBVIEW_SHOWN,
                properties);
    }

    private void trackWebViewClosed(String action) {
        HashMap<String, String> properties = new HashMap<>();
        properties.put("action", action);
        mEditorFragmentListener.onTrackableEvent(
                TrackableEvent.EDITOR_GUTENBERG_UNSUPPORTED_BLOCK_WEBVIEW_CLOSED,
                properties);
    }

    @Override
    public void onActivityResult(int requestCode, int resultCode, @Nullable Intent data) {
        super.onActivityResult(requestCode, resultCode, data);

        if (requestCode == UNSUPPORTED_BLOCK_REQUEST_CODE) {
            if (resultCode == Activity.RESULT_OK) {
                String blockId = data.getStringExtra(WPGutenbergWebViewActivity.ARG_BLOCK_ID);
                String content = data.getStringExtra(WPGutenbergWebViewActivity.ARG_BLOCK_CONTENT);
                getGutenbergContainerFragment().replaceUnsupportedBlock(content, blockId);
                trackWebViewClosed("save");
            } else {
                trackWebViewClosed("dismiss");
            }
        }
    }

    private boolean isDarkMode() {
        Configuration configuration = getActivity().getResources().getConfiguration();
        int currentNightMode = configuration.uiMode & Configuration.UI_MODE_NIGHT_MASK;

        return currentNightMode == Configuration.UI_MODE_NIGHT_YES;
    }

    private ArrayList<MediaOption> initOtherMediaImageOptions() {
        ArrayList<MediaOption> otherMediaOptions = new ArrayList<>();
        FragmentActivity activity = getActivity();

        Bundle arguments = getArguments();
        boolean supportStockPhotos = arguments != null && arguments.getBoolean(ARG_SITE_USING_WPCOM_REST_API);
        boolean supportGifs = arguments != null && arguments.getBoolean(ARG_TENOR_ENABLED);
        if (activity != null) {
            String packageName = activity.getApplication().getPackageName();
            if (supportStockPhotos) {
                int stockMediaResourceId =
                        getResources().getIdentifier("photo_picker_stock_media", "string", packageName);

                otherMediaOptions.add(new MediaOption(MEDIA_SOURCE_STOCK_MEDIA, getString(stockMediaResourceId)));
            }
            if (supportGifs) {
                int gifMediaResourceId =
                        getResources().getIdentifier("photo_picker_gif", "string", packageName);
                otherMediaOptions.add(new MediaOption(GIF_MEDIA, getString(gifMediaResourceId)));
            }
        } else {
            AppLog.e(T.EDITOR, "Failed to initialize other media options because the activity is null");
        }

        return otherMediaOptions;
    }

    @Override public void onResume() {
        super.onResume();

        setEditorProgressBarVisibility(!mEditorDidMount);
    }

    @Override
    public void onRequestPermissionsResult(int requestCode, @NonNull String[] permissions,
                                           @NonNull int[] grantResults) {
        if (PermissionUtils.checkCameraAndStoragePermissions(this.getActivity())) {
            if (requestCode == CAPTURE_PHOTO_PERMISSION_REQUEST_CODE) {
                mEditorFragmentListener.onCapturePhotoClicked();
            } else if (requestCode == CAPTURE_VIDEO_PERMISSION_REQUEST_CODE) {
                mEditorFragmentListener.onCaptureVideoClicked();
            }
        }
    }

    private void setEditorProgressBarVisibility(boolean shown) {
        if (isAdded() && getView() != null) {
            getView().findViewById(R.id.editor_progress).setVisibility(shown ? View.VISIBLE : View.GONE);
        }
    }

    public void resetUploadingMediaToFailed(Set<Integer> failedMediaIds) {
        // get all media failed for this post, and represent it on tje UI
        if (failedMediaIds != null && !failedMediaIds.isEmpty()) {
            for (Integer mediaId : failedMediaIds) {
                // and keep track of failed ids around
                mFailedMediaIds.add(String.valueOf(mediaId));
            }
        }
    }

    private void updateFailedMediaState() {
        for (String mediaId : mFailedMediaIds) {
            getGutenbergContainerFragment().mediaFileUploadFailed(Integer.valueOf(mediaId));
        }
    }

    private void updateMediaProgress() {
        for (String mediaId : mUploadingMediaProgressMax.keySet()) {
            getGutenbergContainerFragment().mediaFileUploadProgress(Integer.valueOf(mediaId),
                    mUploadingMediaProgressMax.get(mediaId));
        }
    }

    private void checkAndRequestCameraAndStoragePermissions(int permissionRequestCode) {
        if (PermissionUtils.checkAndRequestCameraAndStoragePermissions(this,
                permissionRequestCode)) {
            if (permissionRequestCode == CAPTURE_PHOTO_PERMISSION_REQUEST_CODE) {
                mEditorFragmentListener.onCapturePhotoClicked();
            } else if (permissionRequestCode == CAPTURE_VIDEO_PERMISSION_REQUEST_CODE) {
                mEditorFragmentListener.onCaptureVideoClicked();
            }
        }
    }

    private void cancelMediaUploadForDeletedBlock(int localMediaId) {
        if (mUploadingMediaProgressMax.containsKey(String.valueOf(localMediaId))) {
            // first make sure to signal deletion
            mEditorFragmentListener.onMediaDeleted(String.valueOf(localMediaId));
            // second also perform a media upload cancel action, through the onMediaUploadCancelClicked interface
            mEditorFragmentListener.onMediaUploadCancelClicked(String.valueOf(localMediaId));
            mUploadingMediaProgressMax.remove(localMediaId);
        } else {
            // upload has already finished by the time the user deleted the block, so no op
        }
    }

    private void showCancelMediaUploadDialog(final int localMediaId) {
        // Display 'cancel upload' dialog
        AlertDialog.Builder builder = new MaterialAlertDialogBuilder(getActivity());
        builder.setTitle(getString(R.string.stop_upload_dialog_title));
        builder.setPositiveButton(R.string.stop_upload_dialog_button_yes,
                new DialogInterface.OnClickListener() {
                    public void onClick(DialogInterface dialog, int id) {
                        if (mUploadingMediaProgressMax.containsKey(String.valueOf(localMediaId))) {
                            mEditorFragmentListener.onMediaUploadCancelClicked(String.valueOf(localMediaId));
                            // remove from editor
                            mEditorFragmentListener.onMediaDeleted(String.valueOf(localMediaId));
                            getGutenbergContainerFragment().clearMediaFileURL(localMediaId);
                            mUploadingMediaProgressMax.remove(localMediaId);
                        } else {
                            ToastUtils.showToast(getActivity(), R.string.upload_finished_toast).show();
                        }
                        dialog.dismiss();
                    }
                });

        builder.setNegativeButton(R.string.stop_upload_dialog_button_no, new DialogInterface.OnClickListener() {
            public void onClick(DialogInterface dialog, int id) {
                dialog.dismiss();
            }
        });

        AlertDialog dialog = builder.create();
        dialog.show();
    }

    private void showRetryMediaUploadDialog(final int mediaId) {
        // Display 'retry upload' dialog
        AlertDialog.Builder builder = new MaterialAlertDialogBuilder(getActivity());
        builder.setTitle(getString(R.string.retry_failed_upload_title));
        builder.setPositiveButton(R.string.retry_failed_upload_yes,
                new DialogInterface.OnClickListener() {
                    public void onClick(DialogInterface dialog, int id) {
                        dialog.dismiss();
                        boolean successfullyRetried = true;
                        if (mFailedMediaIds.contains(String.valueOf(mediaId))) {
                            successfullyRetried = mEditorFragmentListener.onMediaRetryClicked(String.valueOf(mediaId));
                        }
                        if (successfullyRetried) {
                            mFailedMediaIds.remove(String.valueOf(mediaId));
                            mUploadingMediaProgressMax.put(String.valueOf(mediaId), 0f);
                            getGutenbergContainerFragment().mediaFileUploadProgress(mediaId,
                                    mUploadingMediaProgressMax.get(String.valueOf(mediaId)));
                        }
                    }
                });

        builder.setNeutralButton(R.string.retry_failed_upload_retry_all, new OnClickListener() {
            @Override public void onClick(DialogInterface dialog, int which) {
                dialog.dismiss();
                mEditorFragmentListener.onMediaRetryAllClicked(mFailedMediaIds);
            }
        });

        builder.setNegativeButton(R.string.retry_failed_upload_remove, new DialogInterface.OnClickListener() {
            public void onClick(DialogInterface dialog, int id) {
                dialog.dismiss();
                mEditorFragmentListener.onMediaDeleted(String.valueOf(mediaId));
                mFailedMediaIds.remove(String.valueOf(mediaId));
                getGutenbergContainerFragment().clearMediaFileURL(mediaId);
            }
        });

        AlertDialog dialog = builder.create();
        dialog.show();
    }

    private void showImplicitKeyboard() {
        InputMethodManager keyboard = (InputMethodManager) getActivity().getSystemService(Context.INPUT_METHOD_SERVICE);
        keyboard.toggleSoftInput(InputMethodManager.SHOW_IMPLICIT, 0);
    }

    @Override
    public void onAttach(Activity activity) {
        super.onAttach(activity);

        try {
            mEditorDragAndDropListener = (EditorDragAndDropListener) activity;
        } catch (ClassCastException e) {
            throw new ClassCastException(activity.toString() + " must implement EditorDragAndDropListener");
        }

        try {
            mEditorImagePreviewListener = (EditorImagePreviewListener) activity;
        } catch (ClassCastException e) {
            throw new ClassCastException(activity.toString() + " must implement EditorImagePreviewListener");
        }

        try {
            mEditorEditMediaListener = (EditorEditMediaListener) activity;
        } catch (ClassCastException e) {
            throw new ClassCastException(activity.toString() + " must implement EditorEditMediaListener");
        }
    }

    @Override
    public void onSaveInstanceState(Bundle outState) {
        outState.putBoolean(KEY_HTML_MODE_ENABLED, mHtmlModeEnabled);
        outState.putBoolean(KEY_EDITOR_DID_MOUNT, mEditorDidMount);
    }

    @Override
    public void onCreateOptionsMenu(Menu menu, MenuInflater inflater) {
        inflater.inflate(R.menu.menu_gutenberg, menu);
    }

    @Override
    public void onPrepareOptionsMenu(Menu menu) {
        if (menu != null) {
            MenuItem debugMenuItem = menu.findItem(R.id.debugmenu);
            debugMenuItem.setVisible(BuildConfig.DEBUG);
        }

        super.onPrepareOptionsMenu(menu);
    }

    @Override
    public boolean onOptionsItemSelected(MenuItem item) {
        if (item.getItemId() == R.id.debugmenu) {
            getGutenbergContainerFragment().showDevOptionsDialog();
            return true;
        }

        return false;
    }

    @Override
    public void onRedoEnabled() {
        if (!isAdded()) {
            return;
        }

        mInvalidateOptionsHandler.removeCallbacks(mInvalidateOptionsRunnable);
        mInvalidateOptionsHandler.postDelayed(mInvalidateOptionsRunnable,
                                              getResources().getInteger(android.R.integer.config_mediumAnimTime));
    }

    @Override
    public void onUndoEnabled() {
        if (!isAdded()) {
            return;
        }

        mInvalidateOptionsHandler.removeCallbacks(mInvalidateOptionsRunnable);
        mInvalidateOptionsHandler.postDelayed(mInvalidateOptionsRunnable,
                                              getResources().getInteger(android.R.integer.config_mediumAnimTime));
    }

    @Override
    public void onUndo() {
        // Analytics tracking is not available in GB mobile
    }

    @Override
    public void onRedo() {
        // Analytics tracking is not available in GB mobile
    }

    private ActionBar getActionBar() {
        if (!isAdded()) {
            return null;
        }

        if (getActivity() instanceof AppCompatActivity) {
            return ((AppCompatActivity) getActivity()).getSupportActionBar();
        } else {
            return null;
        }
    }

    @Override
    public void setTitle(CharSequence title) {
        if (title == null) {
            title = "";
        }

        getGutenbergContainerFragment().setTitle(title.toString());
    }

    @Override
    public void setContent(CharSequence text) {
        if (text == null) {
            text = "";
        }

        String postContent = removeVisualEditorProgressTag(text.toString());
        getGutenbergContainerFragment().setContent(postContent);
    }

    public void onToggleHtmlMode() {
        if (!isAdded()) {
            return;
        }

        toggleHtmlMode();
    }

    private void toggleHtmlMode() {
        mHtmlModeEnabled = !mHtmlModeEnabled;

        mEditorFragmentListener.onTrackableEvent(TrackableEvent.HTML_BUTTON_TAPPED);
        mEditorFragmentListener.onHtmlModeToggledInToolbar();

        // Don't switch to HTML mode if currently uploading media
        if (!mUploadingMediaProgressMax.isEmpty() || isActionInProgress()) {
            ToastUtils.showToast(getActivity(), R.string.alert_action_while_uploading, ToastUtils.Duration.LONG);
            return;
        }

        getGutenbergContainerFragment().toggleHtmlMode();
    }

    /*
    * TODO: REMOVE THIS ONCE AZTEC COMPLETELY REPLACES THE VISUAL EDITOR IN WPANDROID APP
     */
    private String removeVisualEditorProgressTag(String originalText) {
        // this regex picks any <progress> tags and any opening <span> tags for image containers
        // as produced by the Visual Editor. Note that we don't care about closing </span> tags
        // as the AztecParser takes care of that, and it would be very difficult to accomplish with a
        // regex (and using a proper XML crawler would be particularly overkill)
        if (originalText != null && originalText.contains("<progress")) {
            String regex = "<progress.*?><\\/progress>|<span id=\"img_container.*?"
                           + " class=\"img_container\" contenteditable=\"false\">";
            return originalText.replaceAll(regex, "");
        } else {
            return originalText;
        }
    }

    /**
     * Returns the contents of the title field from the JavaScript editor. Should be called from a background thread
     * where possible.
     */
    @Override
    public CharSequence getTitle() throws EditorFragmentNotAddedException {
        if (!isAdded()) {
            throw new EditorFragmentNotAddedException();
        }
        return getGutenbergContainerFragment().getTitle(new OnGetContentTimeout() {
            @Override public void onGetContentTimeout(InterruptedException ie) {
                AppLog.e(T.EDITOR, ie);
                Thread.currentThread().interrupt();
            }
        });
    }

    @NonNull
    @Override
    public String getEditorName() {
        return GUTENBERG_EDITOR_NAME;
    }

    @Override
    public boolean isActionInProgress() {
        return false;
    }

    /**
     * Returns the contents of the content field from the JavaScript editor. Should be called from a background thread
     * where possible.
     */
    @Override
    public CharSequence getContent(CharSequence originalContent) throws EditorFragmentNotAddedException {
        if (!isAdded()) {
            throw new EditorFragmentNotAddedException();
        }
        return getGutenbergContainerFragment().getContent(originalContent, new OnGetContentTimeout() {
            @Override public void onGetContentTimeout(InterruptedException ie) {
                AppLog.e(T.EDITOR, ie);
                Thread.currentThread().interrupt();
            }
        });
    }


    @Override
    public void showContentInfo() throws EditorFragmentNotAddedException {
        if (!isAdded()) {
            throw new EditorFragmentNotAddedException();
        }

        getGutenbergContainerFragment().triggerGetContentInfo(new OnContentInfoReceivedListener() {
            @Override
            public void onContentInfoFailed() {
                if (getActivity() != null) {
                    getActivity().runOnUiThread(() -> {
                        ToastUtils.showToast(getActivity(), R.string.toast_content_info_failed);
                    });
                }
            }

            @Override
            public void onEditorNotReady() {
                if (getActivity() != null) {
                    getActivity().runOnUiThread(() -> {
                        ToastUtils.showToast(getActivity(), R.string.toast_content_info_editor_not_ready);
                    });
                }
            }

            @Override
            public void onContentInfoReceived(HashMap<String, Object> contentInfo) {
                int blockCount = (int) Double.parseDouble(contentInfo.get("blockCount").toString());
                int wordCount = (int) Double.parseDouble(contentInfo.get("wordCount").toString());
                int charCount = (int) Double.parseDouble(contentInfo.get("characterCount").toString());

                if (getActivity() != null) {
                    getActivity().runOnUiThread(() -> {
                        AlertDialog.Builder builder = new MaterialAlertDialogBuilder(getActivity());
                        builder.setTitle(getString(R.string.dialog_content_info_title));
                        builder.setMessage(
                                getString(R.string.dialog_content_info_body, blockCount, wordCount, charCount));
                        builder.setPositiveButton(getString(R.string.dialog_button_ok), null);
                        builder.show();
                    });
                }
            }
        });
    }

    @Override
    public LiveData<Editable> getTitleOrContentChanged() {
        return mTextWatcher.getAfterTextChanged();
    }

    @Override
    public void appendMediaFile(final MediaFile mediaFile, final String mediaUrl, ImageLoader imageLoader) {
        // noop implementation for shared interface with Aztec
    }

    @Override
    public void appendMediaFiles(Map<String, MediaFile> mediaList) {
        if (getActivity() == null) {
            // appendMediaFile may be called from a background thread (example: EditPostActivity.java#L2165) and
            // Activity may have already be gone.
            // Ticket: https://github.com/wordpress-mobile/WordPress-Android/issues/7386
            AppLog.d(T.MEDIA, "appendMediaFiles() called but Activity is null!");
            return;
        }

        ArrayList<Media> rnMediaList = new ArrayList<>();

        // Get media URL of first of media first to check if it is network or local one.
        String mediaUrl = "";
        Object[] mediaUrls = mediaList.keySet().toArray();
        if (mediaUrls != null && mediaUrls.length > 0) {
            mediaUrl = (String) mediaUrls[0];
        }

        boolean isNetworkUrl = URLUtil.isNetworkUrl(mediaUrl);
        if (!isNetworkUrl) {
            for (Media media : rnMediaList) {
                mUploadingMediaProgressMax.put(String.valueOf(media.getId()), 0f);
            }
        }

        for (Map.Entry<String, MediaFile> mediaEntry : mediaList.entrySet()) {
            int mediaId = isNetworkUrl ? Integer.valueOf(mediaEntry.getValue().getMediaId())
                    : mediaEntry.getValue().getId();
            String url = isNetworkUrl ? mediaEntry.getKey() : "file://" + mediaEntry.getKey();
            rnMediaList.add(createRNMediaUsingMimeType(mediaId,
                    url,
                    mediaEntry.getValue().getMimeType(),
                    mediaEntry.getValue().getCaption()));
        }

        getGutenbergContainerFragment().appendMediaFiles(rnMediaList);
    }

    @Override
    public void appendGallery(MediaGallery mediaGallery) {
    }

    @Override
    public void setUrlForVideoPressId(final String videoId, final String videoUrl, final String posterUrl) {
    }

    @Override
    public boolean isUploadingMedia() {
        return false;
    }

    @Override
    public boolean hasFailedMediaUploads() {
        return (mFailedMediaIds.size() > 0);
    }

    @Override
    public void removeAllFailedMediaUploads() {
    }

    @Override
    public void removeMedia(String mediaId) {
    }

    // Getting the content from the HTML editor can take time and the UI seems to be unresponsive.
    // Show a progress dialog for now. Ref: https://github.com/wordpress-mobile/gutenberg-mobile/issues/713
    @Override
    public boolean showSavingProgressDialogIfNeeded() {
        if (!isAdded()) {
            return false;
        }

        if (!mHtmlModeEnabled) return false;

        if (mSavingContentProgressDialog != null && mSavingContentProgressDialog.isShowing()) {
            // Already on the screen? no need to show it again.
            return true;
        }

        if (mSavingContentProgressDialog == null) {
            mSavingContentProgressDialog = new ProgressDialog(getActivity());
            mSavingContentProgressDialog.setCancelable(false);
            mSavingContentProgressDialog.setIndeterminate(true);
            mSavingContentProgressDialog.setMessage(getActivity().getString(R.string.long_post_dlg_saving));
        }
        mSavingContentProgressDialog.show();
       return true;
    }

    @Override
    public boolean hideSavingProgressDialog() {
        if (mSavingContentProgressDialog != null && mSavingContentProgressDialog.isShowing()) {
            mSavingContentProgressDialog.dismiss();
            return true;
        }
        return false;
    }

    @Override public void mediaSelectionCancelled() {
        getGutenbergContainerFragment().mediaSelectionCancelled();
    }

    @Override
    public void onMediaUploadReattached(String localMediaId, float currentProgress) {
        mUploadingMediaProgressMax.put(localMediaId, currentProgress);
        getGutenbergContainerFragment().mediaFileUploadProgress(Integer.valueOf(localMediaId), currentProgress);
    }

    @Override
    public void onMediaUploadRetry(String localMediaId, MediaType mediaType) {
        if (mFailedMediaIds.contains(localMediaId)) {
            mFailedMediaIds.remove(localMediaId);
            mUploadingMediaProgressMax.put(localMediaId, 0f);
        }

        // TODO request to start the upload again from the UploadService
    }

    @Override
    public void onMediaUploadSucceeded(final String localMediaId, final MediaFile mediaFile) {
        mUploadingMediaProgressMax.remove(localMediaId);
        getGutenbergContainerFragment().mediaFileUploadSucceeded(Integer.valueOf(localMediaId), mediaFile.getFileURL(),
                Integer.valueOf(mediaFile.getMediaId()));
    }

    @Override
    public void onMediaUploadProgress(final String localMediaId, final float progress) {
        mUploadingMediaProgressMax.put(localMediaId, progress);
        getGutenbergContainerFragment().mediaFileUploadProgress(Integer.valueOf(localMediaId), progress);
    }

    @Override
    public void onMediaUploadFailed(final String localMediaId) {
        getGutenbergContainerFragment().mediaFileUploadFailed(Integer.valueOf(localMediaId));
        mFailedMediaIds.add(localMediaId);
        mUploadingMediaProgressMax.remove(localMediaId);
    }

    @Override
    public void onGalleryMediaUploadSucceeded(final long galleryId, long remoteMediaId, int remaining) {
    }

    @Override
    public void onEditorThemeUpdated(Bundle editorTheme) {
        getGutenbergContainerFragment().updateTheme(editorTheme);
    }
}<|MERGE_RESOLUTION|>--- conflicted
+++ resolved
@@ -87,13 +87,9 @@
     private static final String ARG_EDITOR_THEME = "param_editor_theme";
     private static final String ARG_SITE_USER_AGENT = "param_user_agent";
     private static final String ARG_TENOR_ENABLED = "param_tenor_enabled";
-<<<<<<< HEAD
-    private static final String ARG_SITE_JETPACK_IS_CONNECTED = "param_site_jetpack_is_connected";
     private static final String ARG_ENABLE_MENTIONS_FLAG = "param_enable_mentions_flag";
-=======
     private static final String ARG_SITE_IS_UNSUPPORTED_BLOCK_EDITOR_ENABLED =
             "param_site_is_unsupported_block_editor_enabled";
->>>>>>> fc6732a9
 
     private static final int CAPTURE_PHOTO_PERMISSION_REQUEST_CODE = 101;
     private static final int CAPTURE_VIDEO_PERMISSION_REQUEST_CODE = 102;
@@ -141,12 +137,8 @@
                                                       @Nullable Bundle editorTheme,
                                                       String userAgent,
                                                       boolean tenorEnabled,
-<<<<<<< HEAD
-                                                      boolean siteIsJetpackConnected,
+                                                      boolean isUnsupportedBlockEditorEnabled,
                                                       boolean enableMentionsFlag) {
-=======
-                                                      boolean isUnsupportedBlockEditorEnabled) {
->>>>>>> fc6732a9
         GutenbergEditorFragment fragment = new GutenbergEditorFragment();
         Bundle args = new Bundle();
         args.putString(ARG_PARAM_TITLE, title);
@@ -164,12 +156,8 @@
         args.putBundle(ARG_EDITOR_THEME, editorTheme);
         args.putString(ARG_SITE_USER_AGENT, userAgent);
         args.putBoolean(ARG_TENOR_ENABLED, tenorEnabled);
-<<<<<<< HEAD
-        args.putBoolean(ARG_SITE_JETPACK_IS_CONNECTED, siteIsJetpackConnected);
         args.putBoolean(ARG_ENABLE_MENTIONS_FLAG, enableMentionsFlag);
-=======
         args.putBoolean(ARG_SITE_IS_UNSUPPORTED_BLOCK_EDITOR_ENABLED, isUnsupportedBlockEditorEnabled);
->>>>>>> fc6732a9
         fragment.setArguments(args);
         return fragment;
     }
@@ -271,12 +259,8 @@
             String localeSlug = getArguments().getString(ARG_LOCALE_SLUG);
             boolean isSiteUsingWpComRestApi = getArguments().getBoolean(ARG_SITE_USING_WPCOM_REST_API);
             Bundle editorTheme = getArguments().getBundle(ARG_EDITOR_THEME);
-<<<<<<< HEAD
-            boolean siteJetpackIsConnected = getArguments().getBoolean(ARG_SITE_JETPACK_IS_CONNECTED);
+            boolean siteJetpackIsConnected = getArguments().getBoolean(ARG_SITE_IS_UNSUPPORTED_BLOCK_EDITOR_ENABLED);
             boolean enableMentionsFlag = getArguments().getBoolean(ARG_ENABLE_MENTIONS_FLAG);
-=======
-            boolean siteJetpackIsConnected = getArguments().getBoolean(ARG_SITE_IS_UNSUPPORTED_BLOCK_EDITOR_ENABLED);
->>>>>>> fc6732a9
 
             FragmentManager fragmentManager = getChildFragmentManager();
             FragmentTransaction fragmentTransaction = fragmentManager.beginTransaction();
