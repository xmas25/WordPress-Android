package org.wordpress.android.editor;

import android.app.FragmentManager;
import android.app.FragmentTransaction;
import android.os.Bundle;
import android.support.v7.app.AppCompatActivity;
import android.widget.LinearLayout;

import org.wordpress.android.util.helpers.MediaFile;

public class MockEditorActivity extends AppCompatActivity implements EditorFragmentAbstract.EditorFragmentListener {
    public static final int LAYOUT_ID = 999;

    EditorFragment mEditorFragment;

    @SuppressWarnings("ResourceType")
    @Override
    protected void onCreate(Bundle savedInstanceState) {
        super.onCreate(savedInstanceState);

        LinearLayout linearLayout = new LinearLayout(this);
        linearLayout.setId(LAYOUT_ID);
        setContentView(linearLayout);

        FragmentManager fragmentManager = getFragmentManager();
        FragmentTransaction fragmentTransaction = fragmentManager.beginTransaction();

        mEditorFragment = new EditorFragmentForTests();
        fragmentTransaction.add(linearLayout.getId(), mEditorFragment, "editorFragment");
        fragmentTransaction.commit();
    }

    @Override
    public void onEditorFragmentInitialized() {
        mEditorFragment.setTitle("A title");
        mEditorFragment.setContent(Utils.getHtmlFromFile(this, "example-content.html"));
    }

    @Override
    public void onSettingsClicked() {

    }

    @Override
    public void onAddMediaClicked() {

    }

    @Override
    public void onMediaRetryClicked(String mediaId) {

    }

    @Override
    public void onMediaUploadCancelClicked(String mediaId, boolean delete) {

    }

    @Override
    public void onFeaturedImageChanged(int mediaId) {

    }

    @Override
<<<<<<< HEAD
    public void onVideoPressInfoRequested(String videoId) {

=======
    public String onAuthHeaderRequested(String url) {
        return "";
>>>>>>> e16e529e
    }

    @Override
    public void saveMediaFile(MediaFile mediaFile) {

    }
}
<|MERGE_RESOLUTION|>--- conflicted
+++ resolved
@@ -62,13 +62,13 @@
     }
 
     @Override
-<<<<<<< HEAD
     public void onVideoPressInfoRequested(String videoId) {
 
-=======
+    }
+
+    @Override
     public String onAuthHeaderRequested(String url) {
         return "";
->>>>>>> e16e529e
     }
 
     @Override
