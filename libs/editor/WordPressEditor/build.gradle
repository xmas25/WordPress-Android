--- conflicted
+++ resolved
@@ -21,13 +21,8 @@
 android {
     publishNonDefault true
 
-<<<<<<< HEAD
-    compileSdkVersion 21
-    buildToolsVersion "22.0.1"
-=======
     compileSdkVersion 22
     buildToolsVersion '22.0.1'
->>>>>>> 83815ab6
 
     defaultConfig {
         versionCode 1
