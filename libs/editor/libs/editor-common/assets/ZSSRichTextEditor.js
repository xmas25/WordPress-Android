/*!
 *
 * ZSSRichTextEditor v1.0
 * http://www.zedsaid.com
 *
 * Copyright 2013 Zed Said Studio
 *
 */

// If we are using iOS or desktop
var isUsingiOS = false;
var isUsingAndroid = true;

// THe default callback parameter separator
var defaultCallbackSeparator = '~';

const NodeName = {
    BLOCKQUOTE: "BLOCKQUOTE",
    PARAGRAPH: "P",
    STRONG: "STRONG",
    DEL: "DEL",
    EM: "EM",
    A: "A",
    OL: "OL",
    UL: "UL",
    LI: "LI",
    CODE: "CODE",
    SPAN: "SPAN",
    BR: "BR"
};

// The editor object
var ZSSEditor = {};

// These variables exist to reduce garbage (as in memory garbage) generation when typing real fast
// in the editor.
//
ZSSEditor.caretArguments = ['yOffset=' + 0, 'height=' + 0];
ZSSEditor.caretInfo = { y: 0, height: 0 };

// Is this device an iPad
ZSSEditor.isiPad;

// The API level of the native host (Android)
ZSSEditor.androidApiLevel;

// The current selection
ZSSEditor.currentSelection;

// The current editing image
ZSSEditor.currentEditingImage;

// The current editing video
ZSSEditor.currentEditingVideo;

// The current editing link
ZSSEditor.currentEditingLink;

ZSSEditor.focusedField = null;

// The objects that are enabled
ZSSEditor.enabledItems = {};

ZSSEditor.editableFields = {};

ZSSEditor.lastTappedNode = null;

// The default paragraph separator
ZSSEditor.defaultParagraphSeparator = 'p';

// Video format tags supported by the [video] shortcode: https://codex.wordpress.org/Video_Shortcode
// mp4, m4v and webm prioritized since they're supported by the stock player as of Android API 23
ZSSEditor.videoShortcodeFormats = ["mp4", "m4v", "webm", "ogv", "wmv", "flv"];

/**
 * The initializer function that must be called onLoad
 */
ZSSEditor.init = function() {

    rangy.init();

    ZSSEditor.androidApiLevel = nativeState.getAPILevel();

    // Change a few CSS values if the device is an iPad
    ZSSEditor.isiPad = (navigator.userAgent.match(/iPad/i) != null);
    if (ZSSEditor.isiPad) {
        $(document.body).addClass('ipad_body');
        $('#zss_field_title').addClass('ipad_field_title');
        $('#zss_field_content').addClass('ipad_field_content');
    }

    document.execCommand('insertBrOnReturn', false, false);
    document.execCommand('defaultParagraphSeparator', false, this.defaultParagraphSeparator);

    var editor = $('div.field').each(function() {
        var editableField = new ZSSField($(this));
        var editableFieldId = editableField.getNodeId();

        ZSSEditor.editableFields[editableFieldId] = editableField;
        ZSSEditor.callback("callback-new-field", "id=" + editableFieldId);
    });

	document.addEventListener("selectionchange", function(e) {
		ZSSEditor.currentEditingLink = null;
		// DRM: only do something here if the editor has focus.  The reason is that when the
		// selection changes due to the editor loosing focus, the focusout event will not be
		// sent if we try to load a callback here.
		//
		if (editor.is(":focus")) {
            ZSSEditor.selectionChangedCallback();
            ZSSEditor.sendEnabledStyles(e);
			var clicked = $(e.target);
			if (!clicked.hasClass('zs_active')) {
				$('img').removeClass('zs_active');
			}
		}
	}, false);

}; //end

// MARK: - Debugging logs

ZSSEditor.logMainElementSizes = function() {
    msg = 'Window [w:' + $(window).width() + '|h:' + $(window).height() + ']';
    this.log(msg);

    var msg = encodeURIComponent('Viewport [w:' + window.innerWidth + '|h:' + window.innerHeight + ']');
    this.log(msg);

    msg = encodeURIComponent('Body [w:' + $(document.body).width() + '|h:' + $(document.body).height() + ']');
    this.log(msg);

    msg = encodeURIComponent('HTML [w:' + $('html').width() + '|h:' + $('html').height() + ']');
    this.log(msg);

    msg = encodeURIComponent('Document [w:' + $(document).width() + '|h:' + $(document).height() + ']');
    this.log(msg);
};

// MARK: - Viewport Refreshing

ZSSEditor.refreshVisibleViewportSize = function() {
    $(document.body).css('min-height', window.innerHeight + 'px');
    $('#zss_field_content').css('min-height', (window.innerHeight - $('#zss_field_content').position().top) + 'px');
};

// MARK: - Fields

ZSSEditor.focusFirstEditableField = function() {
    $('div[contenteditable=true]:first').focus();
};

ZSSEditor.formatNewLine = function(e) {

    var currentField = this.getFocusedField();

    if (currentField.isMultiline()) {
        var parentBlockQuoteNode = ZSSEditor.closerParentNodeWithName('blockquote');

        if (parentBlockQuoteNode) {
            this.formatNewLineInsideBlockquote(e);
        } else if (!ZSSEditor.isCommandEnabled('insertOrderedList')
                   && !ZSSEditor.isCommandEnabled('insertUnorderedList')) {
            document.execCommand('formatBlock', false, 'p');
        }
    } else {
        e.preventDefault();
    }
};

ZSSEditor.formatNewLineInsideBlockquote = function(e) {
    this.insertBreakTagAtCaretPosition();
    e.preventDefault();
};

ZSSEditor.getField = function(fieldId) {

    var field = this.editableFields[fieldId];

    return field;
};

ZSSEditor.getFocusedField = function() {
    var currentField = $(this.closerParentNodeWithName('div'));
    var currentFieldId = currentField.attr('id');

    while (currentField
           && (!currentFieldId || this.editableFields[currentFieldId] == null)) {
        currentField = this.closerParentNodeStartingAtNode('div', currentField);
        currentFieldId = currentField.attr('id');

    }

    return this.editableFields[currentFieldId];
};

ZSSEditor.execFunctionForResult = function(methodName) {
    var functionArgument = "function=" + methodName;
    var resultArgument = "result=" + window["ZSSEditor"][methodName].apply();
    ZSSEditor.callback('callback-response-string', functionArgument +  defaultCallbackSeparator + resultArgument);
}

// MARK: - Logging

ZSSEditor.log = function(msg) {
	ZSSEditor.callback('callback-log', 'msg=' + msg);
};

// MARK: - Callbacks

ZSSEditor.domLoadedCallback = function() {

	ZSSEditor.callback("callback-dom-loaded");
};

ZSSEditor.selectionChangedCallback = function () {

    var joinedArguments = ZSSEditor.getJoinedFocusedFieldIdAndCaretArguments();

    ZSSEditor.callback('callback-selection-changed', joinedArguments);
    this.callback("callback-input", joinedArguments);
};

ZSSEditor.callback = function(callbackScheme, callbackPath) {

	var url =  callbackScheme + ":";

	if (callbackPath) {
		url = url + callbackPath;
	}

	if (isUsingiOS) {
        ZSSEditor.callbackThroughIFrame(url);
    } else if (isUsingAndroid) {
        nativeCallbackHandler.executeCallback(callbackScheme, callbackPath);
	} else {
		console.log(url);
	}
};

/**
 *  @brief      Executes a callback by loading it into an IFrame.
 *  @details    The reason why we're using this instead of window.location is that window.location
 *              can sometimes fail silently when called multiple times in rapid succession.
 *              Found here:
 *              http://stackoverflow.com/questions/10010342/clicking-on-a-link-inside-a-webview-that-will-trigger-a-native-ios-screen-with/10080969#10080969
 *
 *  @param      url     The callback URL.
 */
ZSSEditor.callbackThroughIFrame = function(url) {
    var iframe = document.createElement("IFRAME");
    iframe.setAttribute("src", url);

    // IMPORTANT: the IFrame was showing up as a black box below our text.  By setting its borders
    // to be 0px transparent we make sure it's not shown at all.
    //
    // REF BUG: https://github.com/wordpress-mobile/WordPress-iOS-Editor/issues/318
    //
    iframe.style.cssText = "border: 0px transparent;";

    document.documentElement.appendChild(iframe);
    iframe.parentNode.removeChild(iframe);
    iframe = null;
};

ZSSEditor.stylesCallback = function(stylesArray) {

	var stylesString = '';

	if (stylesArray.length > 0) {
		stylesString = stylesArray.join(defaultCallbackSeparator);
	}

	ZSSEditor.callback("callback-selection-style", stylesString);
};

// MARK: - Selection

ZSSEditor.backupRange = function(){
	var selection = window.getSelection();
    var range = selection.getRangeAt(0);

    ZSSEditor.currentSelection =
    {
        "startContainer": range.startContainer,
        "startOffset": range.startOffset,
        "endContainer": range.endContainer,
        "endOffset": range.endOffset
    };
};

ZSSEditor.restoreRange = function(){
    if (this.currentSelection) {
        var selection = window.getSelection();
        selection.removeAllRanges();

        var range = document.createRange();
        range.setStart(this.currentSelection.startContainer, this.currentSelection.startOffset);
        range.setEnd(this.currentSelection.endContainer, this.currentSelection.endOffset);
        selection.addRange(range);
    }
};

ZSSEditor.getSelectedText = function() {
	var selection = window.getSelection();

	return selection.toString();
};

ZSSEditor.getCaretArguments = function() {
    var caretInfo = this.getYCaretInfo();

    if (caretInfo == null) {
        return null;
    } else {
        this.caretArguments[0] = 'yOffset=' + caretInfo.y;
        this.caretArguments[1] = 'height=' + caretInfo.height;
        return this.caretArguments;
    }
};

ZSSEditor.getJoinedFocusedFieldIdAndCaretArguments = function() {

    var joinedArguments = ZSSEditor.getJoinedCaretArguments();
    var idArgument = "id=" + ZSSEditor.getFocusedField().getNodeId();

    joinedArguments = idArgument + defaultCallbackSeparator + joinedArguments;

    return joinedArguments;
};

ZSSEditor.getJoinedCaretArguments = function() {

    var caretArguments = this.getCaretArguments();
    var joinedArguments = this.caretArguments.join(defaultCallbackSeparator);

    return joinedArguments;
};

ZSSEditor.getCaretYPosition = function() {
    var selection = window.getSelection();
    var range = selection.getRangeAt(0);
    var span = document.createElement("span");
    // Ensure span has dimensions and position by
    // adding a zero-width space character
    span.appendChild( document.createTextNode("\u200b") );
    range.insertNode(span);
    var y = span.offsetTop;
    var spanParent = span.parentNode;
    spanParent.removeChild(span);

    // Glue any broken text nodes back together
    spanParent.normalize();

    return y;
}

ZSSEditor.getYCaretInfo = function() {
    var selection = window.getSelection();
    var noSelectionAvailable = selection.rangeCount == 0;

    if (noSelectionAvailable) {
        return null;
    }

    var y = 0;
    var height = 0;
    var range = selection.getRangeAt(0);
    var needsToWorkAroundNewlineBug = (range.getClientRects().length == 0);

    // PROBLEM: iOS seems to have problems getting the offset for some empty nodes and return
    // 0 (zero) as the selection range top offset.
    //
    // WORKAROUND: To fix this problem we use a different method to obtain the Y position instead.
    //
    if (needsToWorkAroundNewlineBug) {
        var closerParentNode = ZSSEditor.closerParentNode();
        var closerDiv = ZSSEditor.closerParentNodeWithName('div');

        var fontSize = $(closerParentNode).css('font-size');
        var lineHeight = Math.floor(parseInt(fontSize.replace('px','')) * 1.5);

        y = this.getCaretYPosition();
        height = lineHeight;
    } else {
        if (range.getClientRects) {
            var rects = range.getClientRects();
            if (rects.length > 0) {
                // PROBLEM: some iOS versions differ in what is returned by getClientRects()
                // Some versions return the offset from the page's top, some other return the
                // offset from the visible viewport's top.
                //
                // WORKAROUND: see if the offset of the body's top is ever negative.  If it is
                // then it means that the offset we have is relative to the body's top, and we
                // should add the scroll offset.
                //
                var addsScrollOffset = document.body.getClientRects()[0].top < 0;

                if (addsScrollOffset) {
                    y = document.body.scrollTop;
                }

                y += rects[0].top;
                height = rects[0].height;
            }
        }
    }

    this.caretInfo.y = y;
    this.caretInfo.height = height;

    return this.caretInfo;
};

// MARK: - Default paragraph separator

ZSSEditor.defaultParagraphSeparatorTag = function() {
    return '<' + this.defaultParagraphSeparator + '>';
};

// MARK: - Styles

ZSSEditor.setBold = function() {
	document.execCommand('bold', false, null);
	ZSSEditor.sendEnabledStyles();
};

ZSSEditor.setItalic = function() {
	document.execCommand('italic', false, null);
	ZSSEditor.sendEnabledStyles();
};

ZSSEditor.setSubscript = function() {
	document.execCommand('subscript', false, null);
	ZSSEditor.sendEnabledStyles();
};

ZSSEditor.setSuperscript = function() {
	document.execCommand('superscript', false, null);
	ZSSEditor.sendEnabledStyles();
};

ZSSEditor.setStrikeThrough = function() {
	var commandName = 'strikeThrough';
	var isDisablingStrikeThrough = ZSSEditor.isCommandEnabled(commandName);

	document.execCommand(commandName, false, null);

	// DRM: WebKit has a problem disabling strikeThrough when the tag <del> is used instead of
	// <strike>.  The code below serves as a way to fix this issue.
	//
	var mustHandleWebKitIssue = (isDisablingStrikeThrough
								 && ZSSEditor.isCommandEnabled(commandName));

	if (mustHandleWebKitIssue) {
		var troublesomeNodeNames = ['del'];

		var selection = window.getSelection();
		var range = selection.getRangeAt(0).cloneRange();

		var container = range.commonAncestorContainer;
		var nodeFound = false;
		var textNode = null;

		while (container && !nodeFound) {
			nodeFound = (container
						 && container.nodeType == document.ELEMENT_NODE
						 && troublesomeNodeNames.indexOf(container.nodeName.toLowerCase()) > -1);

			if (!nodeFound) {
				container = container.parentElement;
			}
		}

		if (container) {
			var newObject = $(container).replaceWith(container.innerHTML);

			var finalSelection = window.getSelection();
			var finalRange = selection.getRangeAt(0).cloneRange();

			finalRange.setEnd(finalRange.startContainer, finalRange.startOffset + 1);

			selection.removeAllRanges();
			selection.addRange(finalRange);
		}
	}

	ZSSEditor.sendEnabledStyles();
};

ZSSEditor.setUnderline = function() {
	document.execCommand('underline', false, null);
	ZSSEditor.sendEnabledStyles();
};

/**
 *  @brief      Turns blockquote ON or OFF for the current selection.
 *  @details    This method makes sure that the contents of the blockquotes are surrounded by the
 *              defaultParagraphSeparatorTag (by default '<p>').  This ensures parity with the web
 *              editor.
 */
ZSSEditor.setBlockquote = function() {

    var savedSelection = rangy.saveSelection();
    var selection = document.getSelection();
    var range = selection.getRangeAt(0).cloneRange();
    var sendStyles = false;

    var ancestorElement = this.getAncestorElementForSettingBlockquote(range);

    if (ancestorElement) {
        sendStyles = true;

        var childNodes = this.getChildNodesIntersectingRange(ancestorElement, range);

        if (childNodes && childNodes.length) {
            this.toggleBlockquoteForSpecificChildNodes(ancestorElement, childNodes);
        }
    }

    rangy.restoreSelection(savedSelection);

    if (sendStyles) {
        ZSSEditor.sendEnabledStyles();
    }
};

ZSSEditor.removeFormating = function() {
	document.execCommand('removeFormat', false, null);
	ZSSEditor.sendEnabledStyles();
};

ZSSEditor.setHorizontalRule = function() {
	document.execCommand('insertHorizontalRule', false, null);
	ZSSEditor.sendEnabledStyles();
};

ZSSEditor.setHeading = function(heading) {
	var formatTag = heading;
	var formatBlock = document.queryCommandValue('formatBlock');

	if (formatBlock.length > 0 && formatBlock.toLowerCase() == formatTag) {
		document.execCommand('formatBlock', false, this.defaultParagraphSeparatorTag());
	} else {
		document.execCommand('formatBlock', false, '<' + formatTag + '>');
	}

	ZSSEditor.sendEnabledStyles();
};

ZSSEditor.setParagraph = function() {
	var formatTag = "p";
	var formatBlock = document.queryCommandValue('formatBlock');

	if (formatBlock.length > 0 && formatBlock.toLowerCase() == formatTag) {
		document.execCommand('formatBlock', false, this.defaultParagraphSeparatorTag());
	} else {
		document.execCommand('formatBlock', false, '<' + formatTag + '>');
	}

	ZSSEditor.sendEnabledStyles();
};

ZSSEditor.undo = function() {
	document.execCommand('undo', false, null);
	ZSSEditor.sendEnabledStyles();
};

ZSSEditor.redo = function() {
	document.execCommand('redo', false, null);
	ZSSEditor.sendEnabledStyles();
};

ZSSEditor.setOrderedList = function() {
    document.execCommand('insertOrderedList', false, null);

    // If the insertOrderedList is no longer enabled after running execCommand,
    // we can assume the user is turning it off.
    if (!ZSSEditor.isCommandEnabled('insertOrderedList')) {
        ZSSEditor.completeListEditing();
    }
    ZSSEditor.sendEnabledStyles();
};

ZSSEditor.setUnorderedList = function() {
	document.execCommand('insertUnorderedList', false, null);

    // If the insertUnorderedList is no longer enabled after running execCommand,
    // we can assume the user is turning it off.
    if (!ZSSEditor.isCommandEnabled('insertUnorderedList')) {
        ZSSEditor.completeListEditing();
    }
	ZSSEditor.sendEnabledStyles();
};

ZSSEditor.setJustifyCenter = function() {
	document.execCommand('justifyCenter', false, null);
	ZSSEditor.sendEnabledStyles();
};

ZSSEditor.setJustifyFull = function() {
	document.execCommand('justifyFull', false, null);
	ZSSEditor.sendEnabledStyles();
};

ZSSEditor.setJustifyLeft = function() {
	document.execCommand('justifyLeft', false, null);
	ZSSEditor.sendEnabledStyles();
};

ZSSEditor.setJustifyRight = function() {
	document.execCommand('justifyRight', false, null);
	ZSSEditor.sendEnabledStyles();
};

ZSSEditor.setIndent = function() {
	document.execCommand('indent', false, null);
	ZSSEditor.sendEnabledStyles();
};

ZSSEditor.setOutdent = function() {
	document.execCommand('outdent', false, null);
	ZSSEditor.sendEnabledStyles();
};

ZSSEditor.setTextColor = function(color) {
    ZSSEditor.restoreRange();
	document.execCommand("styleWithCSS", null, true);
	document.execCommand('foreColor', false, color);
	document.execCommand("styleWithCSS", null, false);
	ZSSEditor.sendEnabledStyles();
    // document.execCommand("removeFormat", false, "foreColor"); // Removes just foreColor
};

ZSSEditor.setBackgroundColor = function(color) {
	ZSSEditor.restoreRange();
	document.execCommand("styleWithCSS", null, true);
	document.execCommand('hiliteColor', false, color);
	document.execCommand("styleWithCSS", null, false);
	ZSSEditor.sendEnabledStyles();
};

/**
 *  @brief      Wraps given HTML in paragraph tags and appends a new line
 *  @details    This method makes sure that passed HTML is wrapped in a separate paragraph.
 *              It also appends a new opening paragraph tag and a space. This step is necessary to keep any spans or
 *              divs in the HTML from being read by the WebView as a style and applied to all future paragraphs.
 */
ZSSEditor.wrapInParagraphTags = function(html) {
    var space = '<br>';
    var paragraphOpenTag = '<' + this.defaultParagraphSeparator + '>';
    var paragraphCloseTag = '</' + this.defaultParagraphSeparator + '>';

    if (this.getFocusedField().getHTML().length == 0) {
        html = paragraphOpenTag + html;
    }
    html = html + paragraphCloseTag + paragraphOpenTag + space;

    return html;
};

// Needs addClass method

ZSSEditor.insertLink = function(url, title) {
    this.insertHTML('<a href="' + url + '">' + title + "</a>");
};

ZSSEditor.updateLink = function(url, title) {

    ZSSEditor.restoreRange();

    var currentLinkNode = ZSSEditor.lastTappedNode;

    if (currentLinkNode) {
		currentLinkNode.setAttribute("href", url);
		currentLinkNode.innerHTML = title;
    }
    ZSSEditor.sendEnabledStyles();
};

ZSSEditor.unlink = function() {
	var savedSelection = rangy.saveSelection();

	var currentLinkNode = ZSSEditor.closerParentNodeWithName('a');

	if (currentLinkNode) {
		ZSSEditor.unwrapNode(currentLinkNode);
	}

    rangy.restoreSelection(savedSelection);

	ZSSEditor.sendEnabledStyles();
};

ZSSEditor.unwrapNode = function(node) {
    $(node).contents().unwrap();
};

ZSSEditor.quickLink = function() {

	var sel = document.getSelection();
	var link_url = "";
	var test = new String(sel);
	var mailregexp = new RegExp("^(.+)(\@)(.+)$", "gi");
	if (test.search(mailregexp) == -1) {
		checkhttplink = new RegExp("^http\:\/\/", "gi");
		if (test.search(checkhttplink) == -1) {
			checkanchorlink = new RegExp("^\#", "gi");
			if (test.search(checkanchorlink) == -1) {
				link_url = "http://" + sel;
			} else {
				link_url = sel;
			}
		} else {
			link_url = sel;
		}
	} else {
		checkmaillink = new RegExp("^mailto\:", "gi");
		if (test.search(checkmaillink) == -1) {
			link_url = "mailto:" + sel;
		} else {
			link_url = sel;
		}
	}

	var html_code = '<a href="' + link_url + '">' + sel + '</a>';
	ZSSEditor.insertHTML(html_code);
};

// MARK: - Blockquotes

/**
 *  @brief      This method toggles blockquote for the specified child nodes.  This is useful since
 *              we can toggle blockquote either for some or ALL of the child nodes, depending on
 *              what we need to achieve.
 *  @details    CASE 1: If the parent node is a blockquote node, the child nodes will be extracted
 *              from it leaving the remaining siblings untouched (by splitting the parent blockquote
 *              node in two if necessary).
 *              CASE 2: If the parent node is NOT a blockquote node, but the first child is, the
 *              method will make sure all child nodes that are blockquote nodes will be toggled to
 *              non-blockquote nodes.
 *              CASE 3: If both the parent node and the first node are non-blockquote nodes, this
 *              method will turn all child nodes into blockquote nodes.
 *
 *  @param      parentNode      The parent node.  Can be either a blockquote or non-blockquote node.
 *                              Cannot be null.
 *  @param      nodes           The child nodes.  Can be any combination of blockquote and
 *                              non-blockquote nodes.  Cannot be null.
 */
ZSSEditor.toggleBlockquoteForSpecificChildNodes = function(parentNode, nodes) {

    if (nodes && nodes.length > 0) {
        if (parentNode.nodeName == NodeName.BLOCKQUOTE) {
            for (var counter = 0; counter < nodes.length; counter++) {
                this.turnBlockquoteOffForNode(nodes[counter]);
            }
        } else {

            var turnOn = (nodes[0].nodeName != NodeName.BLOCKQUOTE);

            for (var counter = 0; counter < nodes.length; counter++) {
                if (turnOn) {
                    this.turnBlockquoteOnForNode(nodes[counter]);
                } else {
                    this.turnBlockquoteOffForNode(nodes[counter]);
                }
            }
        }
    }
};


/**
 *  @brief      Turns blockquote off for the specified node.
 *
 *  @param      node    The node to turn the blockquote off for.  It can either be a blockquote
 *                      node (in which case it will be removed and all child nodes extracted) or
 *                      have a parent blockquote node (in which case the node will be extracted
 *                      from its parent).
 */
ZSSEditor.turnBlockquoteOffForNode = function(node) {

    if (node.nodeName == NodeName.BLOCKQUOTE) {
        for (var i = 0; i < node.childNodes.length; i++) {
            this.extractNodeFromAncestorNode(node.childNodes[i], node);
        }
    } else {
        if (node.parentNode.nodeName == NodeName.BLOCKQUOTE) {
            this.extractNodeFromAncestorNode(node, node.parentNode);
        }
    }
};

/**
 *  @brief      Turns blockquote on for the specified node.
 *
 *  @param      node    The node to turn blockquote on for.  Will attempt to attach the newly
 *                      created blockquote to sibling or uncle blockquote nodes.  If the node is
 *                      null or it's parent is null, this method will exit without affecting it
 *                      (this can actually be caused by this method modifying the surrounding
 *                      nodes, if those nodes are stored in an array - and thus are not notified
 *                      of DOM hierarchy changes).
 */
ZSSEditor.turnBlockquoteOnForNode = function(node) {

    if (!node || !node.parentNode) {
        return;
    }

    var couldJoinBlockquotes = this.joinAdjacentSiblingsOrAncestorBlockquotes(node);

    if (!couldJoinBlockquotes) {
        var blockquote = document.createElement(NodeName.BLOCKQUOTE);

        node.parentNode.insertBefore(blockquote, node);
        blockquote.appendChild(node);
    }
};

// MARK: - Images

ZSSEditor.updateImage = function(url, alt) {

    ZSSEditor.restoreRange();

    if (ZSSEditor.currentEditingImage) {
        var c = ZSSEditor.currentEditingImage;
        c.attr('src', url);
        c.attr('alt', alt);
    }
    ZSSEditor.sendEnabledStyles();

};

ZSSEditor.insertImage = function(url, remoteId, alt) {
    var html = '<img src="' + url + '" alt="' + alt + '" class="wp-image-' + remoteId + '" />';

    this.insertHTML(this.wrapInParagraphTags(html));
    this.sendEnabledStyles();
};

/**
 *  @brief      Inserts a local image URL.  Useful for images that need to be uploaded.
 *  @details    By inserting a local image URL, we can make sure the image is shown to the user
 *              as soon as it's selected for uploading.  Once the image is successfully uploaded
 *              the application should call replaceLocalImageWithRemoteImage().
 *
 *  @param      imageNodeIdentifier     This is a unique ID provided by the caller.  It exists as
 *                                      a mechanism to update the image node with the remote URL
 *                                      when replaceLocalImageWithRemoteImage() is called.
 *  @param      localImageUrl           The URL of the local image to display.  Please keep in mind
 *                                      that a remote URL can be used here too, since this method
 *                                      does not check for that.  It would be a mistake.
 */
ZSSEditor.insertLocalImage = function(imageNodeIdentifier, localImageUrl) {
    var progressIdentifier = this.getImageProgressIdentifier(imageNodeIdentifier);
    var imageContainerIdentifier = this.getImageContainerIdentifier(imageNodeIdentifier);

    if (ZSSEditor.androidApiLevel > 18) {
        var imgContainerClass = 'img_container';
        var progressElement = '<progress id="' + progressIdentifier + '" value=0 class="wp_media_indicator" contenteditable="false"></progress>';
    } else {
        // Before API 19, the WebView didn't support progress tags. Use an upload overlay instead of a progress bar
        var imgContainerClass = 'img_container compat';
        var progressElement = '<span class="upload-overlay" contenteditable="false">' + nativeState.getStringUploading()
                              + '</span><span class="upload-overlay-bg"></span>';
    }

    var imgContainerStart = '<span id="' + imageContainerIdentifier + '" class="' + imgContainerClass
                            + '" contenteditable="false">';
    var imgContainerEnd = '</span>';
    var image = '<img data-wpid="' + imageNodeIdentifier + '" src="' + localImageUrl + '" alt="" />';
    var html = imgContainerStart + progressElement + image + imgContainerEnd;

    this.insertHTML(this.wrapInParagraphTags(html));
    this.sendEnabledStyles();
};

ZSSEditor.getImageNodeWithIdentifier = function(imageNodeIdentifier) {
    return $('img[data-wpid="' + imageNodeIdentifier+'"]');
};

ZSSEditor.getImageProgressIdentifier = function(imageNodeIdentifier) {
    return 'progress_' + imageNodeIdentifier;
};

ZSSEditor.getImageProgressNodeWithIdentifier = function(imageNodeIdentifier) {
    return $('#'+this.getImageProgressIdentifier(imageNodeIdentifier));
};

ZSSEditor.getImageContainerIdentifier = function(imageNodeIdentifier) {
    return 'img_container_' + imageNodeIdentifier;
};

ZSSEditor.getImageContainerNodeWithIdentifier = function(imageNodeIdentifier) {
    return $('#'+this.getImageContainerIdentifier(imageNodeIdentifier));
};

/**
 *  @brief      Replaces a local image URL with a remote image URL.  Useful for images that have
 *              just finished uploading.
 *  @details    The remote image can be available after a while, when uploading images.  This method
 *              allows for the remote URL to be loaded once the upload completes.
 *
 *  @param      imageNodeIdentifier     This is a unique ID provided by the caller.  It exists as
 *                                      a mechanism to update the image node with the remote URL
 *                                      when replaceLocalImageWithRemoteImage() is called.
 *  @param      remoteImageUrl          The URL of the remote image to display.
 */
ZSSEditor.replaceLocalImageWithRemoteImage = function(imageNodeIdentifier, remoteImageId, remoteImageUrl) {
    var imageNode = this.getImageNodeWithIdentifier(imageNodeIdentifier);

    if (imageNode.length == 0) {
        // even if the image is not present anymore we must do callback
        this.markImageUploadDone(imageNodeIdentifier);
        return;
    }

    var image = new Image;

    image.onload = function () {
        imageNode.attr('src', image.src);
        imageNode.addClass("wp-image-" + remoteImageId);
        ZSSEditor.markImageUploadDone(imageNodeIdentifier);
        var joinedArguments = ZSSEditor.getJoinedFocusedFieldIdAndCaretArguments();
        ZSSEditor.callback("callback-input", joinedArguments);

    }

    image.onerror = function () {
        // Even on an error, we swap the image for the time being.  This is because private
        // blogs are currently failing to download images due to access privilege issues.
        //
        imageNode.attr('src', image.src);
        imageNode.addClass("wp-image-" + remoteImageId);
        ZSSEditor.markImageUploadDone(imageNodeIdentifier);
        var joinedArguments = ZSSEditor.getJoinedFocusedFieldIdAndCaretArguments();
        ZSSEditor.callback("callback-input", joinedArguments);

    }

    image.src = remoteImageUrl;
};

/**
 *  @brief      Update the progress indicator for the image identified with the value in progress.
 *
 *  @param      imageNodeIdentifier This is a unique ID provided by the caller.
 *  @param      progress    A value between 0 and 1 indicating the progress on the image.
 */
ZSSEditor.setProgressOnImage = function(imageNodeIdentifier, progress) {
    var imageNode = this.getImageNodeWithIdentifier(imageNodeIdentifier);
    if (imageNode.length == 0){
        return;
    }
    if (progress < 1){
        imageNode.addClass("uploading");
    }

    // Revert to non-compatibility image container once image upload has begun. This centers the overlays on the image
    // (instead of the screen), while still circumventing the small container bug the compat class was added to fix
    if (progress > 0) {
        this.getImageContainerNodeWithIdentifier(imageNodeIdentifier).removeClass("compat");
    }

    var imageProgressNode = this.getImageProgressNodeWithIdentifier(imageNodeIdentifier);
    if (imageProgressNode.length == 0){
          return;
    }
    imageProgressNode.attr("value",progress);
};

/**
 *  @brief      Notifies that the image upload as finished
 *
 *  @param      imageNodeIdentifier     The unique image ID for the uploaded image
 */
ZSSEditor.markImageUploadDone = function(imageNodeIdentifier) {

    this.sendImageReplacedCallback(imageNodeIdentifier);

    var imageNode = this.getImageNodeWithIdentifier(imageNodeIdentifier);
    if (imageNode.length == 0){
        return;
    }

    // remove identifier attributed from image
    imageNode.removeAttr('data-wpid');

    // remove uploading style
    imageNode.removeClass("uploading");

    // Remove all extra formatting nodes for progress
    if (imageNode.parent().attr("id") == this.getImageContainerIdentifier(imageNodeIdentifier)) {
        imageNode.parent().replaceWith(imageNode);
    }
    // Wrap link around image
    var linkTag = '<a href="' + imageNode.attr("src") + '"></a>';
    imageNode.wrap(linkTag);
};

/**
 *  @brief      Callbacks to native that the image upload as finished and the local url was replaced by the remote url
 *
 *  @param      imageNodeIdentifier     The unique image ID for the uploaded image
 */
ZSSEditor.sendImageReplacedCallback = function( imageNodeIdentifier ) {
    var arguments = ['id=' + encodeURIComponent( imageNodeIdentifier )];

    var joinedArguments = arguments.join( defaultCallbackSeparator );

    this.callback("callback-image-replaced", joinedArguments);
};

/**
 *  @brief      Marks the image as failed to upload
 *
 *  @param      imageNodeIdentifier     This is a unique ID provided by the caller.
 *  @param      message                 A message to show to the user, overlayed on the image
 */
ZSSEditor.markImageUploadFailed = function(imageNodeIdentifier, message) {
    var imageNode = this.getImageNodeWithIdentifier(imageNodeIdentifier);
    if (imageNode.length == 0){
        return;
    }

    var sizeClass = '';
    if ( imageNode[0].width > 480 && imageNode[0].height > 240 ) {
        sizeClass = "largeFail";
    } else if ( imageNode[0].width < 100 || imageNode[0].height < 100 ) {
        sizeClass = "smallFail";
    }

    imageNode.addClass('failed');

    var imageContainerNode = this.getImageContainerNodeWithIdentifier(imageNodeIdentifier);
    if(imageContainerNode.length != 0){
        imageContainerNode.attr("data-failed", message);
        imageNode.removeClass("uploading");
        imageContainerNode.addClass('failed');
        imageContainerNode.addClass(sizeClass);
    }

    var imageProgressNode = this.getImageProgressNodeWithIdentifier(imageNodeIdentifier);
    if (imageProgressNode.length != 0){
        imageProgressNode.addClass('failed');
    }

    // Delete the compatibility overlay if present
    imageContainerNode.find("span.upload-overlay").addClass("failed");
};

/**
 *  @brief      Unmarks the image as failed to upload
 *
 *  @param      imageNodeIdentifier     This is a unique ID provided by the caller.
 */
ZSSEditor.unmarkImageUploadFailed = function(imageNodeIdentifier) {
    var imageNode = this.getImageNodeWithIdentifier(imageNodeIdentifier);
    if (imageNode.length != 0){
        imageNode.removeClass('failed');
    }

    var imageContainerNode = this.getImageContainerNodeWithIdentifier(imageNodeIdentifier);
    if(imageContainerNode.length != 0){
        imageContainerNode.removeAttr("data-failed");
        imageContainerNode.removeClass('failed');
    }

    var imageProgressNode = this.getImageProgressNodeWithIdentifier(imageNodeIdentifier);
    if (imageProgressNode.length != 0){
        imageProgressNode.removeClass('failed');
    }

    // Display the compatibility overlay again if present
    imageContainerNode.find("span.upload-overlay").removeClass("failed");
};

/**
 *  @brief      Marks all in-progress images as failed to upload
 */
<<<<<<< HEAD
ZSSEditor.markAllUploadingMediaAsFailed = function() {
=======
ZSSEditor.markAllUploadingImagesAsFailed = function(message) {
>>>>>>> bdefd3f0
    var html = ZSSEditor.getField("zss_field_content").getHTML();
    var tmp = document.createElement( "div" );
    var tmpDom = $( tmp ).html( html );
    var matches = tmpDom.find("img.uploading");

    for(var i = 0; i < matches.size(); i++) {
        var mediaId = matches[i].getAttribute("data-wpid");
        var videoId = matches[i].getAttribute("data-video_wpid");
        if (mediaId != null) {
<<<<<<< HEAD
            ZSSEditor.markImageUploadFailed(mediaId);
        } else if (videoId != null) {
            ZSSEditor.markVideoUploadFailed(videoId);
=======
            ZSSEditor.markImageUploadFailed(mediaId, message);
>>>>>>> bdefd3f0
        }
    }
};

/**
 *  @brief      Sends a callback with a list of failed images
 */
ZSSEditor.getFailedMedia = function() {
    var html = ZSSEditor.getField("zss_field_content").getHTML();
    var tmp = document.createElement( "div" );
    var tmpDom = $( tmp ).html( html );
    var matches = tmpDom.find("img.failed");

    var functionArgument = "function=getFailedMedia";
    var mediaIdArray = [];

    for (var i = 0; i < matches.size(); i ++) {
        var imageId = matches[i].getAttribute("data-wpid");
        var videoId = matches[i].getAttribute('data-video_wpid');
        if (imageId != null) {
            console.log("mediaId: " + imageId);
            mediaIdArray.push(imageId);
        } else if (videoId != null) {
            console.log("videoId: " + videoId);
            mediaIdArray.push(videoId);
        }
    }

    var joinedArguments = functionArgument + defaultCallbackSeparator + "ids=" + mediaIdArray.toString();
    ZSSEditor.callback('callback-response-string', joinedArguments);
};

/**
 *  @brief      Remove the image from the DOM.
 *
 *  @param      imageNodeIdentifier     This is a unique ID provided by the caller.
 */
ZSSEditor.removeImage = function(imageNodeIdentifier) {
    var imageNode = this.getImageNodeWithIdentifier(imageNodeIdentifier);
    if (imageNode.length != 0){
        imageNode.remove();
    }

    // if image is inside options container we need to remove the container
    var imageContainerNode = this.getImageContainerNodeWithIdentifier(imageNodeIdentifier);
    if (imageContainerNode.length != 0){
        imageContainerNode.remove();
    }
};

/**
 *  @brief Inserts a video tag using the videoURL as source and posterURL as the
 *  image to show while video is loading.
 *
 *  @param videoURL     the url of the video
 *  @param posterURL    the url of an image to show while the video is loading
 *  @param videoPressID the VideoPress ID of the video, when applicable
 *
 */
ZSSEditor.insertVideo = function(videoURL, posterURL, videopressID) {
    var html = '<video webkit-playsinline src="' + videoURL + '" onclick="" controls="controls" preload="metadata"';

    if (posterURL != '') {
        html += ' poster="' + posterURL + '"';
    }

    if (videopressID != '') {
        html += ' data-wpvideopress="' + videopressID + '"';
    }

    html += '></video>';

    this.insertHTML(this.wrapInParagraphTags(html));
    this.sendEnabledStyles();
};

/**
 *  @brief      Inserts a placeholder image tag for in-progress video uploads, marked with an identifier.
 *  @details    The image shown can be the video's poster if available - otherwise the default poster image is used.
 *              Using an image instead of a video placeholder is a departure from iOS, necessary because the original
 *              method caused occasional WebView freezes on Android.
 *              Once the video is successfully uploaded, the application should call replaceLocalVideoWithRemoteVideo().
 *
 *  @param      videoNodeIdentifier     This is a unique ID provided by the caller.  It exists as
 *                                      a mechanism to update the video node with the remote URL
 *                                      when replaceLocalVideoWithRemoteVideo() is called.
 *  @param      posterURL               The URL of a poster image to display while the video is being uploaded.
 */
ZSSEditor.insertLocalVideo = function(videoNodeIdentifier, posterURL) {
    var progressIdentifier = this.getVideoProgressIdentifier(videoNodeIdentifier);
    var videoContainerIdentifier = this.getVideoContainerIdentifier(videoNodeIdentifier);

    if (ZSSEditor.androidApiLevel > 18) {
        var videoContainerClass = 'video_container';
        var progressElement = '<progress id="' + progressIdentifier + '" value=0 class="wp_media_indicator"'
                + 'contenteditable="false"></progress>';
    } else {
        // Before API 19, the WebView didn't support progress tags. Use an upload overlay instead of a progress bar
        var videoContainerClass = 'video_container compat';
        var progressElement = '<span class="upload-overlay" contenteditable="false">' + nativeState.getStringUploading()
                + '</span><span class="upload-overlay-bg"></span>';
    }

    var videoContainerStart = '<span id="' + videoContainerIdentifier + '" class="' + videoContainerClass
            + '" contenteditable="false" data-failed="' + nativeState.getStringTapToRetry() + '">';
    var videoContainerEnd = '</span>';

    if (posterURL == '') {
       posterURL = "wpposter.svg";
    }

    var image = '<img data-video_wpid="' + videoNodeIdentifier + '" src="' + posterURL + '" alt="" />';
    var html = videoContainerStart + progressElement + image + videoContainerEnd;

    this.insertHTML(this.wrapInParagraphTags(html));
    this.sendEnabledStyles();
};

ZSSEditor.getVideoNodeWithIdentifier = function(videoNodeIdentifier) {
    var videoNode = $('img[data-video_wpid="' + videoNodeIdentifier+'"]');
    if (videoNode.length == 0) {
        videoNode = $('video[data-wpid="' + videoNodeIdentifier+'"]');
    }
    return videoNode;
};

ZSSEditor.getVideoProgressIdentifier = function(videoNodeIdentifier) {
    return 'progress_' + videoNodeIdentifier;
};

ZSSEditor.getVideoProgressNodeWithIdentifier = function(videoNodeIdentifier) {
    return $('#'+this.getVideoProgressIdentifier(videoNodeIdentifier));
};

ZSSEditor.getVideoContainerIdentifier = function(videoNodeIdentifier) {
    return 'video_container_' + videoNodeIdentifier;
};

ZSSEditor.getVideoContainerNodeWithIdentifier = function(videoNodeIdentifier) {
    return $('#'+this.getVideoContainerIdentifier(videoNodeIdentifier));
};

/**
 *  @brief      Replaces the image placeholder with a video element containing the uploaded video's attributes,
 *              and removes the upload container.
 *
 *  @param      videoNodeIdentifier     The unique id of the video upload
 *  @param      remoteVideoUrl          The URL of the remote video to display
 *  @param      remotePosterUrl         The URL of the remote poster image to display
 *  @param      videopressID            The VideoPress ID of the video, where applicable
 */
ZSSEditor.replaceLocalVideoWithRemoteVideo = function(videoNodeIdentifier, remoteVideoUrl, remotePosterUrl, videopressID) {
    var imagePlaceholderNode = this.getVideoNodeWithIdentifier(videoNodeIdentifier);

    if (imagePlaceholderNode.length != 0) {
        var videoNode = document.createElement("video");
        videoNode.setAttribute('webkit-playsinline', '');
        videoNode.setAttribute('onclick', '');
        videoNode.setAttribute('src', remoteVideoUrl);
        videoNode.setAttribute('controls', 'controls');
        videoNode.setAttribute('preload', 'metadata');
        if (videopressID != '') {
           videoNode.setAttribute('data-wpvideopress', videopressID);
        }
        videoNode.setAttribute('poster', remotePosterUrl);

        // Replace upload container and placeholder image with the uploaded video node
        var containerNode = imagePlaceholderNode.parent();
        containerNode.replaceWith(videoNode);
    }

    var joinedArguments = ZSSEditor.getJoinedFocusedFieldIdAndCaretArguments();
    ZSSEditor.callback("callback-input", joinedArguments);
    // We invoke the sendVideoReplacedCallback with a delay to avoid for
    // it to be ignored by the webview because of the previous callback being done.
    var thisObj = this;
    setTimeout(function() { thisObj.sendVideoReplacedCallback(videoNodeIdentifier);}, 500);
};

/**
 *  @brief      Update the progress indicator for the Video identified with the value in progress.
 *
 *  @param      VideoNodeIdentifier This is a unique ID provided by the caller.
 *  @param      progress    A value between 0 and 1 indicating the progress on the Video.
 */
ZSSEditor.setProgressOnVideo = function(videoNodeIdentifier, progress) {
    var videoNode = this.getVideoNodeWithIdentifier(videoNodeIdentifier);
    if (videoNode.length == 0){
        return;
    }
    if (progress < 1){
        videoNode.addClass("uploading");
    }

    // Revert to non-compatibility video container once video upload has begun. This centers the overlays on the
    // placeholder image (instead of the screen), while still circumventing the small container bug the compat class
    // was added to fix
    if (progress > 0) {
        this.getVideoContainerNodeWithIdentifier(videoNodeIdentifier).removeClass("compat");
    }

    var videoProgressNode = this.getVideoProgressNodeWithIdentifier(videoNodeIdentifier);
    if (videoProgressNode.length == 0){
        return;
    }
    videoProgressNode.attr("value",progress);
};

/**
 *  @brief      Callbacks to native that the video upload as finished and the local url was replaced by the remote url
 *
 *  @param      videoNodeIdentifier    the unique video ID for the uploaded Video
 */
ZSSEditor.sendVideoReplacedCallback = function( videoNodeIdentifier ) {
    var arguments = ['id=' + encodeURIComponent( videoNodeIdentifier )];

    var joinedArguments = arguments.join( defaultCallbackSeparator );

    this.callback("callback-video-replaced", joinedArguments);
};

/**
 *  @brief      Callbacks to native that the video upload as finished and the local url was replaced by the remote url
 *
 *  @param      videoNodeIdentifier    the unique video ID for the uploaded Video
 */
ZSSEditor.sendVideoPressInfoRequest = function( videoPressID ) {
    var arguments = ['id=' + encodeURIComponent( videoPressID )];

    var joinedArguments = arguments.join( defaultCallbackSeparator );

    this.callback("callback-videopress-info-request", joinedArguments);
};


/**
 *  @brief      Marks the Video as failed to upload
 *
 *  @param      VideoNodeIdentifier     This is a unique ID provided by the caller.
 *  @param      message                 A message to show to the user, overlayed on the Video
 */
ZSSEditor.markVideoUploadFailed = function(videoNodeIdentifier, message) {
    var videoNode = this.getVideoNodeWithIdentifier(videoNodeIdentifier);
    if (videoNode.length == 0){
        return;
    }

    var sizeClass = '';
    if ( videoNode[0].width > 480 && videoNode[0].height > 240 ) {
        sizeClass = "largeFail";
    } else if ( videoNode[0].width < 100 || videoNode[0].height < 100 ) {
        sizeClass = "smallFail";
    }

    videoNode.addClass('failed');

    var videoContainerNode = this.getVideoContainerNodeWithIdentifier(videoNodeIdentifier);
    if(videoContainerNode.length != 0){
        videoContainerNode.attr("data-failed", message);
        videoNode.removeClass("uploading");
        videoContainerNode.addClass('failed');
        videoContainerNode.addClass(sizeClass);
    }

    var videoProgressNode = this.getVideoProgressNodeWithIdentifier(videoNodeIdentifier);
    if (videoProgressNode.length != 0){
        videoProgressNode.addClass('failed');
    }

    // Delete the compatibility overlay if present
    videoContainerNode.find("span.upload-overlay").addClass("failed");
};

/**
 *  @brief      Unmarks the Video as failed to upload
 *
 *  @param      VideoNodeIdentifier     This is a unique ID provided by the caller.
 */
ZSSEditor.unmarkVideoUploadFailed = function(videoNodeIdentifier) {
    var videoNode = this.getVideoNodeWithIdentifier(videoNodeIdentifier);
    if (videoNode.length != 0){
        videoNode.removeClass('failed');
    }

    var videoContainerNode = this.getVideoContainerNodeWithIdentifier(videoNodeIdentifier);
    if(videoContainerNode.length != 0){
        videoContainerNode.removeAttr("data-failed");
        videoContainerNode.removeClass('failed');
    }

    var videoProgressNode = this.getVideoProgressNodeWithIdentifier(videoNodeIdentifier);
    if (videoProgressNode.length != 0){
        videoProgressNode.removeClass('failed');
    }

    // Display the compatibility overlay again if present
    videoContainerNode.find("span.upload-overlay").removeClass("failed");
};

/**
 *  @brief      Remove the Video from the DOM.
 *
 *  @param      videoNodeIdentifier     This is a unique ID provided by the caller.
 */
ZSSEditor.removeVideo = function(videoNodeIdentifier) {
    var videoNode = this.getVideoNodeWithIdentifier(videoNodeIdentifier);
    if (videoNode.length != 0){
        videoNode.remove();
    }

    // if Video is inside options container we need to remove the container
    var videoContainerNode = this.getVideoContainerNodeWithIdentifier(videoNodeIdentifier);
    if (videoContainerNode.length != 0){
        //reset id before removal to avoid detection of user removal
        videoContainerNode.attr("id","");
        videoContainerNode.remove();
    }
};

ZSSEditor.replaceVideoPressVideosForShortcode = function ( html) {
    // call methods to restore any transformed content from its visual presentation to its source code.
    var regex = /<video[^>]*data-wpvideopress="([\s\S]+?)"[^>]*>*<\/video>/g;
    var str = html.replace( regex, ZSSEditor.removeVideoPressVisualFormattingCallback );

    return str;
}

ZSSEditor.replaceVideosForShortcode = function ( html) {
    var regex = /<video(?:(?!data-wpvideopress).)*><\/video>/g;
    var str = html.replace( regex, ZSSEditor.removeVideoVisualFormattingCallback );

    return str;
}

ZSSEditor.removeVideoPressVisualFormattingCallback = function( match, content ) {
    return "[wpvideo " + content + "]";
}

ZSSEditor.removeVideoVisualFormattingCallback = function( match, content ) {
    var videoElement = $.parseHTML(match)[0];

    // Remove editor playback attributes
    videoElement.removeAttribute("onclick");
    videoElement.removeAttribute("controls");
    videoElement.removeAttribute("webkit-playsinline");
    if (videoElement.getAttribute("preload") == "metadata") {
        // The "metadata" setting is the WP default and is usually automatically stripped from the shortcode.
        // If it's present, it was probably set by this editor and we should remove it. Even if it wasn't, removing it
        // won't affect anything as it's the default setting for the preload attribute.
        videoElement.removeAttribute("preload");
    }

    // If filetype attributes exist, the src attribute wasn't there originally and we should remove it
    for (var i = 0; i < ZSSEditor.videoShortcodeFormats.length; i++) {
        var format = ZSSEditor.videoShortcodeFormats[i];
        if (videoElement.hasAttribute(format)) {
            videoElement.removeAttribute("src");
            break;
        }
    }

    var shortcode = videoElement.outerHTML.replace(/</g, "[");
    shortcode = shortcode.replace(/>/g, "]");
    return shortcode;
}

ZSSEditor.applyVideoPressFormattingCallback = function( match ) {
    if (match.attrs.numeric.length == 0) {
        return match.content;
    }
    var videopressID = match.attrs.numeric[0];
    var posterSVG = '"wpposter.svg"';
    // The empty 'onclick' is important. It prevents the cursor jumping to the end
    // of the content body when `-webkit-user-select: none` is set and the video is tapped.
    var out = '<video data-wpvideopress="' + videopressID + '" webkit-playsinline src="" preload="metadata" poster='
           + posterSVG +' onclick="" onerror="ZSSEditor.sendVideoPressInfoRequest(\'' + videopressID +'\');"></video>';

    out = out + '<br>';
    return out;
}

ZSSEditor.applyVideoFormattingCallback = function( match ) {
    // Find the tag containing the video source
    var srcTag = "";

    if (match.attrs.named['src']) {
        srcTag = "src";
    } else {
        for (var i = 0; i < ZSSEditor.videoShortcodeFormats.length; i++) {
            var format = ZSSEditor.videoShortcodeFormats[i];
            if (match.attrs.named[format]) {
                srcTag = format;
                break;
            }
        }
    }

    if (srcTag.length == 0) {
        return match.content;
    }

    var out = '<video webkit-playsinline src="' + match.attrs.named[srcTag] + '"';

    // Preserve all existing tags
    for (var item in match.attrs.named) {
        out += ' ' + item + '="' + match.attrs.named[item] + '"';
    }

    if (!match.attrs.named['preload']) {
        out += ' preload="metadata"';
    }

    out += ' onclick="" controls="controls"></video><br>';

    return out;
}

/**
 *  @brief      Sets the VideoPress video URL and poster URL on a video tag.
 *  @details    When switching from HTML to visual mode, wpvideo shortcodes are replaced by video tags.
 *              A request is sent using ZSSEditor.sendVideoPressInfoRequest() to obtain the video url matching each
 *              wpvideo shortcode. This function must be called to set the url for each videopress id.
 *
 *  @param      videopressID      VideoPress identifier of the video.
 *  @param      videoURL          URL of the video file to display.
 *  @param      posterURL         URL of the poster image to display
 */
ZSSEditor.setVideoPressLinks = function(videopressID, videoURL, posterURL ) {
    var videoNode = $('video[data-wpvideopress="' + videopressID + '"]');
    if (videoNode.length == 0) {
        return;
    }

    if (videoURL.length == 0) {
        // If no URL is being passed, the host activity probably doesn't have a record of this videopressID
        // Drop the error event since it can cause an infinite loop in this case
        // The user is still able to manually retry by tapping the video element
        videoNode.attr('onError', '');
        return;
    }

    videoNode.attr('src', videoURL);
    videoNode.attr('controls', '');
    videoNode.attr('poster', posterURL);
    var thisObj = this;
    videoNode.load();
};

/**
 *  @brief  Stops all video of playing
 *
 */
ZSSEditor.pauseAllVideos = function () {
    $('video').each(function() {
        this.pause();
    });
}

/**
 *  @brief      Updates the currently selected image, replacing its markup with
 *  new markup based on the specified meta data string.
 *
 *  @param      imageMetaString   A JSON string representing the updated meta data.
 */
ZSSEditor.updateCurrentImageMeta = function( imageMetaString ) {
    if ( !ZSSEditor.currentEditingImage ) {
        return;
    }

    var imageMeta = JSON.parse( imageMetaString );
    var html = ZSSEditor.createImageFromMeta( imageMeta );

    // Insert the updated html and remove the outdated node.
    // This approach is preferred to selecting the current node via a range,
    // and then replacing it when calling insertHTML. The insertHTML call can,
    // in certain cases, modify the current and inserted markup depending on what
    // elements surround the targeted node.  This approach is safer.
    var node = ZSSEditor.findImageCaptionNode( ZSSEditor.currentEditingImage );
    node.insertAdjacentHTML( 'afterend', html );
    // Use {node}.{parent}.removeChild() instead of {node}.remove(), since Android API<19 doesn't support Node.remove()
    node.parentNode.removeChild(node);

    ZSSEditor.currentEditingImage = null;
}

ZSSEditor.applyImageSelectionFormatting = function( imageNode ) {
    var node = ZSSEditor.findImageCaptionNode( imageNode );

    var sizeClass = "";
    if ( imageNode.width < 100 || imageNode.height < 100 ) {
        sizeClass = " small";
    }

    var overlay = '<span class="edit-overlay" contenteditable="false"><span class="edit-content">'
                  + nativeState.getStringEdit() + '</span></span>';

    if (document.body.style.filter == null) {
        // CSS Filters (including blur) are not supported
        // Use dark semi-transparent background for edit overlay instead of blur in this case
        overlay = overlay + '<div class="edit-overlay-bg"></div>';
    }

    var html = '<span class="edit-container' + sizeClass + '">' + overlay + '</span>';
   	node.insertAdjacentHTML( 'beforebegin', html );
    var selectionNode = node.previousSibling;
    selectionNode.appendChild( node );
}

ZSSEditor.removeImageSelectionFormatting = function( imageNode ) {
    var node = ZSSEditor.findImageCaptionNode( imageNode );
    if ( !node.parentNode || node.parentNode.className.indexOf( "edit-container" ) == -1 ) {
        return;
    }

    var parentNode = node.parentNode;
    var container = parentNode.parentNode;
    container.insertBefore( node, parentNode );
    // Use {node}.{parent}.removeChild() instead of {node}.remove(), since Android API<19 doesn't support Node.remove()
    container.removeChild(parentNode);
}

ZSSEditor.removeImageSelectionFormattingFromHTML = function( html ) {
    var tmp = document.createElement( "div" );
    var tmpDom = $( tmp ).html( html );

    var matches = tmpDom.find( "span.edit-container img" );
    if ( matches.length == 0 ) {
        return html;
    }

    for ( var i = 0; i < matches.length; i++ ) {
        ZSSEditor.removeImageSelectionFormatting( matches[i] );
    }

    return tmpDom.html();
}

/**
 *  @brief       Finds all related caption nodes for the specified image node.
 *
 *  @param      imageNode   An image node in the DOM to inspect.
 */
ZSSEditor.findImageCaptionNode = function( imageNode ) {
    var node = imageNode;
    if ( node.parentNode && node.parentNode.nodeName === 'A' ) {
        node = node.parentNode;
    }

    if ( node.parentNode && node.parentNode.className.indexOf( 'wp-caption' ) != -1 ) {
        node = node.parentNode;
    }

    if ( node.parentNode && (node.parentNode.className.indexOf( 'wp-temp' ) != -1 ) ) {
        node = node.parentNode;
    }

    return node;
}

/**
 *  Modified from wp-includes/js/media-editor.js
 *  see `image`
 *
 *  @brief      Construct html markup for an image, and optionally a link an caption shortcode.
 *
 *  @param      props   A dictionary of properties used to compose the markup. See comments in extractImageMeta.
 *
 *  @return     Returns the html mark up as a string
 */
ZSSEditor.createImageFromMeta = function( props ) {
    var img = {},
    options, classes, shortcode, html;

    classes = props.classes || [];
    if ( ! ( classes instanceof Array ) ) {
        classes = classes.split( ' ' );
    }

    _.extend( img, _.pick( props, 'width', 'height', 'alt', 'src', 'title' ) );

    // Only assign the align class to the image if we're not printing
    // a caption, since the alignment is sent to the shortcode.
    if ( props.align && ! props.caption ) {
        classes.push( 'align' + props.align );
    }

    if ( props.size ) {
        classes.push( 'size-' + props.size );
    }

    if ( props.attachment_id ) {
        classes.push( 'wp-image-' + props.attachment_id );
    }

    img['class'] = _.compact( classes ).join(' ');

    // Generate `img` tag options.
    options = {
        tag:    'img',
        attrs:  img,
        single: true
    };

    // Generate the `a` element options, if they exist.
    if ( props.linkUrl ) {
        options = {
            tag:   'a',
            attrs: {
                href: props.linkUrl
            },
            content: options
        };

        if ( props.linkClassName ) {
            options.attrs.class = props.linkClassName;
        }

        if ( props.linkRel ) {
            options.attrs.rel = props.linkRel;
        }

        if ( props.linkTargetBlank ) { // expects a boolean
            options.attrs.target = "_blank";
        }
    }

    html = wp.html.string( options );

    // Generate the caption shortcode.
    if ( props.caption ) {
        shortcode = {};

        if ( img.width ) {
            shortcode.width = img.width;
        }

        if ( props.captionId ) {
            shortcode.id = props.captionId;
        }

        if ( props.align ) {
            shortcode.align = 'align' + props.align;
        } else {
            shortcode.align = 'alignnone';
        }

        if (props.captionClassName) {
            shortcode.class = props.captionClassName;
        }

        html = wp.shortcode.string({
            tag:     'caption',
            attrs:   shortcode,
            content: html + ' ' + props.caption
        });

        html = ZSSEditor.applyVisualFormatting( html );
    }

    return html;
};

/**
 *  Modified from wp-includes/js/tinymce/plugins/wpeditimage/plugin.js
 *  see `extractImageData`
 *
 *  @brief      Extracts properties and meta data from an image, and optionally its link and caption.
 *
 *  @param      imageNode   An image node in the DOM to inspect.
 *
 *  @return     Returns an object containing the extracted properties and meta data.
 */
ZSSEditor.extractImageMeta = function( imageNode ) {
    var classes, extraClasses, metadata, captionBlock, caption, link, width, height,
    captionClassName = [],
    isIntRegExp = /^\d+$/;

    // Default attributes. All values are strings, except linkTargetBlank
    metadata = {
        align: 'none',      // Accepted values: center, left, right or empty string.
        alt: '',            // Image alt attribute
        attachment_id: '',  // Numeric attachment id of the image in the site's media library
        caption: '',        // The text of the caption for the image (if any)
        captionClassName: '', // The classes for the caption shortcode (if any).
        captionId: '',      // The caption shortcode's ID attribute. The numeric value should match the value of attachment_id
        classes: '',        // The class attribute for the image. Does not include editor generated classes
        height: '',         // The image height attribute
        linkClassName: '',  // The class attribute for the link
        linkRel: '',        // The rel attribute for the link (if any)
        linkTargetBlank: false, // true if the link should open in a new window.
        linkUrl: '',        // The href attribute of the link
        size: 'custom',     // Accepted values: custom, medium, large, thumbnail, or empty string
        src: '',            // The src attribute of the image
        title: '',          // The title attribute of the image (if any)
        width: '',          // The image width attribute
        naturalWidth:'',    // The natural width of the image.
        naturalHeight:''    // The natural height of the image.
    };

    // populate metadata with values of matched attributes
    metadata.src = $( imageNode ).attr( 'src' ) || '';
    metadata.alt = $( imageNode ).attr( 'alt' ) || '';
    metadata.title = $( imageNode ).attr( 'title' ) || '';
    metadata.naturalWidth = imageNode.naturalWidth;
    metadata.naturalHeight = imageNode.naturalHeight;

    width = $(imageNode).attr( 'width' );
    height = $(imageNode).attr( 'height' );

    if ( ! isIntRegExp.test( width ) || parseInt( width, 10 ) < 1 ) {
        width = imageNode.naturalWidth || imageNode.width;
    }

    if ( ! isIntRegExp.test( height ) || parseInt( height, 10 ) < 1 ) {
        height = imageNode.naturalHeight || imageNode.height;
    }

    metadata.width = width;
    metadata.height = height;

    classes = imageNode.className.split( /\s+/ );
    extraClasses = [];

    $.each( classes, function( index, value ) {
        if ( /^wp-image/.test( value ) ) {
           metadata.attachment_id = parseInt( value.replace( 'wp-image-', '' ), 10 );
        } else if ( /^align/.test( value ) ) {
           metadata.align = value.replace( 'align', '' );
        } else if ( /^size/.test( value ) ) {
           metadata.size = value.replace( 'size-', '' );
        } else {
           extraClasses.push( value );
        }
    } );

    metadata.classes = extraClasses.join( ' ' );

    // Extract caption
    var captionMeta = ZSSEditor.captionMetaForImage( imageNode )
    if (captionMeta.caption != '') {
        metadata = $.extend( metadata, captionMeta );
    }

    // Extract linkTo
    if ( imageNode.parentNode && imageNode.parentNode.nodeName === 'A' ) {
        link = imageNode.parentNode;
        metadata.linkClassName = link.className;
        metadata.linkRel = $( link ).attr( 'rel' ) || '';
        metadata.linkTargetBlank = $( link ).attr( 'target' ) === '_blank' ? true : false;
        metadata.linkUrl = $( link ).attr( 'href' ) || '';
    }

    return metadata;
};

/**
 *  @brief      Extracts the caption shortcode for an image.
 *
 *  @param      imageNode   An image node in the DOM to inspect.
 *
 *  @return     Returns a shortcode match (if any) for the passed image node.
 *  See shortcode.js::next for details
 */
ZSSEditor.getCaptionForImage = function( imageNode ) {
    var node = ZSSEditor.findImageCaptionNode( imageNode );

    // Ensure we're working with the formatted caption
    if ( node.className.indexOf( 'wp-temp' ) == -1 ) {
        return;
    }

    var html = node.outerHTML;
    html = ZSSEditor.removeVisualFormatting( html );

    return wp.shortcode.next( "caption", html, 0 );
};

/**
 *  @brief      Extracts meta data for the caption (if any) for the passed image node.
 *
 *  @param      imageNode   An image node in the DOM to inspect.
 *
 *  @return     Returns an object containing the extracted meta data.
 *  See shortcode.js::next or details
 */
ZSSEditor.captionMetaForImage = function( imageNode ) {
    var attrs,
        meta = {
            align: '',
            caption: '',
            captionClassName: '',
            captionId: ''
        };

    var caption = ZSSEditor.getCaptionForImage( imageNode );
    if ( !caption ) {
        return meta;
    }

    attrs = caption.shortcode.attrs.named;
    if ( attrs.align ) {
        meta.align = attrs.align.replace( 'align', '' );
    }
    if ( attrs.class ) {
        meta.captionClassName = attrs.class;
    }
    if ( attrs.id ) {
        meta.captionId = attrs.id;
    }
    meta.caption = caption.shortcode.content.substr( caption.shortcode.content.lastIndexOf( ">" ) + 1 );

    return meta;
}

/**
 *  @brief      Adds visual formatting to a caption shortcodes.
 *
 *  @param      html   The markup containing caption shortcodes to process.
 *
 *  @return     The html with caption shortcodes replaced with editor specific markup.
 *  See shortcode.js::next or details
 */
ZSSEditor.applyCaptionFormatting = function( match ) {
    var attrs = match.attrs.named;
    // The empty 'onclick' is important. It prevents the cursor jumping to the end
    // of the content body when `-webkit-user-select: none` is set and the caption is tapped.
    var out = '<label class="wp-temp" data-wp-temp="caption" contenteditable="false" onclick="">';
    out += '<span class="wp-caption"';

    if ( attrs.width ) {
        out += ' style="width:' + attrs.width + 'px; max-width:100% !important;"';
    }
    $.each( attrs, function( key, value ) {
        out += " data-caption-" + key + '="' + value + '"';
    } );

    out += '>';
    out += match.content;
    out += '</span>';
    out += '</label>';

    return out;
}

/**
 *  @brief      Removes custom visual formatting for caption shortcodes.
 *
 *  @param      html   The markup to process
 *
 *  @return     The html with formatted captions restored to the original shortcode markup.
 */
ZSSEditor.removeCaptionFormatting = function( html ) {
    // call methods to restore any transformed content from its visual presentation to its source code.
    var regex = /<label class="wp-temp" data-wp-temp="caption"[^>]*>([\s\S]+?)<\/label>/g;

    var str = html.replace( regex, ZSSEditor.removeCaptionFormattingCallback );

    return str;
}

ZSSEditor.removeCaptionFormattingCallback = function( match, content ) {
    // TODO: check is a visual temp node
    var out = '';

    if ( content.indexOf('<img ') === -1 ) {
        // Broken caption. The user managed to drag the image out?
        // Try to return the caption text as a paragraph.
        out = content.match( /\s*<span [^>]*>([\s\S]+?)<\/span>/gi );

        if ( out && out[1] ) {
            return '<p>' + out[1] + '</p>';
        }

        return '';
    }

    out = content.replace( /\s*<span ([^>]*)>([\s\S]+?)<\/span>/gi, function( ignoreMatch, attrStr, content ) {
        if ( ! content ) {
            return '';
        }

        var id, classes, align, width, attrs = {};

        width = attrStr.match( /data-caption-width="([0-9]*)"/ );
        width = ( width && width[1] ) ? width[1] : '';
        if ( width ) {
            attrs.width = width;
        }

        id = attrStr.match( /data-caption-id="([^"]*)"/ );
        id = ( id && id[1] ) ? id[1] : '';
        if ( id ) {
            attrs.id = id;
        }

        classes = attrStr.match( /data-caption-class="([^"]*)"/ );
        classes = ( classes && classes[1] ) ? classes[1] : '';
        if ( classes ) {
            attrs.class = classes;
        }

        align = attrStr.match( /data-caption-align="([^"]*)"/ );
        align = ( align && align[1] ) ? align[1] : '';
        if ( align ) {
            attrs.align = align;
        }

        var options = {
            'tag':'caption',
            'attrs':attrs,
            'type':'closed',
            'content':content
        };

        return wp.shortcode.string( options );
    });

    return out;
}

// MARK: - Galleries
ZSSEditor.insertGallery = function( imageIds, type, columns ) {
    var shortcode;
    if (type) {
        shortcode = '[gallery type="' + type + '" ids="' + imageIds + '"]';
    } else {
        shortcode = '[gallery columns="' + columns + '" ids="' + imageIds + '"]';
    }

    this.insertHTML(this.wrapInParagraphTags(shortcode));
}

ZSSEditor.insertLocalGallery = function( placeholderId ) {
    var container = '<span id="' + placeholderId + '" class="gallery_container">['
                    + nativeState.getStringUploadingGallery() + ']</span>';
    this.insertHTML(this.wrapInParagraphTags(container));
}

ZSSEditor.replacePlaceholderGallery = function( placeholderId, imageIds, type, columns ) {
    var span = 'span#' + placeholderId + '.gallery_container';

    var shortcode;
    if (type) {
        shortcode = '[gallery type="' + type + '" ids="' + imageIds + '"]';
    } else {
        shortcode = '[gallery columns="' + columns + '" ids="' + imageIds + '"]';
    }

    $(span).replaceWith(shortcode);
}

// MARK: - Commands

/**
 *  @brief      Applies editor specific visual formatting.
 *
 *  @param      html   The markup to format
 *
 *  @return     Returns the string with the visual formatting applied.
 */
ZSSEditor.applyVisualFormatting  = function( html ) {
    var str = wp.shortcode.replace( 'caption', html, ZSSEditor.applyCaptionFormatting );
    str = wp.shortcode.replace( 'wpvideo', str, ZSSEditor.applyVideoPressFormattingCallback );
    str = wp.shortcode.replace( 'video', str, ZSSEditor.applyVideoFormattingCallback );

    return str;
}

/**
 *  @brief      Removes editor specific visual formatting
 *
 *  @param      html   The markup to remove formatting
 *
 *  @return     Returns the string with the visual formatting removed.
 */
ZSSEditor.removeVisualFormatting = function( html ) {
    var str = html;
    str = ZSSEditor.removeImageSelectionFormattingFromHTML( str );
    str = ZSSEditor.removeCaptionFormatting( str );
    str = ZSSEditor.replaceVideoPressVideosForShortcode( str );
    str = ZSSEditor.replaceVideosForShortcode( str );
    return str;
}

ZSSEditor.insertHTML = function(html) {
	document.execCommand('insertHTML', false, html);
	this.sendEnabledStyles();
};

ZSSEditor.isCommandEnabled = function(commandName) {
	return document.queryCommandState(commandName);
};

ZSSEditor.sendEnabledStyles = function(e) {

	var items = [];

    var focusedField = this.getFocusedField();

    if (!focusedField.hasNoStyle) {
        // Find all relevant parent tags
        var parentTags = ZSSEditor.parentTags();

        for (var i = 0; i < parentTags.length; i++) {
            var currentNode = parentTags[i];

            if (currentNode.nodeName.toLowerCase() == 'a') {
                ZSSEditor.currentEditingLink = currentNode;

                var title = encodeURIComponent(currentNode.text);
                var href = encodeURIComponent(currentNode.href);

                items.push('link-title:' + title);
                items.push('link:' + href);
            } else if (currentNode.nodeName == NodeName.BLOCKQUOTE) {
                items.push('blockquote');
            }
        }

        if (ZSSEditor.isCommandEnabled('bold')) {
            items.push('bold');
        }
        if (ZSSEditor.isCommandEnabled('createLink')) {
            items.push('createLink');
        }
        if (ZSSEditor.isCommandEnabled('italic')) {
            items.push('italic');
        }
        if (ZSSEditor.isCommandEnabled('subscript')) {
            items.push('subscript');
        }
        if (ZSSEditor.isCommandEnabled('superscript')) {
            items.push('superscript');
        }
        if (ZSSEditor.isCommandEnabled('strikeThrough')) {
            items.push('strikeThrough');
        }
        if (ZSSEditor.isCommandEnabled('underline')) {
            var isUnderlined = false;

            // DRM: 'underline' gets highlighted if it's inside of a link... so we need a special test
            // in that case.
            if (!ZSSEditor.currentEditingLink) {
                items.push('underline');
            }
        }
        if (ZSSEditor.isCommandEnabled('insertOrderedList')) {
            items.push('orderedList');
        }
        if (ZSSEditor.isCommandEnabled('insertUnorderedList')) {
            items.push('unorderedList');
        }
        if (ZSSEditor.isCommandEnabled('justifyCenter')) {
            items.push('justifyCenter');
        }
        if (ZSSEditor.isCommandEnabled('justifyFull')) {
            items.push('justifyFull');
        }
        if (ZSSEditor.isCommandEnabled('justifyLeft')) {
            items.push('justifyLeft');
        }
        if (ZSSEditor.isCommandEnabled('justifyRight')) {
            items.push('justifyRight');
        }
        if (ZSSEditor.isCommandEnabled('insertHorizontalRule')) {
            items.push('horizontalRule');
        }
        var formatBlock = document.queryCommandValue('formatBlock');
        if (formatBlock.length > 0) {
            items.push(formatBlock);
        }

        // Use jQuery to figure out those that are not supported
        if (typeof(e) != "undefined") {

            // The target element
            var t = $(e.target);
            var nodeName = e.target.nodeName.toLowerCase();

            // Background Color
            try
            {
                var bgColor = t.css('backgroundColor');
                if (bgColor && bgColor.length != 0 && bgColor != 'rgba(0, 0, 0, 0)' && bgColor != 'rgb(0, 0, 0)' && bgColor != 'transparent') {
                    items.push('backgroundColor');
                }
            }
            catch(e)
            {
                // DRM: I had to add these stupid try-catch blocks to solve an issue with t.css throwing
                // exceptions for no reason.
            }

            // Text Color
            try
            {
                var textColor = t.css('color');
                if (textColor && textColor.length != 0 && textColor != 'rgba(0, 0, 0, 0)' && textColor != 'rgb(0, 0, 0)' && textColor != 'transparent') {
                    items.push('textColor');
                }
            }
            catch(e)
            {
                // DRM: I had to add these stupid try-catch blocks to solve an issue with t.css throwing
                // exceptions for no reason.
            }

            // Image
            if (nodeName == 'img') {
                ZSSEditor.currentEditingImage = t;
                items.push('image:'+t.attr('src'));
                if (t.attr('alt') !== undefined) {
                    items.push('image-alt:'+t.attr('alt'));
                }
            }
        }
    }

	ZSSEditor.stylesCallback(items);
};

// MARK: - Commands: High Level Editing

/**
 *  @brief      Inserts a br tag at the caret position.
 */
ZSSEditor.insertBreakTagAtCaretPosition = function() {
    // iOS IMPORTANT: we were adding <br> tags with range.insertNode() before using
    // this method.  Unfortunately this was causing issues with the first <br> tag
    // being completely ignored under iOS:
    //
    // https://bugs.webkit.org/show_bug.cgi?id=23474
    //
    // The following line seems to work fine under iOS, so please be careful if this
    // needs to be changed for any reason.
    //
    document.execCommand("insertLineBreak");
};

// MARK: - Advanced Node Manipulation

/**
 *  @brief      Given the specified node, find the previous node in the DOM.
 *
 *  @param      node       The node used as a starting point for the "previous" search.
 *
 *  @returns    If a previous node is found, it will be returned otherwise null;
 */
ZSSEditor.previousNode = function(node) {
    if (!node) {
        return null;
    }
    var previous = node.previousSibling;
    if (previous) {
        node = previous;
        while (node.hasChildNodes()) {
            node = node.lastChild;
        }
        return node;
    }
    var parent = node.parentNode;
    if (parent && parent.nodeType.hasChildNodes()) {
        return parent;
    }
    return null;
};

/**
 *  @brief      Ends the editing of a list (either UL or OL).
 *
 *  @details    This function finds the list node, inserts a new paragraph as a sibling to the list node
 *              then scrubs any <br> tags created as part of the insertParagraph command.
 */
ZSSEditor.completeListEditing = function() {
    // Get the current selection
    var sel = window.getSelection();
    if (sel && sel.rangeCount > 0) {
        var range = sel.getRangeAt(0);
        var node = range.startContainer;
        if (node.hasChildNodes() && range.startOffset > 0) {
            node = node.childNodes[range.startOffset - 1];
        }

        // Walk backwards through the DOM until we find an ul or ol
        while (node) {
            if (node.nodeType == 1 &&
                    (node.tagName.toUpperCase() == NodeName.UL
                        || node.tagName.toUpperCase() == NodeName.OL)) {
                // Make a new P node as a sibling to the parent node
                document.execCommand('insertParagraph', false);
                // Remove any superfluous <br> tags that are created
                ZSSEditor.scrubBRFromNode(node.parentNode);
                break;
            }
            node = ZSSEditor.previousNode(node);
        }
    }
}

/**
 *  @brief      Given the specified node, remove all instances of <br> from it and it's children.
 *
 *  @param      node       The node to scrub
 */
ZSSEditor.scrubBRFromNode = function(node) {
    if (!node) {
        return;
    }
    $(node).contents().filter(NodeName.BR).remove();
};

/**
 *  @brief      Extracts a node from a parent node, and from all nodes in between the two.
 */
ZSSEditor.extractNodeFromAncestorNode = function(descendant, ancestor) {

    while (ancestor.contains(descendant)) {

        this.extractNodeFromParent(descendant);
        break;
    }
};

/**
 *  @brief      Extract the specified node from its direct parent node.
 *  @details    If the node has siblings, before or after it, the parent node is split accordingly
 *              into two new clones of it.
 */
ZSSEditor.extractNodeFromParent = function(node) {

    var parentNode = node.parentNode;
    var grandParentNode = parentNode.parentNode;
    var clonedParentForPreviousSiblings = null;
    var clonedParentForNextSiblings = null;

    if (node.previousSibling != null) {
        var clonedParentForPreviousSiblings = parentNode.cloneNode();

        while (parentNode.firstChild != node) {
            clonedParentForPreviousSiblings.appendChild(parentNode.firstChild);
        }
    }

    if (node.nextSibling != null) {
        var clonedParentForNextSiblings = parentNode.cloneNode();

        while (node.nextSibling != null) {
            clonedParentForNextSiblings.appendChild(node.nextSibling);
        }
    }

    if (clonedParentForPreviousSiblings) {
        grandParentNode.insertBefore(clonedParentForPreviousSiblings, parentNode);
    }

    grandParentNode.insertBefore(node, parentNode);

    if (clonedParentForNextSiblings) {
        grandParentNode.insertBefore(clonedParentForNextSiblings, parentNode);
    }

    grandParentNode.removeChild(parentNode);
};

ZSSEditor.getChildNodesIntersectingRange = function(parentNode, range) {

    var nodes = new Array();

    if (parentNode) {
        var currentNode = parentNode.firstChild;
        var pushNodes = false;
        var exit = false;

        while (currentNode) {

            if (range.intersectsNode(currentNode)) {
                nodes.push(currentNode);
            }

            currentNode = currentNode.nextSibling;
        }
    }

    return nodes;
};

/**
 *  @brief      Given the specified range, find the ancestor element that  will be used to set the
 *              blockquote ON or OFF.
 *
 *  @param      range       The range we want to set the blockquote ON or OFF for.
 *
 *  @returns    If a parent BLOCKQUOTE element is found, it will be return.  Otherwise the closest
 *              parent element will be returned.
 */
ZSSEditor.getAncestorElementForSettingBlockquote = function(range) {

    var nodes = new Array();
    var parentElement = range.commonAncestorContainer;

    while (parentElement
           && (parentElement.nodeType != document.ELEMENT_NODE
               || parentElement.nodeName == NodeName.PARAGRAPH
               || parentElement.nodeName == NodeName.STRONG
               || parentElement.nodeName == NodeName.EM
               || parentElement.nodeName == NodeName.DEL
               || parentElement.nodeName == NodeName.A
               || parentElement.nodeName == NodeName.UL
               || parentElement.nodeName == NodeName.OL
               || parentElement.nodeName == NodeName.LI
               || parentElement.nodeName == NodeName.CODE
               || parentElement.nodeName == NodeName.SPAN)) {
        parentElement = parentElement.parentNode;
    }

    var currentElement = parentElement;

    while (currentElement
           && currentElement.nodeName != NodeName.BLOCKQUOTE) {
        currentElement = currentElement.parentElement;
    }

    var result = currentElement ? currentElement : parentElement;

    return result;
};

/**
 *  @brief      Joins any adjacent blockquote siblings.
 *  @details    You probably want to call joinAdjacentSiblingsOrAncestorBlockquotes() instead of
 *              this.
 *
 *  @returns    true if a sibling was joined.  false otherwise.
 */
ZSSEditor.joinAdjacentSiblingsBlockquotes = function(node) {

    var shouldJoinToPreviousSibling = this.hasPreviousSiblingWithName(node, NodeName.BLOCKQUOTE);
    var shouldJoinToNextSibling = this.hasNextSiblingWithName(node, NodeName.BLOCKQUOTE);
    var joinedASibling = (shouldJoinToPreviousSibling || shouldJoinToNextSibling);

    var previousSibling = node.previousSibling;
    var nextSibling = node.nextSibling;

    if (shouldJoinToPreviousSibling) {

        previousSibling.appendChild(node);

        if (shouldJoinToNextSibling) {

            while (nextSibling.firstChild) {
                previousSibling.appendChild(nextSibling.firstChild);
            }

            nextSibling.parentNode.removeChild(nextSibling);
        }
    } else if (shouldJoinToNextSibling) {

        nextSibling.insertBefore(node, nextSibling.firstChild);
    }

    return joinedASibling;
};

/**
 *  @brief      Joins any adjacent blockquote siblings, or the blockquote siblings of any ancestor.
 *  @details    When turning blockquotes back on, this method makes sure that we attach new
 *              blockquotes to exiting ones.
 *
 *  @returns    true if a sibling or ancestor sibling was joined.  false otherwise.
 */
ZSSEditor.joinAdjacentSiblingsOrAncestorBlockquotes = function(node) {

    var currentNode = node;
    var rootNode = this.getFocusedField().wrappedDomNode();
    var joined = false;

    while (currentNode
           && currentNode != rootNode
           && !joined) {

        joined = this.joinAdjacentSiblingsBlockquotes(currentNode);
        currentNode = currentNode.parentNode;
    };

    return joined;
};

/**
 *  @brief      Surrounds a node's contents into another node
 *  @details    When creating new nodes that should force paragraphs inside of them, this method
 *              should be called.
 *
 *  @param      node            The node that will have its contents wrapped into a new node.
 *  @param      wrapperNodeName The nodeName of the node that will created to wrap the contents.
 *
 *  @returns    The newly created wrapper node.
 */
ZSSEditor.surroundNodeContentsWithNode = function(node, wrapperNodeName) {

    var range = document.createRange();
    var wrapperNode = document.createElement(wrapperNodeName);

    range.selectNodeContents(node);
    range.surroundContents(wrapperNode);

    return wrapperNode;
};

/**
 *  @brief      Surrounds a node's contents with a paragraph node.
 *  @details    When creating new nodes that should force paragraphs inside of them, this method
 *              should be called.
 *
 *  @returns    The paragraph node.
 */
ZSSEditor.surroundNodeContentsWithAParagraphNode = function(node) {

    return this.surroundNodeContentsWithNode(node, this.defaultParagraphSeparator);
};

// MARK: - Sibling nodes

ZSSEditor.hasNextSiblingWithName = function(node, siblingNodeName) {
    return node.nextSibling && node.nextSibling.nodeName == siblingNodeName;
};

ZSSEditor.hasPreviousSiblingWithName = function(node, siblingNodeName) {
    return node.previousSibling && node.previousSibling.nodeName == siblingNodeName;
};


// MARK: - Parent nodes & tags

ZSSEditor.closerParentNode = function() {

    var parentNode = null;
    var selection = window.getSelection();
    var range = selection.getRangeAt(0).cloneRange();

    var currentNode = range.commonAncestorContainer;

    while (currentNode) {
        if (currentNode.nodeType == document.ELEMENT_NODE) {
            parentNode = currentNode;

            break;
        }

        currentNode = currentNode.parentElement;
    }

    return parentNode;
};

ZSSEditor.closerParentNodeStartingAtNode = function(nodeName, startingNode) {

    nodeName = nodeName.toLowerCase();

    var parentNode = null;
    var currentNode = startingNode,parentElement;

    while (currentNode) {

        if (currentNode.nodeName == document.body.nodeName) {
            break;
        }

        if (currentNode.nodeName.toLowerCase() == nodeName
            && currentNode.nodeType == document.ELEMENT_NODE) {
            parentNode = currentNode;

            break;
        }

        currentNode = currentNode.parentElement;
    }

    return parentNode;
};

ZSSEditor.closerParentNodeWithName = function(nodeName) {

    nodeName = nodeName.toLowerCase();

    var parentNode = null;
    var selection = window.getSelection();
    var range = selection.getRangeAt(0).cloneRange();

    var referenceNode = range.commonAncestorContainer;

    return this.closerParentNodeWithNameRelativeToNode(nodeName, referenceNode);
};

ZSSEditor.closerParentNodeWithNameRelativeToNode = function(nodeName, referenceNode) {

    nodeName = nodeName.toUpperCase();

    var parentNode = null;
    var currentNode = referenceNode;

    while (currentNode) {

        if (currentNode.nodeName == document.body.nodeName) {
            break;
        }

        if (currentNode.nodeName == nodeName
            && currentNode.nodeType == document.ELEMENT_NODE) {
            parentNode = currentNode;

            break;
        }

        currentNode = currentNode.parentElement;
    }

    return parentNode;
};

ZSSEditor.isCloserParentNodeABlockquote = function() {
    return this.closerParentNode().nodeName == NodeName.BLOCKQUOTE;
};

ZSSEditor.parentTags = function() {

    var parentTags = [];
    var selection = window.getSelection();
    var range = selection.getRangeAt(0);

    var currentNode = range.commonAncestorContainer;
    while (currentNode) {

        if (currentNode.nodeName == document.body.nodeName) {
            break;
        }

        if (currentNode.nodeType == document.ELEMENT_NODE) {
            parentTags.push(currentNode);
        }

        currentNode = currentNode.parentElement;
    }

    return parentTags;
};

// MARK: - ZSSField Constructor

function ZSSField(wrappedObject) {
    // When this bool is true, we are going to restrict input and certain callbacks
    // so IME keyboards behave properly when composing.
    this.isComposing = false;

    this.multiline = false;
    this.wrappedObject = wrappedObject;

    if (this.wrappedDomNode().hasAttribute('nostyle')) {
        this.hasNoStyle = true;
    }

    this.useVisualFormatting = (this.wrappedObject.data("wpUseVisualFormatting") === "true")

    this.bindListeners();
};

ZSSField.prototype.bindListeners = function() {

    var thisObj = this;

    this.wrappedObject.bind('tap', function(e) { thisObj.handleTapEvent(e); });
    this.wrappedObject.bind('focus', function(e) { thisObj.handleFocusEvent(e); });
    this.wrappedObject.bind('blur', function(e) { thisObj.handleBlurEvent(e); });
    this.wrappedObject.bind('keydown', function(e) { thisObj.handleKeyDownEvent(e); });
    this.wrappedObject.bind('input', function(e) { thisObj.handleInputEvent(e); });
    this.wrappedObject.bind('compositionstart', function(e) { thisObj.handleCompositionStartEvent(e); });
    this.wrappedObject.bind('compositionend', function(e) { thisObj.handleCompositionEndEvent(e); });
};

// MARK: - Emptying the field when it should be, well... empty (HTML madness)

/**
 *  @brief      Sometimes HTML leaves some <br> tags or &nbsp; when the user deletes all
 *              text from a contentEditable field.  This code makes sure no such 'garbage' survives.
 *  @details    If the node contains child image nodes, then the content is left untouched.
 */
ZSSField.prototype.emptyFieldIfNoContents = function() {

    var nbsp = '\xa0';
    var text = this.wrappedObject.text().replace(nbsp, '');

    if (text.length == 0 || text == '\u000A') {

        var hasChildImages = (this.wrappedObject.find('img').length > 0);
        var hasChildVideos = (this.wrappedObject.find('video').length > 0);
        var hasUnorderedList = (this.wrappedObject.find('ul').length > 0);
        var hasOrderedList = (this.wrappedObject.find('ol').length > 0);

        if (!hasChildImages && !hasChildVideos && !hasUnorderedList && !hasOrderedList) {
            this.wrappedObject.empty();
        }
    }
};

// MARK: - Handle event listeners

ZSSField.prototype.handleBlurEvent = function(e) {
    ZSSEditor.focusedField = null;

    this.emptyFieldIfNoContents();

    this.callback("callback-focus-out");
};

ZSSField.prototype.handleFocusEvent = function(e) {
    ZSSEditor.focusedField = this;

    this.callback("callback-focus-in");
};

ZSSField.prototype.handleKeyDownEvent = function(e) {

    var wasEnterPressed = (e.keyCode == '13');

    if (this.isComposing) {
        e.stopPropagation();
    } else if (wasEnterPressed && !this.isMultiline()) {
        e.preventDefault();
    } else if (this.isMultiline()) {
        this.wrapCaretInParagraphIfNecessary();

        // If enter was pressed to end a UL or OL, let's double check and handle it accordingly if so
        if (wasEnterPressed) {
            sel = window.getSelection();
            node = $(sel.anchorNode);
            children = $(sel.anchorNode.childNodes);

            if (sel.isCollapsed && node.is(NodeName.LI) && (!children.length ||
                    (children.length == 1 && children.first().is(NodeName.BR)))) {
                e.preventDefault();
                var parentNode = rangy.getSelection().anchorNode.parentNode;
                if (parentNode && parentNode.nodeName === NodeName.OL) {
                    ZSSEditor.setOrderedList();
                } else if (parentNode && parentNode.nodeName === NodeName.UL) {
                    ZSSEditor.setUnorderedList();
                }
            }
        }
    }
};

ZSSField.prototype.handleInputEvent = function(e) {

    // Skip this if we are composing on an IME keyboard
    if (this.isComposing ) { return; }

    // IMPORTANT: we want the placeholder to come up if there's no text, so we clear the field if
    // there's no real content in it.  It's important to do this here and not on keyDown or keyUp
    // as the field could become empty because of a cut or paste operation as well as a key press.
    // This event takes care of all cases.
    //
    this.emptyFieldIfNoContents();

    var joinedArguments = ZSSEditor.getJoinedFocusedFieldIdAndCaretArguments();
    ZSSEditor.callback('callback-selection-changed', joinedArguments);
    this.callback("callback-input", joinedArguments);
};

ZSSField.prototype.handleCompositionStartEvent = function(e) {
    this.isComposing = true;
};

ZSSField.prototype.handleCompositionEndEvent = function(e) {
    this.isComposing = false;
};

ZSSField.prototype.handleTapEvent = function(e) {
    var targetNode = e.target;

    if (targetNode) {

        ZSSEditor.lastTappedNode = targetNode;

        if (targetNode.nodeName.toLowerCase() == 'a') {
            var arguments = ['url=' + encodeURIComponent(targetNode.href),
                             'title=' + encodeURIComponent(targetNode.innerHTML)];

            var joinedArguments = arguments.join(defaultCallbackSeparator);

            var thisObj = this;

            // WORKAROUND: force the event to become sort of "after-tap" through setTimeout()
            //
            setTimeout(function() { thisObj.callback('callback-link-tap', joinedArguments);}, 500);
        }

        if (targetNode.nodeName.toLowerCase() == 'img') {
            // If the image is uploading, or is a local image do not select it.
            if ( targetNode.dataset.wpid || targetNode.dataset.video_wpid ) {
                this.sendImageTappedCallback( targetNode );
                return;
            }

            // If we're not currently editing just return. No need to apply styles
            // or acknowledge the tap
            if ( this.wrappedObject.attr('contenteditable') != "true" ) {
                return;
            }

            // Is the tapped image the image we're editing?
            if ( targetNode == ZSSEditor.currentEditingImage ) {
                ZSSEditor.removeImageSelectionFormatting( targetNode );
                this.sendImageTappedCallback( targetNode );
                return;
            }

            // If there is a selected image, deselect it. A different image was tapped.
            if ( ZSSEditor.currentEditingImage ) {
                ZSSEditor.removeImageSelectionFormatting( ZSSEditor.currentEditingImage );
            }

            // Format and flag the image as selected.
            ZSSEditor.currentEditingImage = targetNode;
            ZSSEditor.applyImageSelectionFormatting( targetNode );

            return;
        }

        if (targetNode.className.indexOf('edit-overlay') != -1 || targetNode.className.indexOf('edit-content') != -1) {
            ZSSEditor.removeImageSelectionFormatting( ZSSEditor.currentEditingImage );
            this.sendImageTappedCallback( ZSSEditor.currentEditingImage );
            return;
        }

        if (targetNode.className.indexOf('upload-overlay') != -1 ||
            targetNode.className.indexOf('upload-overlay-bg') != -1 ) {
            // Select the image node associated with the selected upload overlay
            var imageNode = targetNode.parentNode.getElementsByTagName('img')[0];

            this.sendImageTappedCallback( imageNode );
            return;
        }

        if ( ZSSEditor.currentEditingImage ) {
            ZSSEditor.removeImageSelectionFormatting( ZSSEditor.currentEditingImage );
            ZSSEditor.currentEditingImage = null;
        }

        if (targetNode.nodeName.toLowerCase() == 'video') {
        // If the video is uploading, or is a local image do not select it.
            if (targetNode.dataset.wpvideopress) {
                if (targetNode.src.length == 0 || targetNode.src == 'file:///android_asset/') {
                    // If the tapped video is a placeholder for a VideoPress video, send out an update request.
                    // This provides a way to load the video for Android API<19, where the onError property function in
                    // the placeholder video isn't being triggered, and sendVideoPressInfoRequest is never called.
                    // This is also used to manually retry loading a VideoPress video after the onError attribute has
                    // been stripped for the video tag.
                    targetNode.setAttribute("onerror", "");
                    ZSSEditor.sendVideoPressInfoRequest(targetNode.dataset.wpvideopress);
                    return;
                }
            }

            if (targetNode.dataset.wpid) {
                this.sendVideoTappedCallback( targetNode );
                return;
            }
        }
    }
};

ZSSField.prototype.sendImageTappedCallback = function(imageNode) {
    var meta = JSON.stringify(ZSSEditor.extractImageMeta(imageNode));
    var imageId = "", mediaType = "image";
    if (imageNode.hasAttribute('data-wpid')){
        imageId = imageNode.getAttribute('data-wpid');
    } else if (imageNode.hasAttribute('data-video_wpid')){
        imageId = imageNode.getAttribute('data-video_wpid');
        mediaType = "video";
    }
    var arguments = ['id=' + encodeURIComponent(imageId),
                     'url=' + encodeURIComponent(imageNode.src),
                     'meta=' + encodeURIComponent(meta),
                     'type=' + mediaType];

    var joinedArguments = arguments.join(defaultCallbackSeparator);

    var thisObj = this;

    // WORKAROUND: force the event to become sort of "after-tap" through setTimeout()
    //
    setTimeout(function() { thisObj.callback('callback-image-tap', joinedArguments);}, 500);
}

ZSSField.prototype.sendVideoTappedCallback = function( videoNode ) {
    var videoId = "";
    if ( videoNode.hasAttribute( 'data-wpid' ) ){
        videoId = videoNode.getAttribute( 'data-wpid' )
    }
    var arguments = ['id=' + encodeURIComponent( videoId ),
                     'url=' + encodeURIComponent( videoNode.src )];

    var joinedArguments = arguments.join( defaultCallbackSeparator );

    ZSSEditor.callback('callback-video-tap', joinedArguments);
}

// MARK: - Callback Execution

ZSSField.prototype.callback = function(callbackScheme, callbackPath) {

    var url = callbackScheme + ":";

    url = url + "id=" + this.getNodeId();

    if (callbackPath) {
        url = url + defaultCallbackSeparator + callbackPath;
    }

    if (isUsingiOS) {
        ZSSEditor.callbackThroughIFrame(url);
    } else if (isUsingAndroid) {
        nativeCallbackHandler.executeCallback(callbackScheme, callbackPath);
    } else {
        console.log(url);
    }
};

// MARK: - Focus

ZSSField.prototype.isFocused = function() {

    return this.wrappedObject.is(':focus');
};

ZSSField.prototype.focus = function() {

    if (!this.isFocused()) {
        this.wrappedObject.focus();
    }
};

ZSSField.prototype.blur = function() {
    if (this.isFocused()) {
        this.wrappedObject.blur();
    }
};

// MARK: - Multiline support

ZSSField.prototype.isMultiline = function() {
    return this.multiline;
};

ZSSField.prototype.setMultiline = function(multiline) {
    this.multiline = multiline;
};

// MARK: - NodeId

ZSSField.prototype.getNodeId = function() {
    return this.wrappedObject.attr('id');
};

// MARK: - Editing

ZSSField.prototype.enableEditing = function () {

    this.wrappedObject.attr('contenteditable', true);

    if (!ZSSEditor.focusedField) {
        ZSSEditor.focusFirstEditableField();
    }
};

ZSSField.prototype.disableEditing = function () {
    // IMPORTANT: we're blurring the field before making it non-editable since that ensures
    // that the iOS keyboard is dismissed through an animation, as opposed to being immediately
    // removed from the screen.
    //
    this.blur();

    this.wrappedObject.attr('contenteditable', false);
};

// MARK: - Caret

/**
 *  @brief      Whenever this method is called, a check will be performed on the caret position
 *              to figure out if it needs to be wrapped in a paragraph node.
 *  @details    A parent paragraph node should be added if the current parent is either the field
 *              node itself, or a blockquote node.
 */
ZSSField.prototype.wrapCaretInParagraphIfNecessary = function()
{
    var closerParentNode = ZSSEditor.closerParentNode();
    var parentNodeShouldBeParagraph = (closerParentNode == this.wrappedDomNode()
                                       || closerParentNode.nodeName == NodeName.BLOCKQUOTE);

    if (parentNodeShouldBeParagraph) {
        var selection = window.getSelection();

        if (selection) {
            var range = selection.getRangeAt(0);

            if (range.startContainer == range.endContainer) {
                var paragraph = document.createElement("p");
                var textNode = document.createTextNode("&#x200b;");

                paragraph.appendChild(textNode);

                range.insertNode(paragraph);
                range.selectNode(textNode);

                selection.removeAllRanges();
                selection.addRange(range);
            }
        }
    }
};

// MARK: - i18n

ZSSField.prototype.isRightToLeftTextEnabled = function() {
    var textDir = this.wrappedObject.attr('dir');
    var isRTL = (textDir != "undefined" && textDir == 'rtl');
    return isRTL;
};

ZSSField.prototype.enableRightToLeftText = function(isRTL) {
    var textDirectionString = isRTL ? "rtl" : "ltr";
    this.wrappedObject.attr('dir', textDirectionString);
    this.wrappedObject.css('direction', textDirectionString);
};

// MARK: - HTML contents

ZSSField.prototype.isEmpty = function() {
    var html = this.getHTML();
    var isEmpty = (html.length == 0 || html == "<br>");

    return isEmpty;
};

ZSSField.prototype.getHTML = function() {
    var html = wp.saveText(this.wrappedObject.html());
    html = ZSSEditor.removeVisualFormatting( html );
    return html;
};

ZSSField.prototype.getHTMLForCallback = function() {
    var functionArgument = "function=getHTMLForCallback";
    var idArgument = "id=" + this.getNodeId();
    var contentsArgument = "contents=" + this.getHTML();
    var joinedArguments = functionArgument + defaultCallbackSeparator + idArgument + defaultCallbackSeparator +
        contentsArgument;
    ZSSEditor.callback('callback-response-string', joinedArguments);
};

ZSSField.prototype.strippedHTML = function() {
    return this.wrappedObject.text();
};

ZSSField.prototype.setPlainText = function(text) {
    ZSSEditor.currentEditingImage = null;
    this.wrappedObject.text(text);
};

ZSSField.prototype.setHTML = function(html) {
    ZSSEditor.currentEditingImage = null;
    var mutatedHTML = wp.loadText(html);
    mutatedHTML = ZSSEditor.applyVisualFormatting(mutatedHTML);
    this.wrappedObject.html(mutatedHTML);
};

// MARK: - Placeholder

ZSSField.prototype.hasPlaceholderText = function() {
    return this.wrappedObject.attr('placeholderText') != null;
};

ZSSField.prototype.setPlaceholderText = function(placeholder) {
    this.wrappedObject.attr('placeholderText', placeholder);
};

// MARK: - Wrapped Object

ZSSField.prototype.wrappedDomNode = function() {
    return this.wrappedObject[0];
};<|MERGE_RESOLUTION|>--- conflicted
+++ resolved
@@ -1079,11 +1079,7 @@
 /**
  *  @brief      Marks all in-progress images as failed to upload
  */
-<<<<<<< HEAD
-ZSSEditor.markAllUploadingMediaAsFailed = function() {
-=======
-ZSSEditor.markAllUploadingImagesAsFailed = function(message) {
->>>>>>> bdefd3f0
+ZSSEditor.markAllUploadingMediaAsFailed = function(message) {
     var html = ZSSEditor.getField("zss_field_content").getHTML();
     var tmp = document.createElement( "div" );
     var tmpDom = $( tmp ).html( html );
@@ -1093,13 +1089,9 @@
         var mediaId = matches[i].getAttribute("data-wpid");
         var videoId = matches[i].getAttribute("data-video_wpid");
         if (mediaId != null) {
-<<<<<<< HEAD
-            ZSSEditor.markImageUploadFailed(mediaId);
+            ZSSEditor.markImageUploadFailed(mediaId, message);
         } else if (videoId != null) {
-            ZSSEditor.markVideoUploadFailed(videoId);
-=======
-            ZSSEditor.markImageUploadFailed(mediaId, message);
->>>>>>> bdefd3f0
+            ZSSEditor.markVideoUploadFailed(videoId, message);
         }
     }
 };
