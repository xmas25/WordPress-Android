buildscript {
    repositories {
        jcenter()
        google()
    }
    dependencies {
        classpath 'com.android.tools.build:gradle:3.0.1'
    }
}

apply plugin: 'com.android.library'

repositories {
    google()
    jcenter()
    maven { url "https://jitpack.io" }
}

android {
    compileSdkVersion 26
    buildToolsVersion "26.0.2"

    defaultConfig {
        minSdkVersion 16
        targetSdkVersion 25
        versionCode 1
        versionName "1.0"

        vectorDrawables.useSupportLibrary = true
    }
}

dependencies {
<<<<<<< HEAD
    compile ('org.wordpress:utils:1.20.0-beta5') {
=======
    implementation ('org.wordpress:utils:1.19.0') {
>>>>>>> ffacbca4
        exclude group: "com.mcxiaoke.volley"
    }

    implementation 'com.android.support:appcompat-v7:26.1.0'
    implementation 'com.android.support:design:26.1.0'

    implementation 'com.google.android.gms:play-services-auth:10.0.1'

    // Share FluxC version from host project if defined, otherwise fallback to default
    if (project.hasProperty("fluxCVersion")) {
        implementation "com.github.wordpress-mobile.WordPress-FluxC-Android:fluxc:$fluxCVersion"
    } else {
<<<<<<< HEAD
        compile 'com.github.wordpress-mobile.WordPress-FluxC-Android:fluxc:3251d1575c5861344ae6f8ce7c76d130bb40a696'
=======
        implementation 'com.github.wordpress-mobile.WordPress-FluxC-Android:fluxc:918a9975bd5ac329006d39042b1312cc112781f6'
>>>>>>> ffacbca4
    }

    implementation 'com.github.bumptech.glide:glide:4.1.1'
    annotationProcessor 'com.github.bumptech.glide:compiler:4.1.1'

    // Dagger
    implementation 'com.google.dagger:dagger:2.11'
    annotationProcessor 'com.google.dagger:dagger-compiler:2.11'
    compileOnly 'org.glassfish:javax.annotation:10.0-b28'
    implementation 'com.google.dagger:dagger-android-support:2.11'
    annotationProcessor 'com.google.dagger:dagger-android-processor:2.11'
}

// Add properties named "wp.xxx" to our BuildConfig
android.buildTypes.all { buildType ->
    Properties gradleProperties = new Properties()
    File propertiesFile = file("../gradle.properties")
    if (propertiesFile.exists()) {
        gradleProperties.load(new FileInputStream(propertiesFile))
    } else {
        // Load defaults
        gradleProperties.load(new FileInputStream(file("../gradle.properties-example")))
    }
    gradleProperties.any { property ->
        if (property.key.toLowerCase().startsWith("wp.")) {
            buildType.buildConfigField "String", property.key.replace("wp.", "").replace(".", "_").toUpperCase(),
                    "\"${property.value}\""
        }
        if (property.key.toLowerCase().startsWith("wp.res.")) {
            buildType.resValue "string", property.key.replace("wp.res.", "").replace(".", "_").toLowerCase(),
                    "${property.value}"
        }
    }
}<|MERGE_RESOLUTION|>--- conflicted
+++ resolved
@@ -31,11 +31,7 @@
 }
 
 dependencies {
-<<<<<<< HEAD
-    compile ('org.wordpress:utils:1.20.0-beta5') {
-=======
-    implementation ('org.wordpress:utils:1.19.0') {
->>>>>>> ffacbca4
+    implementation ('org.wordpress:utils:1.20.0-beta5') {
         exclude group: "com.mcxiaoke.volley"
     }
 
@@ -48,11 +44,7 @@
     if (project.hasProperty("fluxCVersion")) {
         implementation "com.github.wordpress-mobile.WordPress-FluxC-Android:fluxc:$fluxCVersion"
     } else {
-<<<<<<< HEAD
-        compile 'com.github.wordpress-mobile.WordPress-FluxC-Android:fluxc:3251d1575c5861344ae6f8ce7c76d130bb40a696'
-=======
         implementation 'com.github.wordpress-mobile.WordPress-FluxC-Android:fluxc:918a9975bd5ac329006d39042b1312cc112781f6'
->>>>>>> ffacbca4
     }
 
     implementation 'com.github.bumptech.glide:glide:4.1.1'
