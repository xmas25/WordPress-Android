--- conflicted
+++ resolved
@@ -41,16 +41,12 @@
 
     compile 'com.google.android.gms:play-services-auth:10.0.1'
 
-<<<<<<< HEAD
-    compile 'com.github.wordpress-mobile.WordPress-FluxC-Android:fluxc:3251d1575c5861344ae6f8ce7c76d130bb40a696'
-=======
     // Share FluxC version from host project if defined, otherwise fallback to default
     if (project.hasProperty("fluxCVersion")) {
         compile "com.github.wordpress-mobile.WordPress-FluxC-Android:fluxc:$fluxCVersion"
     } else {
-        compile 'com.github.wordpress-mobile.WordPress-FluxC-Android:fluxc:918a9975bd5ac329006d39042b1312cc112781f6'
+        compile 'com.github.wordpress-mobile.WordPress-FluxC-Android:fluxc:3251d1575c5861344ae6f8ce7c76d130bb40a696'
     }
->>>>>>> 153b3bef
 
     compile 'com.github.bumptech.glide:glide:4.1.1'
     annotationProcessor 'com.github.bumptech.glide:compiler:4.1.1'
