--- conflicted
+++ resolved
@@ -23,15 +23,10 @@
 import org.greenrobot.eventbus.ThreadMode;
 import org.wordpress.android.fluxc.Dispatcher;
 import org.wordpress.android.fluxc.generated.AuthenticationActionBuilder;
-<<<<<<< HEAD
-import org.wordpress.android.fluxc.store.AccountStore;
 import org.wordpress.android.fluxc.store.AccountStore.AuthEmailPayload;
 import org.wordpress.android.fluxc.store.AccountStore.AuthEmailPayloadFlow;
 import org.wordpress.android.fluxc.store.AccountStore.AuthEmailPayloadSource;
-=======
-import org.wordpress.android.fluxc.store.AccountStore.AuthEmailPayload;
 import org.wordpress.android.fluxc.store.AccountStore.OnAuthEmailSent;
->>>>>>> 5db3af43
 import org.wordpress.android.util.AppLog;
 import org.wordpress.android.util.AppLog.T;
 import org.wordpress.android.util.NetworkUtils;
@@ -199,13 +194,9 @@
     protected void sendMagicLinkEmail() {
         if (NetworkUtils.checkConnection(getActivity())) {
             startProgress(getString(R.string.signup_magic_link_progress));
-<<<<<<< HEAD
             AuthEmailPayloadSource source = getAuthEmailPayloadSource();
             AuthEmailPayload authEmailPayload = new AuthEmailPayload(mEmail, true,
                     mIsJetpackConnect ? AuthEmailPayloadFlow.JETPACK : null, source);
-=======
-            AuthEmailPayload authEmailPayload = new AuthEmailPayload(mEmail, true);
->>>>>>> 5db3af43
             mDispatcher.dispatch(AuthenticationActionBuilder.newSendAuthEmailAction(authEmailPayload));
         }
     }
