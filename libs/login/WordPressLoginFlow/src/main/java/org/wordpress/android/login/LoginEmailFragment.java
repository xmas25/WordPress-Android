--- conflicted
+++ resolved
@@ -588,11 +588,7 @@
                         }
                     } else {
                         // email address is available on wpcom, so apparently the user can't login with that one.
-<<<<<<< HEAD
-                        ActivityUtils.hideKeyboardForced(mEmailInput);
                         mAnalyticsListener.trackFailure("Email not registered WP.com");
-=======
->>>>>>> d7532fab
                         showEmailError(R.string.email_not_registered_wpcom);
                     }
                 } else if (mLoginListener != null) {
