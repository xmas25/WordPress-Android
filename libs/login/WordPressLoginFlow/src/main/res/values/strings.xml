--- conflicted
+++ resolved
@@ -135,7 +135,6 @@
     This resource will be automatically overwritten in the host project with the real value from google-services.json. -->
     <string name="default_web_client_id">placeholder</string>
 
-<<<<<<< HEAD
     <!-- same as above, we need to have these same-named string resources to be used as channel IDs in a similar way in the
     host application -->
     <string name="notification_channel_normal_id">placeholder</string>
@@ -143,6 +142,4 @@
 
     <!-- Image Descriptions for Accessibility -->
     <string name="login_site_address_help_image">The site address can be found in the navigation bar of your web browser</string>
-=======
->>>>>>> a2ca8697
 </resources>