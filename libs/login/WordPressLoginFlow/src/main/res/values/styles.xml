<?xml version="1.0" encoding="utf-8"?>
<resources xmlns:android="http://schemas.android.com/apk/res/android" xmlns:tools="http://schemas.android.com/tools">

    <style name="LoginTheme" parent="Theme.MaterialComponents.Light.DarkActionBar.Bridge">
        <item name="colorPrimary">@color/color_primary</item>
        <item name="colorAccent">@color/login_theme_accent_color</item>

        <item name="android:statusBarColor" tools:targetApi="21">@color/status_bar</item>
        <item name="android:windowBackground">@color/login_background_color</item>
        <item name="actionMenuTextColor">@android:color/white</item>

        <item name="toolbarStyle">@style/LoginTheme.ToolBar</item>
    </style>

    <style name="LoginTheme.ActionBar" parent="ThemeOverlay.AppCompat.Dark">
        <item name="android:textColorSecondary">@android:color/white</item>
    </style>

    <style name="LoginTheme.ToolBar" parent="Widget.MaterialComponents.Toolbar.Primary">
        <item name="titleTextColor">?attr/colorOnPrimary</item>
        <item name="android:background">@color/login_toolbar_color</item>
        <item name="popupTheme">@style/ThemeOverlay.AppCompat.Light</item>
    </style>

    <style name="LoginTheme.Button.Primary" parent="Widget.MaterialComponents.Button">
        <item name="colorButtonNormal">@color/login_primary_button_normal_color</item>
        <item name="android:textColor">@color/login_primary_button_text_color</item>
    </style>

    <style name="LoginTheme.Button.SignUp" parent="Widget.MaterialComponents.Button.OutlinedButton">
        <item name="colorButtonNormal">@color/login_primary_button_normal_color</item>
        <item name="android:textColor">@color/login_primary_button_text_color</item>
    </style>

    <style name="LoginTheme.Button.Secondary" parent="Widget.MaterialComponents.Button.TextButton">
        <item name="android:textColor">@color/login_secondary_button_text_color</item>
        <item name="android:textAppearance">@style/TextAppearance.AppCompat.Caption</item>
    </style>

    <style name="LoginTheme.Button.LoginOption" parent="TextAppearance.MaterialComponents.Body2">
        <item name="android:textColor">@color/login_google_button_text_color</item>
    </style>


    <style name="LoginTheme.BottomBar" parent="@style/Widget.MaterialComponents.CardView" />

    <style name="LoginTheme.TextLabel" parent="TextAppearance.MaterialComponents.Body2">
        <item name="android:textColor">@color/login_text_label_text_color</item>
        <item name="android:lineSpacingExtra">2dp</item>
    </style>

    <style name="LoginTheme.TextLabel.Icon" />

    <style name="LoginTheme.InputLabelStatic" parent="TextAppearance.MaterialComponents.Subtitle2">
        <item name="android:textColor">@color/login_input_label_static_text_color</item>
    </style>

    <style name="LoginTheme.EditText" parent="Widget.MaterialComponents.TextInputLayout.OutlinedBox.Dense">
        <item name="colorControlNormal">@color/login_edit_text_color_control_normal</item>
        <item name="android:textColor">@color/login_edit_text_text_color</item>
        <item name="android:textColorHint">@color/login_edit_text_text_hint_color</item>
        <item name="colorControlActivated">@color/login_edit_text_color_control_activated</item>
        <item name="colorControlHighlight">@color/login_edit_text_color_control_highlight</item>
    </style>

    <style name="LoginTheme.PromoText" parent="TextAppearance.MaterialComponents.Headline6">
        <item name="android:gravity">center</item>
        <item name="android:lineSpacingExtra">2dp</item>
    </style>

    <style name="LoginTheme.Heading" parent="TextAppearance.MaterialComponents.Subtitle2">
        <item name="android:textColor">@color/login_heading_text_color</item>
    </style>

    <style name="LoginTheme.Subhead" parent="TextAppearance.MaterialComponents.Subtitle1">
        <item name="android:textColor">@color/login_subhead_text_color</item>
        <item name="android:textStyle">bold</item>
    </style>

    <style name="LoginTheme.Username" parent="TextAppearance.MaterialComponents.Subtitle1">
        <item name="android:textColor">@color/login_username_text_color</item>
    </style>

    <style name="LoginTheme.Footnote" parent="TextAppearance.MaterialComponents.Caption">
        <item name="android:textColor">@color/login_footnote_text_color</item>
    </style>

<<<<<<< HEAD
    <style name="LoginTheme.SiteTitle" parent="TextAppearance.MaterialComponents.Subtitle2" />

    <style name="LoginTheme.SiteUrl" parent="TextAppearance.MaterialComponents.Body2" />

=======
    <style name="LoginTheme.BottomSheetDialogStyle" parent="Theme.MaterialComponents.Light.BottomSheetDialog">
        <item name="android:colorBackground">@color/login_background_color</item>
        <item name="android:statusBarColor" tools:targetApi="21">@android:color/transparent</item>
        <item name="android:windowIsFloating">false</item>
        <item name="bottomSheetStyle">@style/Widget.Design.BottomSheet.Modal</item>
    </style>
>>>>>>> 39c51231
</resources><|MERGE_RESOLUTION|>--- conflicted
+++ resolved
@@ -8,6 +8,10 @@
         <item name="android:statusBarColor" tools:targetApi="21">@color/status_bar</item>
         <item name="android:windowBackground">@color/login_background_color</item>
         <item name="actionMenuTextColor">@android:color/white</item>
+
+        <item name="bottomSheetDialogTheme">
+            @style/LoginTheme.BottomSheetDialogStyle
+        </item>
 
         <item name="toolbarStyle">@style/LoginTheme.ToolBar</item>
     </style>
@@ -85,17 +89,15 @@
         <item name="android:textColor">@color/login_footnote_text_color</item>
     </style>
 
-<<<<<<< HEAD
     <style name="LoginTheme.SiteTitle" parent="TextAppearance.MaterialComponents.Subtitle2" />
 
     <style name="LoginTheme.SiteUrl" parent="TextAppearance.MaterialComponents.Body2" />
 
-=======
     <style name="LoginTheme.BottomSheetDialogStyle" parent="Theme.MaterialComponents.Light.BottomSheetDialog">
         <item name="android:colorBackground">@color/login_background_color</item>
         <item name="android:statusBarColor" tools:targetApi="21">@android:color/transparent</item>
         <item name="android:windowIsFloating">false</item>
         <item name="bottomSheetStyle">@style/Widget.Design.BottomSheet.Modal</item>
     </style>
->>>>>>> 39c51231
+
 </resources>