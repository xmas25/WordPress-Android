--- conflicted
+++ resolved
@@ -3,7 +3,6 @@
  
 14.5
 -----
-<<<<<<< HEAD
 * Block editor: New block: Latest Posts
 * Block editor: Fix Quote block's left border not being visible in Dark Mode
 * Block editor: Added Starter Page Templates: when you create a new page, we now show you a few templates to get started more quickly.
@@ -11,12 +10,10 @@
 * Removes sections from post search results
 * Site Creation: faster site creation, removed intermediate steps. Just select what kind of site you'd like, enter the domain name and the site will be created.
 * Fixed a bug where failed post uploads were sometimes being retried indefinitely
-=======
 
 14.4.1
 -----
 * Block Editor: Fix crash when inserting a Button Block.
->>>>>>> 076d8319
  
 14.4
 -----
