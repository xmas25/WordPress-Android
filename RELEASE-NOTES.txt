* First version of the refreshed stats project - all tabs and all the blocks are completely rewritten in new design
* Update the Notifications list layout for better readability
* Update the Me tab layout for tablets and large devices
* Use a more meaningful message for empty blocks in day/week/month/year Stats tabs
* Fix the pages menu visibility issue after editing a page
<<<<<<< HEAD
* Fix the broken offline mode in Pages
* Fix the error when editing a new page
=======
* Add privacy settings to enable removing of geolocation from the uploaded images
* Fix the broken offline mode in Pages
>>>>>>> 06ecb550
<|MERGE_RESOLUTION|>--- conflicted
+++ resolved
@@ -3,10 +3,6 @@
 * Update the Me tab layout for tablets and large devices
 * Use a more meaningful message for empty blocks in day/week/month/year Stats tabs
 * Fix the pages menu visibility issue after editing a page
-<<<<<<< HEAD
 * Fix the broken offline mode in Pages
 * Fix the error when editing a new page
-=======
-* Add privacy settings to enable removing of geolocation from the uploaded images
-* Fix the broken offline mode in Pages
->>>>>>> 06ecb550
+* Add privacy settings to enable removing of geolocation from the uploaded images