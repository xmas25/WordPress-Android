15.7
-----
<<<<<<< HEAD
* [**] Block Editor: New block: Pullquote
* [**] Block Editor: Block settings now immediately reflect changes from menu sliders.
=======
 * [***] Reader: Introduced a new Discover tab tailored for each user.
 * [*] Reader: Added "(un)follow" button to the site and topic detail screens.

* [*] Media: Fixed a bug that would allow you to pick unsupported media that then couldn't be uploaded.
>>>>>>> 488aac69
 
15.6
-----
* [**] Block Editor: Add settings to allow changing column widths
* [**] Block Editor: Media editing support in Gallery block.
* [*] Block Editor: Improved logic for creating undo levels.
 
15.5
-----
* [***] Block Editor: New feature for WordPress.com and Jetpack sites: auto-complete username mentions. An auto-complete popup will show up when the user types the @ character in the block editor.
* [***] Enables search on post list for self-hosted sites.
* [***] Enable upload of audio files and documents in the media library
* [*] Block Editor: Media editing support in Cover block.
* [*] Block Editor: Fixed a bug on the Heading block, where a heading with a link and string formatting showed a white shadow in dark mode.

15.4.1
-----
* [**] Block Editor: Fix for editing the Classic Block in the Unsupported block editor

15.4
-----
* [***] The login and signup flows were unified and have a new design.
* [***] Block Editor: Media editing support in Media & Text block.
* [***] Block Editor: New block: Social Icons
* [*] Block Editor: Cover block placeholder is updated to allow users to start the block with a background color
 
15.3
-----
* [*] Improve wording for confirmation dialogs when trashing posts
* [***] Block Editor: Adds Copy, Cut, Paste, and Duplicate functionality to blocks
* [***] Block Editor: Users can now individually edit unsupported blocks found in posts or pages. Not available on self-hosted sites or sites defaulted to classic editor.
 
15.2
-----
* [**] Fixes tons of rendering issues in Reader post detail by changing the technical solution (shared CSS file).
* [**] Block editor: Display content metrics information (blocks, words, characters count).
* [**] Block Editor: Adds editor support for theme defined colors and theme defined gradients on cover and button blocks.
* [**] Block Editor: Add support allowing Cover Block video uploads to complete after the editor has closed
* [*] Block Editor: Fix handling of upload completion while re-opening the editor
* [*] Fix crash when WordPress api response has an empty body
* [*] Added ability to change Site Title from My Site screen

15.1
-----
* Fixes issue on Notifications tab when two screens were drawn on top of each other
* [**] Fix video thumbnails, settings and preview in Media section for private sites
* [*] Support for breaking out of captions/citation authors by pressing enter on the following blocks: image, video, gallery, quote, and pullquote.

15.0
-----
* [*] Fix wrong icon is used when a Password is visible
* [***] Block Editor: New block: Verse
* [***] Block Editor: Trash icon that is used to remove blocks is moved to the new menu reachable via ellipsis button in the block toolbar
* [**] Block Editor: Add support for changing overlay color settings in Cover block
* [**] Block Editor: Add enter/exit animation in FloatingToolbar
* [**] Block Editor: Block toolbar can now collapse when the block width is smaller than the toolbar content
* [**] Block Editor: Tooltip for page template selection buttons
* [*] Block Editor: Fix merging of text blocks when text had active formatting (bold, italic, strike, link)
* [*] Block Editor: Fix button alignment in page templates and make strings consistent
* [*] Block Editor: Add support for displaying radial gradients in Buttons and Cover blocks
* [**] Add homepage settings to pages list and to site settings. Now it's possible to change your posts page and your homepage.
* [*] Fix wrong icon is used when a Password is visible
* [*] Reader: Improved UI of the post card in the post feeds.

14.9
-----
* [*] Fix issue with Preview post not working after switching to classic editor from inside the post
* [**] Block Editor: Add support for changing background and text color in Buttons block
* [*] Block Editor: Fix the icons and buttons in Gallery, Paragraph, List and MediaText block on RTL mode
* [**] Block Editor: Remove Subscription Button from the Blog template since it didn't have an initial functionality and it is hard to configure for users.
* [**] Block Editor: Update page templates to use recently added blocks
* [**] Block editor: Fix bug in Free Photo Library which allowed selecting multiple images but only inserted one

14.8
-----
* Block editor: Prefill caption for image blocks when available on the Media library
* Block editor: New block: Buttons. From now you’ll be able to add the individual Button block only inside the Buttons block
* Block editor: Fix bug where whitespaces at start of text blocks were being removed
* Block editor: Add support for upload options in Cover block
* Block editor: Floating toolbar, previously located above nested blocks, is now placed at the top of the screen
* Block editor: Fix the icons in FloatingToolbar on RTL mode
* Block editor: Add alignment options for heading block
* Block editor: Fix titles in the media picker
* Block editor: Update quote block to visually reflect selected alignment
* Block editor: Fix bug where buttons in page templates were not rendering correctly on web
* Block editor: You can now crop, zoom in/out and rotate images from the device that are being inserted in a post.
* Block editor: Remove Subscription Button from the Blog template since it didn't have an initial functionality and it is hard to configure for users.
* Added reblog functionality

14.7
-----
* Block editor: Disable ripple effect for Slider control
* Block editor: New block: Columns
* Block editor: New starter page template: Blog
* Block editor: Make Starter Page Template picker buttons visible only when the screen height is enough
* Block editor: Fix a bug which caused to show URL settings modal randomly when changing the device orientation multiple times during the time Starter Page Template Preview is open
* Block editor: "Choose media from device" now opens our built-in media picker instead of the OS default media picker.
* Added user Gravatar to the Me menu in My Site.
* Updated site details screen title to "My site", to avoid duplicating the title of the current site which is displayed in the screen's header area.

14.6
-----
* Block editor: You can now crop, zoom in/out and rotate images that are already inserted in a post.
* Fix a deeplinking issue that could lead to the app not being open after clicking on some special "wordpress://" URLs.
* Site Creation: Improved look of the loading screen while the site is being created
* Block editor: New block: Cover
* Block editor: Improve icon on the "Take a Video" media option
* Block editor: Removed the dimming effect on unselected blocks
* Block editor: Enabled edit button over image block for Android
* Block editor: Implemented dropdown toolbar for alignment toolbar in Heading, Paragraph, Image, MediaText blocks
* Block Editor: When editing link settings, tapping the keyboard return button now closes the settings panel as well as closing the keyboard.
* Page List: Fixed an issue where opening a page would sometimes result in an empty editor.
* Dark Theme support

14.5
-----
* Block editor: New block: Latest Posts
* Block editor: Fix Quote block's left border not being visible in Dark Mode
* Block editor: Added Starter Page Templates: when you create a new page, we now show you a few templates to get started more quickly.
* Block editor: Fix crash when pasting HTML content with embeded images on paragraphs
* Removes sections from post search results
* Page List: Unsaved changes are automatically backed up on all devices. On page opening, the app will let you choose which version you prefer.
* Page List: Minor design improvements
* Site Creation: faster site creation, removed intermediate steps. Just select what kind of site you'd like, enter the domain name and the site will be created.
* Fixed a bug where failed post uploads were sometimes being retried indefinitely

14.4.1
-----
* Block Editor: Fix crash when inserting a Button Block.

14.4
-----
* Fix an issue where image is sometimes uploaded with a path to local storage

14.3
-----
* Added search to set page parent screen
* Block editor: Add support for changing image sizes in Image blocks
* Block editor: Add support for upload options in Gallery block
* Block editor: Added the Button block
* Block editor: Added the Group block
* Block editor: Add scroll support inside block picker and block settings
* Block editor: Fix issue preventing correct placeholder image from displaying during image upload
* Block editor: Fix issue where adding emojis to the post title added strong HTML elements to the title of the post
* Block editor: We’ve introduced a new toolbar that floats above the block you’re editing, which makes navigating your blocks easier — especially complex ones.
* Reader Information Architecture: added tab filtering; added bottom sheet to filter and navigate the followed sites/tags posts.

14.2
-----
* Block editor: Long-press Inserter icon to show options to add before/after
* Block editor: Retry displaying image when connectivity restores
* Block editor: Fix blank post when sharing media from another app
* Block editor: Add support for image size options in the gallery block
* Block editor: Fix issue that sometimes prevented merging paragraph blocks
* Block editor: Fix retry media upload action

14.1
-----
* Fixes an issue where searching for posts sometimes doesn't show some results.

* Disable the option to remove a Jetpack site from site picker
* Block editor: small performance improvements

* Block Editor: Reduced padding around text on Rich Text based blocks.
* Block Editor: Improved stability on very long posts.
* Block Editor: New block "Shortcode". You can now create and edit Shortcode blocks in the editor.

14.0
-----
* Block Editor: Fix displaying placeholder for images
* Block Editor: Fix crash on undo
* Block Editor: Fix styling on navigation UI
* Information Architecture revised: moved the access to the Me screen to an option menu into My Site; added Floating Action Button in My Site to allow the creation of a new Blog post or Site page.

13.9
-----
* Block Editor: New block "Gallery". You can now create image galleries using WordPress Media library.
* Block Editor: Add support for the Preformatted block.
* Block Editor: Add support for changing Settings in the List Block.
* Block Editor: Add support for Video block settings.

13.8
-----
* Modified Blog Post search to search for posts under all categories.
* Block editor: Add support for Preformatted block.
* Block editor: New Spacer block to create white space between two blocks.

13.7
-----
* Block editor: Include block title in Unsupported block's UI
* Block editor: Show new-block-indicator when no blocks at all and when at the last block
* Block editor: Use existing links in the clipboard to prefill url field when inserting new link
* Block editor: Media & Text block alignment options
* Block editor: Images clickable for fullscreen preview
* Fixed time displayed on Post Conflict Detected and Unpublished Revision dialogs
* Block editor: Fix issue when removing image/page break block crashes the app
* Fixed a crash on Samsung devices running Android 5 (Lollipop)

* Removed support for Giphy

13.6
-----
 * Change navigation bar color to white on Android 8.1+
* Pages ordering is case insensitive now
* Block Editor: Add support for pexels images
* Block Editor: Add left, center, and right image alignment controls

13.5
-----
 * Block Editor: Fix issue when multiple media selection adds only one image or video block.
 * Block Editor: Add Link Target (Open in new tab) to Image Block.
 * Block Editor: New block "Media & Text".
 * Block Editor: Fix issue where the block inserter layout wasn't correct after device rotation.
 * Fix crash when fast-scrolling on Blog Posts screen

13.4
-----
* Add Remote Preview support for posts and pages.
* Post List: Trashed post must now be restored before edit or preview.
* Post List: Unhandled conflict with auto saves are now detected and visible. On post opening, the app will let you choose which version you prefer.
* Fixed: Clicking on "Publish" on a private post sometimes published the post as public
* Post List: Unsaved changes are automatically backed up on all devices. On post opening, the app will let you choose which version you prefer.
* Clicking on "Publish" on a private post sometimes published the post as public
* Fixed a bunch of upload related issues
* Block editor: Fix a link editing issue, where trying to add a empty link at the start of another link would remove the existing link.

13.3
-----
* Added ability to change the username via Account Settings
* Add Jetpack performance settings
* Sort more than 100 published pages chronologically like Calypso
* Significant performance improvements to Stats
* Block Editor: Add rich text styling to video captions
* Block Editor: Prevent keyboard dismissal when switching between caption and text block
* Block Editor: Blocks that would be replaced are now hidden when add block bottom sheet displays
* Block Editor: Tapping on empty editor area now always inserts new block at end of post
* Block Editor: Automatically saves post locally after 2 seconds of inactivity

13.2
-----
* Fix issue where establishing LinkedIn connection would always fail
* Display author of each post on Blog Posts screen
* Moved Notifications settings to Notifications List.
* Redesigned My Site screen to make most commonly used actions easily accessible.
* File downloads in Stats for WP.com sites

13.1
-----
* Added ability to switch between Desktop and Mobile versions of the content for Site and Page preview.
* Improvement to the functionality and design of Web Preview.
* Fixed an issue with social media service connections

13.0
-----
* Block editor: Auto-enabled upon first open of a block post, unless opted out in v12.9.
* Block editor: You can now enable and disable the block editor on a per-site basis.
* Improve accessibility in the Stats
* Block editor: Adding a block from the post title now shows the add block here indicator.
* Block editor: Deselect post title any time a block is added
* Block editor: Fix loss of center alignment in image captions

12.9
-----
* Add Publish screen to Edit post settings - with notification for scheduled posts and option to add event to calendar
* Block editor: Video block is now available in the Inserter
* Block editor: Tapping on an empty editor area will create a new paragraph block
* Block editor: Fix content loss issue when loading unsupported blocks containing inner blocks.
* Block editor: Adding a block from the Post Title now inserts the block at the top of the Post.
* Setting featured image on a post doesn't require network connection
* Full screen comments view
* Added Domain Registration functionality for customers with unclaimed domain credit

12.8
-----
* Add percentage bar to following Stats cards - Posts and Pages, Authors, Tags and Categories
* Remove "Discard Local Changes" feature from the editor
* Block Editor: Fix pasting simple text on Post Title
* Block Editor: Remove editable empty line after list on the List block
* Block Editor: Performance improvements on rich text editing
* Add All-time, Today, Weekly and Minified widgets

12.7.1
------
* Fix issue where local draft with "Publish" status got automatically published

12.7
-----
* Added Post search
* Show upload in progress notification when retrying
* Fix issue where two identical drafts were created
* Block Editor: Fixed keyboard flickering issue after pressing Enter repeatedly on the Post Title.
* Block Editor: New blocks are available: video/quote/more
* Block Editor: performance improvements
* Fixed issue where text appeared behind list of themes on the theme screen
* Domain Registration functionality for Business plan customers on a site without a custom domain during plugin installation
* Editor: Set "Publish" as the default button in the action bar for drafts.
* Editor: Add a new confirmation dialog when Updating published posts.

12.6
-----
* Add Insights management introductory card
* Local draft pages will be automatically uploaded to the server as soon as an internet connection is available.
* Block Editor: A new block is available: video block.
* Block Editor: Added UI to display a warning when a block has invalid content.
* Block Editor: Fixed issue with link settings where “Open in New Tab” was always OFF on open.

12.5
-----
* Local Drafts will be automatically uploaded to the server as soon as internet connection is available.
* Make current day difference grey in Stats Overview.
* Add link to the Post from the Post stats.

12.4
-----
* Reduce number of network calls in Stats and improve performance
* Added support for displaying posts in tabs based on their status
* Added ability to filter posts by their author
* Added ability to toggle to compact view type for blog posts list
* Fixed several bugs on the blog posts screen
* Fixed bug that prevented audio playing in the reader
* New Insights Management for selecting the most relevant stats
* App download size is now much smaller.

12.3
-----
* Updated primary button color to pink
* Redirect to username/password login when WordPress.com reports email login not allowed
* Updated notifications list to Material guidelines
* Updated snackbar design to Material guidelines
* New Follower totals insights in the Stats
* Fixed crash when viewing Notifications tab
* Add "This Year" card to Stats Insights screen
* The Site → Blog Posts → View WebView will no longer show any Calypso UI
* Fixed an issue with Twitter publicize connections
* Fixed an issue where the site icon wasn't updating correctly after switching to another site
* Fixes an issue which can result in missing posts in the Reader
* Fixed crash when editing a post with a previously cancelled image upload

12.2
-----
* Fixed padding of some icons on devices running Android Lollipop
* Added an action to share sites in the Reader
* Updated color scheme to Classic Bright
* Adds support for .blog subdomains for the new site creation flow

12.1
-----
* Design improvements for the new site creation flow
* Refreshed post stats detail screen - opens from the Blog posts/Stats and from Stats/Posts and Pages
* Added swiping between tabs in Notifications
* Refreshed View all Stats screens, when digging into stats data
* Visual update to Today's stats, All-time stats and Most popular stats blocks
* Now sharing pictures to WordPress opens the block editor
* Fixed crash when inserting text right before an Image
* Now sharing pictures to WordPress opens the block editor

12.0
-----
* Faster opening of large posts
* Updated Notifications with tabs
* Add Posting activity block to the Stats/Insights
* Fixed error notifications for failed uploads<|MERGE_RESOLUTION|>--- conflicted
+++ resolved
@@ -1,14 +1,11 @@
 15.7
 -----
-<<<<<<< HEAD
 * [**] Block Editor: New block: Pullquote
 * [**] Block Editor: Block settings now immediately reflect changes from menu sliders.
-=======
  * [***] Reader: Introduced a new Discover tab tailored for each user.
  * [*] Reader: Added "(un)follow" button to the site and topic detail screens.
 
 * [*] Media: Fixed a bug that would allow you to pick unsupported media that then couldn't be uploaded.
->>>>>>> 488aac69
  
 15.6
 -----
