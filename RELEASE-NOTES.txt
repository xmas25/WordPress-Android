--- conflicted
+++ resolved
@@ -1,10 +1,7 @@
 12.6
 -----
-<<<<<<< HEAD
 * Add Insights management introductory card
-=======
 
->>>>>>> cce5a591
 
 12.5
 -----
