14.7
-----
<<<<<<< HEAD
* Block editor: "Choose media from device" now opens our built-in media picker instead of the OS default media picker.
=======
* Added user Gravatar to the Me menu in My Site.
>>>>>>> e2a2489d

14.6
-----
* Block editor: You can now crop, zoom in/out and rotate images that are already inserted in a post.
* Fix a deeplinking issue that could lead to the app not being open after clicking on some special "wordpress://" URLs.
* Site Creation: Improved look of the loading screen while the site is being created
* Block editor: New block: Cover
* Block editor: Improve icon on the "Take a Video" media option
* Block editor: Removed the dimming effect on unselected blocks
* Block editor: Enabled edit button over image block for Android
* Block editor: Implemented dropdown toolbar for alignment toolbar in Heading, Paragraph, Image, MediaText blocks
* Block Editor: When editing link settings, tapping the keyboard return button now closes the settings panel as well as closing the keyboard.
* Page List: Fixed an issue where opening a page would sometimes result in an empty editor.
* Dark Theme support

14.5
-----
* Block editor: New block: Latest Posts
* Block editor: Fix Quote block's left border not being visible in Dark Mode
* Block editor: Added Starter Page Templates: when you create a new page, we now show you a few templates to get started more quickly.
* Block editor: Fix crash when pasting HTML content with embeded images on paragraphs
* Removes sections from post search results
* Page List: Unsaved changes are automatically backed up on all devices. On page opening, the app will let you choose which version you prefer.
* Page List: Minor design improvements
* Site Creation: faster site creation, removed intermediate steps. Just select what kind of site you'd like, enter the domain name and the site will be created.
* Fixed a bug where failed post uploads were sometimes being retried indefinitely

14.4.1
-----
* Block Editor: Fix crash when inserting a Button Block.

14.4
-----
* Fix an issue where image is sometimes uploaded with a path to local storage

14.3
-----
* Added search to set page parent screen
* Block editor: Add support for changing image sizes in Image blocks
* Block editor: Add support for upload options in Gallery block
* Block editor: Added the Button block
* Block editor: Added the Group block
* Block editor: Add scroll support inside block picker and block settings
* Block editor: Fix issue preventing correct placeholder image from displaying during image upload
* Block editor: Fix issue where adding emojis to the post title added strong HTML elements to the title of the post
* Block editor: We’ve introduced a new toolbar that floats above the block you’re editing, which makes navigating your blocks easier — especially complex ones.
* Reader Information Architecture: added tab filtering; added bottom sheet to filter and navigate the followed sites/tags posts.

14.2
-----
* Block editor: Long-press Inserter icon to show options to add before/after
* Block editor: Retry displaying image when connectivity restores
* Block editor: Fix blank post when sharing media from another app
* Block editor: Add support for image size options in the gallery block
* Block editor: Fix issue that sometimes prevented merging paragraph blocks
* Block editor: Fix retry media upload action

14.1
-----
* Fixes an issue where searching for posts sometimes doesn't show some results.

* Disable the option to remove a Jetpack site from site picker
* Block editor: small performance improvements

* Block Editor: Reduced padding around text on Rich Text based blocks.
* Block Editor: Improved stability on very long posts.
* Block Editor: New block "Shortcode". You can now create and edit Shortcode blocks in the editor.

14.0
-----
* Block Editor: Fix displaying placeholder for images
* Block Editor: Fix crash on undo
* Block Editor: Fix styling on navigation UI
* Information Architecture revised: moved the access to the Me screen to an option menu into My Site; added Floating Action Button in My Site to allow the creation of a new Blog post or Site page.

13.9
-----
* Block Editor: New block "Gallery". You can now create image galleries using WordPress Media library.
* Block Editor: Add support for the Preformatted block.
* Block Editor: Add support for changing Settings in the List Block.
* Block Editor: Add support for Video block settings.

13.8
-----
* Modified Blog Post search to search for posts under all categories.
* Block editor: Add support for Preformatted block.
* Block editor: New Spacer block to create white space between two blocks.

13.7
-----
* Block editor: Include block title in Unsupported block's UI
* Block editor: Show new-block-indicator when no blocks at all and when at the last block
* Block editor: Use existing links in the clipboard to prefill url field when inserting new link
* Block editor: Media & Text block alignment options
* Block editor: Images clickable for fullscreen preview
* Fixed time displayed on Post Conflict Detected and Unpublished Revision dialogs
* Block editor: Fix issue when removing image/page break block crashes the app
* Fixed a crash on Samsung devices running Android 5 (Lollipop)

* Removed support for Giphy

13.6
-----
 * Change navigation bar color to white on Android 8.1+
* Pages ordering is case insensitive now
* Block Editor: Add support for pexels images
* Block Editor: Add left, center, and right image alignment controls

13.5
-----
 * Block Editor: Fix issue when multiple media selection adds only one image or video block.
 * Block Editor: Add Link Target (Open in new tab) to Image Block.
 * Block Editor: New block "Media & Text".
 * Block Editor: Fix issue where the block inserter layout wasn't correct after device rotation.
 * Fix crash when fast-scrolling on Blog Posts screen

13.4
-----
* Add Remote Preview support for posts and pages.
* Post List: Trashed post must now be restored before edit or preview.
* Post List: Unhandled conflict with auto saves are now detected and visible. On post opening, the app will let you choose which version you prefer.
* Fixed: Clicking on "Publish" on a private post sometimes published the post as public
* Post List: Unsaved changes are automatically backed up on all devices. On post opening, the app will let you choose which version you prefer.
* Clicking on "Publish" on a private post sometimes published the post as public
* Fixed a bunch of upload related issues
* Block editor: Fix a link editing issue, where trying to add a empty link at the start of another link would remove the existing link.

13.3
-----
* Added ability to change the username via Account Settings
* Add Jetpack performance settings
* Sort more than 100 published pages chronologically like Calypso
* Significant performance improvements to Stats
* Block Editor: Add rich text styling to video captions
* Block Editor: Prevent keyboard dismissal when switching between caption and text block
* Block Editor: Blocks that would be replaced are now hidden when add block bottom sheet displays
* Block Editor: Tapping on empty editor area now always inserts new block at end of post
* Block Editor: Automatically saves post locally after 2 seconds of inactivity

13.2
-----
* Fix issue where establishing LinkedIn connection would always fail
* Display author of each post on Blog Posts screen
* Moved Notifications settings to Notifications List.
* Redesigned My Site screen to make most commonly used actions easily accessible.
* File downloads in Stats for WP.com sites

13.1
-----
* Added ability to switch between Desktop and Mobile versions of the content for Site and Page preview.
* Improvement to the functionality and design of Web Preview.
* Fixed an issue with social media service connections

13.0
-----
* Block editor: Auto-enabled upon first open of a block post, unless opted out in v12.9.
* Block editor: You can now enable and disable the block editor on a per-site basis.
* Improve accessibility in the Stats
* Block editor: Adding a block from the post title now shows the add block here indicator.
* Block editor: Deselect post title any time a block is added
* Block editor: Fix loss of center alignment in image captions

12.9
-----
* Add Publish screen to Edit post settings - with notification for scheduled posts and option to add event to calendar
* Block editor: Video block is now available in the Inserter
* Block editor: Tapping on an empty editor area will create a new paragraph block
* Block editor: Fix content loss issue when loading unsupported blocks containing inner blocks.
* Block editor: Adding a block from the Post Title now inserts the block at the top of the Post.
* Setting featured image on a post doesn't require network connection
* Full screen comments view
* Added Domain Registration functionality for customers with unclaimed domain credit

12.8
-----
* Add percentage bar to following Stats cards - Posts and Pages, Authors, Tags and Categories
* Remove "Discard Local Changes" feature from the editor
* Block Editor: Fix pasting simple text on Post Title
* Block Editor: Remove editable empty line after list on the List block
* Block Editor: Performance improvements on rich text editing
* Add All-time, Today, Weekly and Minified widgets

12.7.1
------
* Fix issue where local draft with "Publish" status got automatically published

12.7
-----
* Added Post search
* Show upload in progress notification when retrying
* Fix issue where two identical drafts were created
* Block Editor: Fixed keyboard flickering issue after pressing Enter repeatedly on the Post Title.
* Block Editor: New blocks are available: video/quote/more
* Block Editor: performance improvements
* Fixed issue where text appeared behind list of themes on the theme screen
* Domain Registration functionality for Business plan customers on a site without a custom domain during plugin installation
* Editor: Set "Publish" as the default button in the action bar for drafts.
* Editor: Add a new confirmation dialog when Updating published posts.

12.6
-----
* Add Insights management introductory card
* Local draft pages will be automatically uploaded to the server as soon as an internet connection is available.
* Block Editor: A new block is available: video block.
* Block Editor: Added UI to display a warning when a block has invalid content.
* Block Editor: Fixed issue with link settings where “Open in New Tab” was always OFF on open.

12.5
-----
* Local Drafts will be automatically uploaded to the server as soon as internet connection is available.
* Make current day difference grey in Stats Overview.
* Add link to the Post from the Post stats.

12.4
-----
* Reduce number of network calls in Stats and improve performance
* Added support for displaying posts in tabs based on their status
* Added ability to filter posts by their author
* Added ability to toggle to compact view type for blog posts list
* Fixed several bugs on the blog posts screen
* Fixed bug that prevented audio playing in the reader
* New Insights Management for selecting the most relevant stats
* App download size is now much smaller.

12.3
-----
* Updated primary button color to pink
* Redirect to username/password login when WordPress.com reports email login not allowed
* Updated notifications list to Material guidelines
* Updated snackbar design to Material guidelines
* New Follower totals insights in the Stats
* Fixed crash when viewing Notifications tab
* Add "This Year" card to Stats Insights screen
* The Site → Blog Posts → View WebView will no longer show any Calypso UI
* Fixed an issue with Twitter publicize connections
* Fixed an issue where the site icon wasn't updating correctly after switching to another site
* Fixes an issue which can result in missing posts in the Reader
* Fixed crash when editing a post with a previously cancelled image upload

12.2
-----
* Fixed padding of some icons on devices running Android Lollipop
* Added an action to share sites in the Reader
* Updated color scheme to Classic Bright
* Adds support for .blog subdomains for the new site creation flow

12.1
-----
* Design improvements for the new site creation flow
* Refreshed post stats detail screen - opens from the Blog posts/Stats and from Stats/Posts and Pages
* Added swiping between tabs in Notifications
* Refreshed View all Stats screens, when digging into stats data
* Visual update to Today's stats, All-time stats and Most popular stats blocks
* Now sharing pictures to WordPress opens the block editor
* Fixed crash when inserting text right before an Image
* Now sharing pictures to WordPress opens the block editor

12.0
-----
* Faster opening of large posts
* Updated Notifications with tabs
* Add Posting activity block to the Stats/Insights
* Fixed error notifications for failed uploads<|MERGE_RESOLUTION|>--- conflicted
+++ resolved
@@ -1,10 +1,7 @@
 14.7
 -----
-<<<<<<< HEAD
 * Block editor: "Choose media from device" now opens our built-in media picker instead of the OS default media picker.
-=======
 * Added user Gravatar to the Me menu in My Site.
->>>>>>> e2a2489d
 
 14.6
 -----
