12.1
-----
<<<<<<< HEAD
Design improvements for the new site creation flow
=======
* Refreshed post stats detail screen - opens from the Blog posts/Stats and from Stats/Posts and Pages
* Added swiping between tabs in Notifications
* Refreshed View all Stats screens, when digging into stats data
* Visual update to Today's stats, All-time stats and Most popular stats blocks
>>>>>>> 80803477

12.0
-----
* Faster opening of large posts
* Updated Notifications with tabs
* Add Posting activity block to the Stats/Insights
* Fixed error notifications for failed uploads

11.9
-----
* Introduced new site creation wizard
* Make "<em>" the default markup for italic in the editor
* Updated Plans with new design
* Fixed an issue where posts show up as scheduled even after they are published
* Add Visitors overlay to the Overview block in Stats
* Change Stats design to flat on smaller devices<|MERGE_RESOLUTION|>--- conflicted
+++ resolved
@@ -1,13 +1,10 @@
 12.1
 -----
-<<<<<<< HEAD
 Design improvements for the new site creation flow
-=======
 * Refreshed post stats detail screen - opens from the Blog posts/Stats and from Stats/Posts and Pages
 * Added swiping between tabs in Notifications
 * Refreshed View all Stats screens, when digging into stats data
 * Visual update to Today's stats, All-time stats and Most popular stats blocks
->>>>>>> 80803477
 
 12.0
 -----
