13.2
-----
* Fix issue where establishing LinkedIn connection would always fail
* Display author of each post on Blog Posts screen

 
13.1
-----
* Added ability to switch between Desktop and Mobile versions of the content for Site and Page preview.
* Improvement to the functionality and design of Web Preview.
<<<<<<< HEAD
* Moved Notifications settings to Notifications List.
=======
* Fixed an issue with social media service connections
>>>>>>> b5ce248a

13.0
-----
* Block editor: Auto-enabled upon first open of a block post, unless opted out in v12.9.
* Block editor: You can now enable and disable the block editor on a per-site basis.
* Improve accessibility in the Stats
* Block editor: Adding a block from the post title now shows the add block here indicator.
* Block editor: Deselect post title any time a block is added
* Block editor: Fix loss of center alignment in image captions

12.9
-----
* Add Publish screen to Edit post settings - with notification for scheduled posts and option to add event to calendar
* Block editor: Video block is now available in the Inserter
* Block editor: Tapping on an empty editor area will create a new paragraph block
* Block editor: Fix content loss issue when loading unsupported blocks containing inner blocks.
* Block editor: Adding a block from the Post Title now inserts the block at the top of the Post.
* Setting featured image on a post doesn't require network connection
* Full screen comments view
* Added Domain Registration functionality for customers with unclaimed domain credit

12.8
-----
* Add percentage bar to following Stats cards - Posts and Pages, Authors, Tags and Categories
* Remove "Discard Local Changes" feature from the editor
* Block Editor: Fix pasting simple text on Post Title
* Block Editor: Remove editable empty line after list on the List block
* Block Editor: Performance improvements on rich text editing
* Add All-time, Today, Weekly and Minified widgets

12.7.1
------
* Fix issue where local draft with "Publish" status got automatically published

12.7
-----
* Added Post search
* Show upload in progress notification when retrying
* Fix issue where two identical drafts were created
* Block Editor: Fixed keyboard flickering issue after pressing Enter repeatedly on the Post Title.
* Block Editor: New blocks are available: video/quote/more
* Block Editor: performance improvements
* Fixed issue where text appeared behind list of themes on the theme screen
* Domain Registration functionality for Business plan customers on a site without a custom domain during plugin installation
* Editor: Set "Publish" as the default button in the action bar for drafts.
* Editor: Add a new confirmation dialog when Updating published posts.

12.6
-----
* Add Insights management introductory card
* Local draft pages will be automatically uploaded to the server as soon as an internet connection is available.
* Block Editor: A new block is available: video block.
* Block Editor: Added UI to display a warning when a block has invalid content.
* Block Editor: Fixed issue with link settings where “Open in New Tab” was always OFF on open.

12.5
-----
* Local Drafts will be automatically uploaded to the server as soon as internet connection is available.
* Make current day difference grey in Stats Overview.
* Add link to the Post from the Post stats.

12.4
-----
* Reduce number of network calls in Stats and improve performance
* Added support for displaying posts in tabs based on their status
* Added ability to filter posts by their author
* Added ability to toggle to compact view type for blog posts list
* Fixed several bugs on the blog posts screen
* Fixed bug that prevented audio playing in the reader
* New Insights Management for selecting the most relevant stats
* App download size is now much smaller.

12.3
-----
* Updated primary button color to pink
* Redirect to username/password login when WordPress.com reports email login not allowed
* Updated notifications list to Material guidelines
* Updated snackbar design to Material guidelines
* New Follower totals insights in the Stats
* Fixed crash when viewing Notifications tab
* Add "This Year" card to Stats Insights screen
* The Site → Blog Posts → View WebView will no longer show any Calypso UI
* Fixed an issue with Twitter publicize connections
* Fixed an issue where the site icon wasn't updating correctly after switching to another site
* Fixes an issue which can result in missing posts in the Reader
* Fixed crash when editing a post with a previously cancelled image upload

12.2
-----
* Fixed padding of some icons on devices running Android Lollipop
* Added an action to share sites in the Reader
* Updated color scheme to Classic Bright
* Adds support for .blog subdomains for the new site creation flow

12.1
-----
* Design improvements for the new site creation flow
* Refreshed post stats detail screen - opens from the Blog posts/Stats and from Stats/Posts and Pages
* Added swiping between tabs in Notifications
* Refreshed View all Stats screens, when digging into stats data
* Visual update to Today's stats, All-time stats and Most popular stats blocks
* Now sharing pictures to WordPress opens the block editor
* Fixed crash when inserting text right before an Image
* Now sharing pictures to WordPress opens the block editor

12.0
-----
* Faster opening of large posts
* Updated Notifications with tabs
* Add Posting activity block to the Stats/Insights
* Fixed error notifications for failed uploads
<|MERGE_RESOLUTION|>--- conflicted
+++ resolved
@@ -8,11 +8,8 @@
 -----
 * Added ability to switch between Desktop and Mobile versions of the content for Site and Page preview.
 * Improvement to the functionality and design of Web Preview.
-<<<<<<< HEAD
 * Moved Notifications settings to Notifications List.
-=======
 * Fixed an issue with social media service connections
->>>>>>> b5ce248a
 
 13.0
 -----
