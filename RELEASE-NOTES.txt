--- conflicted
+++ resolved
@@ -1,13 +1,10 @@
 13.0
 -----
-<<<<<<< HEAD
 * Block editor: Default to the block editor unless user opted out in v12.9.
 * Block editor: You can now enable and disable the block editor on a per-site basis.
-=======
 * Block editor: Adding a block from the post title now shows the add block here indicator.
 * Block editor: Deselect post title any time a block is added
 * Block editor: Fix loss of center alignment in image captions
->>>>>>> af14bcc7
  
 12.9
 -----
