--- conflicted
+++ resolved
@@ -16,11 +16,8 @@
 * [**] Block Editor: Added move to top/bottom when long pressing on respective block movers (https://github.com/wordpress-mobile/gutenberg-mobile/pull/2872)
 * [***] Activity Log: Adds support for Date Range and Activity Type filters. [https://github.com/wordpress-mobile/WordPress-Android/issues/13268]
 * [**] Page List: Adds duplicate page functionality [https://github.com/wordpress-mobile/WordPress-Android/pull/13607]
-<<<<<<< HEAD
 * [**] Reader: introduced an Unread Post counter in the Site Filter bottom sheet. [https://github.com/wordpress-mobile/WordPress-Android/pull/13732]
-=======
 * [**] Block Editor: Fix crash in text-based blocks with custom font size [https://github.com/WordPress/gutenberg/pull/28121]
->>>>>>> 1a6bd479
  
 16.4
 -----
