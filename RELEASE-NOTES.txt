--- conflicted
+++ resolved
@@ -1,6 +1,5 @@
 14.9
 -----
-<<<<<<< HEAD
 * [*] Fix issue with Preview post not working after switching to classic editor from inside the post
 * [***] Block Editor: New block: Pullquote
 * [**] Block Editor: Add support for changing background and text color in Buttons block
@@ -8,10 +7,8 @@
 * [**] Block Editor: Remove Subscription Button from the Blog template since it didn't have an initial functionality and it is hard to configure for users.
 * [**] Block Editor: Update page templates to use recently added blocks
 
-=======
 * Fix issue with Preview post not working after switching to classic editor from inside the post
 * [**] Block editor: Fix bug in Free Photo Library which allowed selecting multiple images but only inserted one
->>>>>>> 0f863e72
  
 14.8
 -----
