16.6
-----
<<<<<<< HEAD
* [**] Block Editor: Added Contact Info block to sites on WPcom or with Jetpack version > 9.1.

=======
 
>>>>>>> 17efab6c
16.5
-----
* [**] Page List - Adds duplicate page functionality [https://github.com/wordpress-mobile/WordPress-Android/pull/13607]
* [***] Block Editor: Cross-post suggestions are now available by typing the + character (or long-pressing the toolbar button labelled with an @-symbol) in a post on a P2 site [https://github.com/wordpress-mobile/WordPress-Android/pull/13184]
* [***] Block Editor: Full-width and wide alignment support for Columns (https://github.com/wordpress-mobile/gutenberg-mobile/pull/2919)
* [**] Block Editor: Image block - Add link picker to the block settings and enhance link settings with auto-hide options (https://github.com/wordpress-mobile/gutenberg-mobile/pull/2841)
* [*] Block Editor: Fix button link setting, rel link will not be overwritten if modified by the user (https://github.com/wordpress-mobile/gutenberg-mobile/pull/2894)
* [**] Block Editor: Added move to top/bottom when long pressing on respective block movers (https://github.com/wordpress-mobile/gutenberg-mobile/pull/2872)
* [***] Activity Log: Adds support for Date Range and Activity Type filters. [https://github.com/wordpress-mobile/WordPress-Android/issues/13268]
* [**] Page List: Adds duplicate page functionality [https://github.com/wordpress-mobile/WordPress-Android/pull/13607]

 
16.4
-----
* [*] My Site: Fixes crash on rotation while editing site title [https://github.com/wordpress-mobile/WordPress-Android/pull/13505]
* [**] Posts List: Adds duplicate post functionality [https://github.com/wordpress-mobile/WordPress-Android/pull/13521]
* [*] Block Editor: Fix Gallery block uploads when the editor is closed [https://github.com/wordpress-mobile/WordPress-Android/pull/13570]
* [*] Block Editor: Remove popup informing user that they will be using the block editor by default [https://github.com/wordpress-mobile/WordPress-Android/pull/13593]
* [**] Block Editor: Fixed an issue where a block would disappear when deleting all of the text inside without requiring the extra backspace to remove the block. [https://github.com/wordpress-mobile/gutenberg-mobile/pull/2877]
* [***] Block Editor: New Block: File [https://github.com/wordpress-mobile/gutenberg-mobile/pull/2835]


16.3
-----
* [***] Site Creation: Adds an option to pick a home page design when creating a WordPress.com site.
* [*] Posts Settings: removed deprecated location setting [https://github.com/wordpress-mobile/WordPress-Android/pull/13404]
* [**] Block Editor: Button block - Add link picker to the block settings [https://github.com/WordPress/gutenberg/pull/26206]
* [***] Block Editor: Adding support for selecting different unit of value in Cover and Columns blocks [https://github.com/WordPress/gutenberg/pull/26161]
* [*] Block Editor: Fix theme colors syncing with the editor [https://github.com/WordPress/gutenberg/pull/26821]
* [***] Stories: New feature for WordPress.com and Jetpack sites: Use photos and videos to create engaging and tappable fullscreen slideshows. [https://github.com/wordpress-mobile/WordPress-Android/pull/13459]
* [**] Reader: introduced a Follow/Unfollow button in comments screen to follow a post conversation and get notified by e-mail. Not supported for self-hosted sites not Jetpack connected. [https://github.com/wordpress-mobile/WordPress-Android/pull/13473]

16.2
-----
* [***] Block Editor: Faster editor start and overall operation. [https://github.com/wordpress-mobile/gutenberg-mobile/pull/2780]
* [*] Block Editor: Enable multiple upload support for Image block. [https://github.com/wordpress-mobile/gutenberg-mobile/pull/2530]
* [*] Posts List: fixed bug that prevented showing the Featured Image of a post for pure self-hosted sites [https://github.com/wordpress-mobile/WordPress-Android/pull/13323]
* [**] Media picker: New media picker is now used in all the places where the user selects any kind of file (featured image, site icon, gravatar, in posts or media library) except stories [https://github.com/wordpress-mobile/WordPress-Android/pull/13368]
* [*] Reader: Fixes an infinite loading indicator on Discover tab in Reader.
* [*] My Site: Hide Activity Log, Themes and Plans for P2 sites.

16.1
-----
* [***] Block Editor: Adds new option to select from a variety of predefined page templates when creating a new page for a Gutenberg site.

16.0
-----
* [*] Stats: Added the possibility to report and unreport a referrer as spam. [https://github.com/wordpress-mobile/WordPress-Android/pull/13047]
* [***] Block Editor: Full-width and wide alignment support for Video, Latest-posts, Gallery, Media & text, and Pullquote block. [https://github.com/wordpress-mobile/gutenberg-mobile/pull/2605]
* [***] Block Editor: Fix unsupported block bottom sheet is triggered when device is rotated. [https://github.com/wordpress-mobile/gutenberg-mobile/pull/2710]
* [***] Block Editor: Unsupported Block Editor: Fixed issue when cannot view or interact with the classic block on Jetpack site. [https://github.com/wordpress-mobile/gutenberg-mobile/pull/2709]
* [**] Reader: Allow users to access Reader even when they do not follow any tags/topics.
* [***] Reader: The new redesigned Reader detail shows your post as beautiful as ever. And if you add a featured image it would be twice as beautiful! [https://github.com/wordpress-mobile/WordPress-Android/pull/13151]

15.9.2
-----
* [*] Block Editor: Fix for a crash that can occur when activity is null during capabilities update[https://github.com/wordpress-mobile/WordPress-Android/issues/13248]

15.9
-----
* [*] Block Editor: Add message that mentions are unavailable when device is offline. [https://github.com/wordpress-mobile/WordPress-Android/pull/12968]
* [**] Block Editor: Increase tap-target of primary action on unsupported blocks. [https://github.com/wordpress-mobile/gutenberg-mobile/pull/2608]
* [***] Block Editor: On Jetpack connected sites, Unsupported Block Editor can be enabled via enabling Jetpack SSO setting directly from within the missing block alert. [https://github.com/wordpress-mobile/gutenberg-mobile/pull/2610]
* [***] Block Editor: Add support for selecting user's post when configuring the link [https://github.com/wordpress-mobile/gutenberg-mobile/pull/2484]
* [**] Block Editor: Fix for a crash that can occur when long pressing selected images [https://github.com/wordpress-mobile/AztecEditor-Android/pull/924]
* [***] Block Editor: Added expected double tap for focus behavior for text fields in accessibility mode [https://github.com/WordPress/gutenberg/pull/25384]
* [*] Improved My Site layout on devices with big screens. [https://github.com/wordpress-mobile/WordPress-Android/pull/13026]
* [***] Block Editor: Unsupported Block Editor: Fixed issue when cannot view or interact with the classic block on Jetpack sites [https://github.com/wordpress-mobile/gutenberg-mobile/issues/2695]

15.8.1
-----
* [***] Login: Fixed an issue where some users would be prevented to login with a Jetpack site address.

15.8
-----
* [**] Reader: Now displaying preview images for more posts when no feature image is set.
* [***] Block Editor: Full-width and wide alignment support for Group, Cover and Image block [https://github.com/wordpress-mobile/gutenberg-mobile/pull/2559]
* [**] Block Editor: Add support for rounded style in Image block [https://github.com/wordpress-mobile/gutenberg-mobile/pull/2591]
* [**] Improved AppBar and Site Picker design.
* [**] Block Editor: Fixed a case where adding a block made the toolbar jump [https://github.com/WordPress/gutenberg/pull/24573]

15.7
-----
* [**] Block Editor: New block: Pullquote
* [**] Block Editor: Block settings now immediately reflect changes from menu sliders.
* [***] Reader: Introduced a new Discover tab tailored for each user.
* [*] Reader: Added "(un)follow" button to the site and topic detail screens.
* [*] Media: Fixed a bug that would allow you to pick unsupported media that then couldn't be uploaded.

15.6
-----
* [**] Block Editor: Add settings to allow changing column widths
* [**] Block Editor: Media editing support in Gallery block.
* [*] Block Editor: Improved logic for creating undo levels.

15.5
-----
* [***] Block Editor: New feature for WordPress.com and Jetpack sites: auto-complete username mentions. An auto-complete popup will show up when the user types the @ character in the block editor.
* [***] Enables search on post list for self-hosted sites.
* [***] Enable upload of audio files and documents in the media library
* [*] Block Editor: Media editing support in Cover block.
* [*] Block Editor: Fixed a bug on the Heading block, where a heading with a link and string formatting showed a white shadow in dark mode.

15.4.1
-----
* [**] Block Editor: Fix for editing the Classic Block in the Unsupported block editor

15.4
-----
* [***] The login and signup flows were unified and have a new design.
* [***] Block Editor: Media editing support in Media & Text block.
* [***] Block Editor: New block: Social Icons
* [*] Block Editor: Cover block placeholder is updated to allow users to start the block with a background color

15.3
-----
* [*] Improve wording for confirmation dialogs when trashing posts
* [***] Block Editor: Adds Copy, Cut, Paste, and Duplicate functionality to blocks
* [***] Block Editor: Users can now individually edit unsupported blocks found in posts or pages. Not available on self-hosted sites or sites defaulted to classic editor.

15.2
-----
* [**] Fixes tons of rendering issues in Reader post detail by changing the technical solution (shared CSS file).
* [**] Block editor: Display content metrics information (blocks, words, characters count).
* [**] Block Editor: Adds editor support for theme defined colors and theme defined gradients on cover and button blocks.
* [**] Block Editor: Add support allowing Cover Block video uploads to complete after the editor has closed
* [*] Block Editor: Fix handling of upload completion while re-opening the editor
* [*] Fix crash when WordPress api response has an empty body
* [*] Added ability to change Site Title from My Site screen

15.1
-----
* Fixes issue on Notifications tab when two screens were drawn on top of each other
* [**] Fix video thumbnails, settings and preview in Media section for private sites
* [*] Support for breaking out of captions/citation authors by pressing enter on the following blocks: image, video, gallery, quote, and pullquote.

15.0
-----
* [*] Fix wrong icon is used when a Password is visible
* [***] Block Editor: New block: Verse
* [***] Block Editor: Trash icon that is used to remove blocks is moved to the new menu reachable via ellipsis button in the block toolbar
* [**] Block Editor: Add support for changing overlay color settings in Cover block
* [**] Block Editor: Add enter/exit animation in FloatingToolbar
* [**] Block Editor: Block toolbar can now collapse when the block width is smaller than the toolbar content
* [**] Block Editor: Tooltip for page template selection buttons
* [*] Block Editor: Fix merging of text blocks when text had active formatting (bold, italic, strike, link)
* [*] Block Editor: Fix button alignment in page templates and make strings consistent
* [*] Block Editor: Add support for displaying radial gradients in Buttons and Cover blocks
* [**] Add homepage settings to pages list and to site settings. Now it's possible to change your posts page and your homepage.
* [*] Fix wrong icon is used when a Password is visible
* [*] Reader: Improved UI of the post card in the post feeds.

14.9
-----
* [*] Fix issue with Preview post not working after switching to classic editor from inside the post
* [**] Block Editor: Add support for changing background and text color in Buttons block
* [*] Block Editor: Fix the icons and buttons in Gallery, Paragraph, List and MediaText block on RTL mode
* [**] Block Editor: Remove Subscription Button from the Blog template since it didn't have an initial functionality and it is hard to configure for users.
* [**] Block Editor: Update page templates to use recently added blocks
* [**] Block editor: Fix bug in Free Photo Library which allowed selecting multiple images but only inserted one

14.8
-----
* Block editor: Prefill caption for image blocks when available on the Media library
* Block editor: New block: Buttons. From now you’ll be able to add the individual Button block only inside the Buttons block
* Block editor: Fix bug where whitespaces at start of text blocks were being removed
* Block editor: Add support for upload options in Cover block
* Block editor: Floating toolbar, previously located above nested blocks, is now placed at the top of the screen
* Block editor: Fix the icons in FloatingToolbar on RTL mode
* Block editor: Add alignment options for heading block
* Block editor: Fix titles in the media picker
* Block editor: Update quote block to visually reflect selected alignment
* Block editor: Fix bug where buttons in page templates were not rendering correctly on web
* Block editor: You can now crop, zoom in/out and rotate images from the device that are being inserted in a post.
* Block editor: Remove Subscription Button from the Blog template since it didn't have an initial functionality and it is hard to configure for users.
* Added reblog functionality

14.7
-----
* Block editor: Disable ripple effect for Slider control
* Block editor: New block: Columns
* Block editor: New starter page template: Blog
* Block editor: Make Starter Page Template picker buttons visible only when the screen height is enough
* Block editor: Fix a bug which caused to show URL settings modal randomly when changing the device orientation multiple times during the time Starter Page Template Preview is open
* Block editor: "Choose media from device" now opens our built-in media picker instead of the OS default media picker.
* Added user Gravatar to the Me menu in My Site.
* Updated site details screen title to "My site", to avoid duplicating the title of the current site which is displayed in the screen's header area.

14.6
-----
* Block editor: You can now crop, zoom in/out and rotate images that are already inserted in a post.
* Fix a deeplinking issue that could lead to the app not being open after clicking on some special "wordpress://" URLs.
* Site Creation: Improved look of the loading screen while the site is being created
* Block editor: New block: Cover
* Block editor: Improve icon on the "Take a Video" media option
* Block editor: Removed the dimming effect on unselected blocks
* Block editor: Enabled edit button over image block for Android
* Block editor: Implemented dropdown toolbar for alignment toolbar in Heading, Paragraph, Image, MediaText blocks
* Block Editor: When editing link settings, tapping the keyboard return button now closes the settings panel as well as closing the keyboard.
* Page List: Fixed an issue where opening a page would sometimes result in an empty editor.
* Dark Theme support

14.5
-----
* Block editor: New block: Latest Posts
* Block editor: Fix Quote block's left border not being visible in Dark Mode
* Block editor: Added Starter Page Templates: when you create a new page, we now show you a few templates to get started more quickly.
* Block editor: Fix crash when pasting HTML content with embeded images on paragraphs
* Removes sections from post search results
* Page List: Unsaved changes are automatically backed up on all devices. On page opening, the app will let you choose which version you prefer.
* Page List: Minor design improvements
* Site Creation: faster site creation, removed intermediate steps. Just select what kind of site you'd like, enter the domain name and the site will be created.
* Fixed a bug where failed post uploads were sometimes being retried indefinitely

14.4.1
-----
* Block Editor: Fix crash when inserting a Button Block.

14.4
-----
* Fix an issue where image is sometimes uploaded with a path to local storage

14.3
-----
* Added search to set page parent screen
* Block editor: Add support for changing image sizes in Image blocks
* Block editor: Add support for upload options in Gallery block
* Block editor: Added the Button block
* Block editor: Added the Group block
* Block editor: Add scroll support inside block picker and block settings
* Block editor: Fix issue preventing correct placeholder image from displaying during image upload
* Block editor: Fix issue where adding emojis to the post title added strong HTML elements to the title of the post
* Block editor: We’ve introduced a new toolbar that floats above the block you’re editing, which makes navigating your blocks easier — especially complex ones.
* Reader Information Architecture: added tab filtering; added bottom sheet to filter and navigate the followed sites/tags posts.

14.2
-----
* Block editor: Long-press Inserter icon to show options to add before/after
* Block editor: Retry displaying image when connectivity restores
* Block editor: Fix blank post when sharing media from another app
* Block editor: Add support for image size options in the gallery block
* Block editor: Fix issue that sometimes prevented merging paragraph blocks
* Block editor: Fix retry media upload action

14.1
-----
* Fixes an issue where searching for posts sometimes doesn't show some results.

* Disable the option to remove a Jetpack site from site picker
* Block editor: small performance improvements

* Block Editor: Reduced padding around text on Rich Text based blocks.
* Block Editor: Improved stability on very long posts.
* Block Editor: New block "Shortcode". You can now create and edit Shortcode blocks in the editor.

14.0
-----
* Block Editor: Fix displaying placeholder for images
* Block Editor: Fix crash on undo
* Block Editor: Fix styling on navigation UI
* Information Architecture revised: moved the access to the Me screen to an option menu into My Site; added Floating Action Button in My Site to allow the creation of a new Blog post or Site page.

13.9
-----
* Block Editor: New block "Gallery". You can now create image galleries using WordPress Media library.
* Block Editor: Add support for the Preformatted block.
* Block Editor: Add support for changing Settings in the List Block.
* Block Editor: Add support for Video block settings.

13.8
-----
* Modified Blog Post search to search for posts under all categories.
* Block editor: Add support for Preformatted block.
* Block editor: New Spacer block to create white space between two blocks.

13.7
-----
* Block editor: Include block title in Unsupported block's UI
* Block editor: Show new-block-indicator when no blocks at all and when at the last block
* Block editor: Use existing links in the clipboard to prefill url field when inserting new link
* Block editor: Media & Text block alignment options
* Block editor: Images clickable for fullscreen preview
* Fixed time displayed on Post Conflict Detected and Unpublished Revision dialogs
* Block editor: Fix issue when removing image/page break block crashes the app
* Fixed a crash on Samsung devices running Android 5 (Lollipop)

* Removed support for Giphy

13.6
-----
 * Change navigation bar color to white on Android 8.1+
* Pages ordering is case insensitive now
* Block Editor: Add support for pexels images
* Block Editor: Add left, center, and right image alignment controls

13.5
-----
 * Block Editor: Fix issue when multiple media selection adds only one image or video block.
 * Block Editor: Add Link Target (Open in new tab) to Image Block.
 * Block Editor: New block "Media & Text".
 * Block Editor: Fix issue where the block inserter layout wasn't correct after device rotation.
 * Fix crash when fast-scrolling on Blog Posts screen

13.4
-----
* Add Remote Preview support for posts and pages.
* Post List: Trashed post must now be restored before edit or preview.
* Post List: Unhandled conflict with auto saves are now detected and visible. On post opening, the app will let you choose which version you prefer.
* Fixed: Clicking on "Publish" on a private post sometimes published the post as public
* Post List: Unsaved changes are automatically backed up on all devices. On post opening, the app will let you choose which version you prefer.
* Clicking on "Publish" on a private post sometimes published the post as public
* Fixed a bunch of upload related issues
* Block editor: Fix a link editing issue, where trying to add a empty link at the start of another link would remove the existing link.

13.3
-----
* Added ability to change the username via Account Settings
* Add Jetpack performance settings
* Sort more than 100 published pages chronologically like Calypso
* Significant performance improvements to Stats
* Block Editor: Add rich text styling to video captions
* Block Editor: Prevent keyboard dismissal when switching between caption and text block
* Block Editor: Blocks that would be replaced are now hidden when add block bottom sheet displays
* Block Editor: Tapping on empty editor area now always inserts new block at end of post
* Block Editor: Automatically saves post locally after 2 seconds of inactivity

13.2
-----
* Fix issue where establishing LinkedIn connection would always fail
* Display author of each post on Blog Posts screen
* Moved Notifications settings to Notifications List.
* Redesigned My Site screen to make most commonly used actions easily accessible.
* File downloads in Stats for WP.com sites

13.1
-----
* Added ability to switch between Desktop and Mobile versions of the content for Site and Page preview.
* Improvement to the functionality and design of Web Preview.
* Fixed an issue with social media service connections

13.0
-----
* Block editor: Auto-enabled upon first open of a block post, unless opted out in v12.9.
* Block editor: You can now enable and disable the block editor on a per-site basis.
* Improve accessibility in the Stats
* Block editor: Adding a block from the post title now shows the add block here indicator.
* Block editor: Deselect post title any time a block is added
* Block editor: Fix loss of center alignment in image captions

12.9
-----
* Add Publish screen to Edit post settings - with notification for scheduled posts and option to add event to calendar
* Block editor: Video block is now available in the Inserter
* Block editor: Tapping on an empty editor area will create a new paragraph block
* Block editor: Fix content loss issue when loading unsupported blocks containing inner blocks.
* Block editor: Adding a block from the Post Title now inserts the block at the top of the Post.
* Setting featured image on a post doesn't require network connection
* Full screen comments view
* Added Domain Registration functionality for customers with unclaimed domain credit

12.8
-----
* Add percentage bar to following Stats cards - Posts and Pages, Authors, Tags and Categories
* Remove "Discard Local Changes" feature from the editor
* Block Editor: Fix pasting simple text on Post Title
* Block Editor: Remove editable empty line after list on the List block
* Block Editor: Performance improvements on rich text editing
* Add All-time, Today, Weekly and Minified widgets

12.7.1
------
* Fix issue where local draft with "Publish" status got automatically published

12.7
-----
* Added Post search
* Show upload in progress notification when retrying
* Fix issue where two identical drafts were created
* Block Editor: Fixed keyboard flickering issue after pressing Enter repeatedly on the Post Title.
* Block Editor: New blocks are available: video/quote/more
* Block Editor: performance improvements
* Fixed issue where text appeared behind list of themes on the theme screen
* Domain Registration functionality for Business plan customers on a site without a custom domain during plugin installation
* Editor: Set "Publish" as the default button in the action bar for drafts.
* Editor: Add a new confirmation dialog when Updating published posts.

12.6
-----
* Add Insights management introductory card
* Local draft pages will be automatically uploaded to the server as soon as an internet connection is available.
* Block Editor: A new block is available: video block.
* Block Editor: Added UI to display a warning when a block has invalid content.
* Block Editor: Fixed issue with link settings where “Open in New Tab” was always OFF on open.

12.5
-----
* Local Drafts will be automatically uploaded to the server as soon as internet connection is available.
* Make current day difference grey in Stats Overview.
* Add link to the Post from the Post stats.

12.4
-----
* Reduce number of network calls in Stats and improve performance
* Added support for displaying posts in tabs based on their status
* Added ability to filter posts by their author
* Added ability to toggle to compact view type for blog posts list
* Fixed several bugs on the blog posts screen
* Fixed bug that prevented audio playing in the reader
* New Insights Management for selecting the most relevant stats
* App download size is now much smaller.

12.3
-----
* Updated primary button color to pink
* Redirect to username/password login when WordPress.com reports email login not allowed
* Updated notifications list to Material guidelines
* Updated snackbar design to Material guidelines
* New Follower totals insights in the Stats
* Fixed crash when viewing Notifications tab
* Add "This Year" card to Stats Insights screen
* The Site → Blog Posts → View WebView will no longer show any Calypso UI
* Fixed an issue with Twitter publicize connections
* Fixed an issue where the site icon wasn't updating correctly after switching to another site
* Fixes an issue which can result in missing posts in the Reader
* Fixed crash when editing a post with a previously cancelled image upload

12.2
-----
* Fixed padding of some icons on devices running Android Lollipop
* Added an action to share sites in the Reader
* Updated color scheme to Classic Bright
* Adds support for .blog subdomains for the new site creation flow

12.1
-----
* Design improvements for the new site creation flow
* Refreshed post stats detail screen - opens from the Blog posts/Stats and from Stats/Posts and Pages
* Added swiping between tabs in Notifications
* Refreshed View all Stats screens, when digging into stats data
* Visual update to Today's stats, All-time stats and Most popular stats blocks
* Now sharing pictures to WordPress opens the block editor
* Fixed crash when inserting text right before an Image
* Now sharing pictures to WordPress opens the block editor

12.0
-----
* Faster opening of large posts
* Updated Notifications with tabs
* Add Posting activity block to the Stats/Insights
* Fixed error notifications for failed uploads<|MERGE_RESOLUTION|>--- conflicted
+++ resolved
@@ -1,11 +1,8 @@
 16.6
 -----
-<<<<<<< HEAD
 * [**] Block Editor: Added Contact Info block to sites on WPcom or with Jetpack version > 9.1.
 
-=======
  
->>>>>>> 17efab6c
 16.5
 -----
 * [**] Page List - Adds duplicate page functionality [https://github.com/wordpress-mobile/WordPress-Android/pull/13607]
