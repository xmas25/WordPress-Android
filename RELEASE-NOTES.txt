12.5
-----
<<<<<<< HEAD
* Fixed local drafts not automatically pushed to the server.
=======
>>>>>>> e452be58

12.4
-----
* Reduce number of network calls in Stats and improve performance
* Added support for displaying posts in tabs based on their status
* Added ability to filter posts by their author
* Added ability to toggle to compact view type for blog posts list
* Fixed several bugs on the blog posts screen
* Fixed bug that prevented audio playing in the reader
* Make current day difference grey in Stats Overview
* Add link to the Post from the Post stats
* New Insights Management for selecting the most relevant stats
* App download size is now much smaller.

12.3
-----
* Updated primary button color to pink
* Redirect to username/password login when WordPress.com reports email login not allowed
* Updated notifications list to Material guidelines
* Updated snackbar design to Material guidelines
* New Follower totals insights in the Stats
* Fixed crash when viewing Notifications tab
* Add "This Year" card to Stats Insights screen
* The Site → Blog Posts → View WebView will no longer show any Calypso UI
* Fixed an issue with Twitter publicize connections
* Fixed an issue where the site icon wasn't updating correctly after switching to another site
* Fixes an issue which can result in missing posts in the Reader

12.2
-----
* Fixed padding of some icons on devices running Android Lollipop
* Added an action to share sites in the Reader
* Updated color scheme to Classic Bright
* Adds support for .blog subdomains for the new site creation flow

12.1
-----
* Design improvements for the new site creation flow
* Refreshed post stats detail screen - opens from the Blog posts/Stats and from Stats/Posts and Pages
* Added swiping between tabs in Notifications
* Refreshed View all Stats screens, when digging into stats data
* Visual update to Today's stats, All-time stats and Most popular stats blocks
* Now sharing pictures to WordPress opens the Block editor
* Fixed crash when inserting text right before an Image
* Now sharing pictures to WordPress opens the block editor

12.0
-----
* Faster opening of large posts
* Updated Notifications with tabs
* Add Posting activity block to the Stats/Insights
* Fixed error notifications for failed uploads

<|MERGE_RESOLUTION|>--- conflicted
+++ resolved
@@ -1,9 +1,6 @@
 12.5
 -----
-<<<<<<< HEAD
 * Fixed local drafts not automatically pushed to the server.
-=======
->>>>>>> e452be58
 
 12.4
 -----
