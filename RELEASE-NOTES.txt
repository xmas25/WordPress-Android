12.0
-----
<<<<<<< HEAD
Faster opening of large posts
=======
* Updated Notifications with tabs
>>>>>>> f2b5df43

11.9
-----
* Introduced new site creation wizard
* Make "<em>" the default markup for italic in the editor
* Updated Plans with new design
* Fixed an issue where posts show up as scheduled even after they are published
* Add Visitors overlay to the Overview block in Stats
* Change Stats design to flat on smaller devices
* Add Posting activity block to the Stats/Insights<|MERGE_RESOLUTION|>--- conflicted
+++ resolved
@@ -1,10 +1,7 @@
 12.0
 -----
-<<<<<<< HEAD
 Faster opening of large posts
-=======
 * Updated Notifications with tabs
->>>>>>> f2b5df43
 
 11.9
 -----
