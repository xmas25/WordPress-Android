14.5
-----
 
14.4
-----
<<<<<<< HEAD
* Removes sections from post search results
=======
* Fix an issue where image is sometimes uploaded with a path to local storage
>>>>>>> 3e3c72ac
 
14.3
-----
* Added search to set page parent screen
* Block editor: Add support for changing image sizes in Image blocks
* Block editor: Add support for upload options in Gallery block
* Block editor: Added the Button block
* Block editor: Added the Group block
* Block editor: Add scroll support inside block picker and block settings
* Block editor: Fix issue preventing correct placeholder image from displaying during image upload
* Block editor: Fix issue where adding emojis to the post title added strong HTML elements to the title of the post
* Block editor: We’ve introduced a new toolbar that floats above the block you’re editing, which makes navigating your blocks easier — especially complex ones.
* Reader Information Architecture: added tab filtering; added bottom sheet to filter and navigate the followed sites/tags posts.
 
14.2
-----
* Block editor: Long-press Inserter icon to show options to add before/after
* Block editor: Retry displaying image when connectivity restores
* Block editor: Fix blank post when sharing media from another app
* Block editor: Add support for image size options in the gallery block
* Block editor: Fix issue that sometimes prevented merging paragraph blocks
* Block editor: Fix retry media upload action

14.1
-----
* Fixes an issue where searching for posts sometimes doesn't show some results.

* Disable the option to remove a Jetpack site from site picker
* Block editor: small performance improvements

* Block Editor: Reduced padding around text on Rich Text based blocks.
* Block Editor: Improved stability on very long posts.
* Block Editor: New block "Shortcode". You can now create and edit Shortcode blocks in the editor.

14.0
-----
* Block Editor: Fix displaying placeholder for images
* Block Editor: Fix crash on undo
* Block Editor: Fix styling on navigation UI
* Information Architecture revised: moved the access to the Me screen to an option menu into My Site; added Floating Action Button in My Site to allow the creation of a new Blog post or Site page.

13.9
-----
* Block Editor: New block "Gallery". You can now create image galleries using WordPress Media library.
* Block Editor: Add support for the Preformatted block.
* Block Editor: Add support for changing Settings in the List Block.
* Block Editor: Add support for Video block settings.
 
13.8
-----
* Modified Blog Post search to search for posts under all categories.
* Block editor: Add support for Preformatted block.
* Block editor: New Spacer block to create white space between two blocks.

13.7
-----
* Block editor: Include block title in Unsupported block's UI
* Block editor: Show new-block-indicator when no blocks at all and when at the last block
* Block editor: Use existing links in the clipboard to prefill url field when inserting new link
* Block editor: Media & Text block alignment options
* Block editor: Images clickable for fullscreen preview
* Fixed time displayed on Post Conflict Detected and Unpublished Revision dialogs
* Block editor: Fix issue when removing image/page break block crashes the app
* Fixed a crash on Samsung devices running Android 5 (Lollipop)
 
* Removed support for Giphy

13.6
-----
 * Change navigation bar color to white on Android 8.1+
* Pages ordering is case insensitive now
* Block Editor: Add support for pexels images
* Block Editor: Add left, center, and right image alignment controls

13.5
-----
 * Block Editor: Fix issue when multiple media selection adds only one image or video block.
 * Block Editor: Add Link Target (Open in new tab) to Image Block.
 * Block Editor: New block "Media & Text".
 * Block Editor: Fix issue where the block inserter layout wasn't correct after device rotation.
 * Fix crash when fast-scrolling on Blog Posts screen

13.4
-----
* Add Remote Preview support for posts and pages.
* Post List: Trashed post must now be restored before edit or preview.
* Post List: Unhandled conflict with auto saves are now detected and visible. On post opening, the app will let you choose which version you prefer.
* Fixed: Clicking on "Publish" on a private post sometimes published the post as public
* Post List: Unsaved changes are automatically backed up on all devices. On post opening, the app will let you choose which version you prefer.
* Clicking on "Publish" on a private post sometimes published the post as public
* Fixed a bunch of upload related issues
* Block editor: Fix a link editing issue, where trying to add a empty link at the start of another link would remove the existing link.

13.3
-----
* Added ability to change the username via Account Settings
* Add Jetpack performance settings
* Sort more than 100 published pages chronologically like Calypso
* Significant performance improvements to Stats
* Block Editor: Add rich text styling to video captions
* Block Editor: Prevent keyboard dismissal when switching between caption and text block
* Block Editor: Blocks that would be replaced are now hidden when add block bottom sheet displays
* Block Editor: Tapping on empty editor area now always inserts new block at end of post
* Block Editor: Automatically saves post locally after 2 seconds of inactivity

13.2
-----
* Fix issue where establishing LinkedIn connection would always fail
* Display author of each post on Blog Posts screen
* Moved Notifications settings to Notifications List.
* Redesigned My Site screen to make most commonly used actions easily accessible.
* File downloads in Stats for WP.com sites

13.1
-----
* Added ability to switch between Desktop and Mobile versions of the content for Site and Page preview.
* Improvement to the functionality and design of Web Preview.
* Fixed an issue with social media service connections

13.0
-----
* Block editor: Auto-enabled upon first open of a block post, unless opted out in v12.9.
* Block editor: You can now enable and disable the block editor on a per-site basis.
* Improve accessibility in the Stats
* Block editor: Adding a block from the post title now shows the add block here indicator.
* Block editor: Deselect post title any time a block is added
* Block editor: Fix loss of center alignment in image captions

12.9
-----
* Add Publish screen to Edit post settings - with notification for scheduled posts and option to add event to calendar
* Block editor: Video block is now available in the Inserter
* Block editor: Tapping on an empty editor area will create a new paragraph block
* Block editor: Fix content loss issue when loading unsupported blocks containing inner blocks.
* Block editor: Adding a block from the Post Title now inserts the block at the top of the Post.
* Setting featured image on a post doesn't require network connection
* Full screen comments view
* Added Domain Registration functionality for customers with unclaimed domain credit

12.8
-----
* Add percentage bar to following Stats cards - Posts and Pages, Authors, Tags and Categories
* Remove "Discard Local Changes" feature from the editor
* Block Editor: Fix pasting simple text on Post Title
* Block Editor: Remove editable empty line after list on the List block
* Block Editor: Performance improvements on rich text editing
* Add All-time, Today, Weekly and Minified widgets

12.7.1
------
* Fix issue where local draft with "Publish" status got automatically published

12.7
-----
* Added Post search
* Show upload in progress notification when retrying
* Fix issue where two identical drafts were created
* Block Editor: Fixed keyboard flickering issue after pressing Enter repeatedly on the Post Title.
* Block Editor: New blocks are available: video/quote/more
* Block Editor: performance improvements
* Fixed issue where text appeared behind list of themes on the theme screen
* Domain Registration functionality for Business plan customers on a site without a custom domain during plugin installation
* Editor: Set "Publish" as the default button in the action bar for drafts.
* Editor: Add a new confirmation dialog when Updating published posts.

12.6
-----
* Add Insights management introductory card
* Local draft pages will be automatically uploaded to the server as soon as an internet connection is available.
* Block Editor: A new block is available: video block.
* Block Editor: Added UI to display a warning when a block has invalid content.
* Block Editor: Fixed issue with link settings where “Open in New Tab” was always OFF on open.

12.5
-----
* Local Drafts will be automatically uploaded to the server as soon as internet connection is available.
* Make current day difference grey in Stats Overview.
* Add link to the Post from the Post stats.

12.4
-----
* Reduce number of network calls in Stats and improve performance
* Added support for displaying posts in tabs based on their status
* Added ability to filter posts by their author
* Added ability to toggle to compact view type for blog posts list
* Fixed several bugs on the blog posts screen
* Fixed bug that prevented audio playing in the reader
* New Insights Management for selecting the most relevant stats
* App download size is now much smaller.

12.3
-----
* Updated primary button color to pink
* Redirect to username/password login when WordPress.com reports email login not allowed
* Updated notifications list to Material guidelines
* Updated snackbar design to Material guidelines
* New Follower totals insights in the Stats
* Fixed crash when viewing Notifications tab
* Add "This Year" card to Stats Insights screen
* The Site → Blog Posts → View WebView will no longer show any Calypso UI
* Fixed an issue with Twitter publicize connections
* Fixed an issue where the site icon wasn't updating correctly after switching to another site
* Fixes an issue which can result in missing posts in the Reader
* Fixed crash when editing a post with a previously cancelled image upload

12.2
-----
* Fixed padding of some icons on devices running Android Lollipop
* Added an action to share sites in the Reader
* Updated color scheme to Classic Bright
* Adds support for .blog subdomains for the new site creation flow

12.1
-----
* Design improvements for the new site creation flow
* Refreshed post stats detail screen - opens from the Blog posts/Stats and from Stats/Posts and Pages
* Added swiping between tabs in Notifications
* Refreshed View all Stats screens, when digging into stats data
* Visual update to Today's stats, All-time stats and Most popular stats blocks
* Now sharing pictures to WordPress opens the block editor
* Fixed crash when inserting text right before an Image
* Now sharing pictures to WordPress opens the block editor

12.0
-----
* Faster opening of large posts
* Updated Notifications with tabs
* Add Posting activity block to the Stats/Insights
* Fixed error notifications for failed uploads
<|MERGE_RESOLUTION|>--- conflicted
+++ resolved
@@ -3,11 +3,8 @@
  
 14.4
 -----
-<<<<<<< HEAD
 * Removes sections from post search results
-=======
 * Fix an issue where image is sometimes uploaded with a path to local storage
->>>>>>> 3e3c72ac
  
 14.3
 -----
