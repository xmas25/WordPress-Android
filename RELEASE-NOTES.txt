<<<<<<< HEAD
* Introduced new site creation wizard
* Refreshed page list layout that includes a timestamp and a featured image thumbnail
* Fixed a bug causing disappearance of old saved posts
* Add Importing from Giphy in Editor and Media Library
* Add support for .blog subdomains on new sites.
* First version of the refreshed stats project - all tabs and all the blocks are completely rewritten in new design
* Fix the coloring issue with Countries map stats block
* Fix a crash in Stats for new sites with no data (date parsing in the Overview block)
* Fix an issue when the old stats screen would be shown in certain situations
=======
>>>>>>> 51fbcb98
<|MERGE_RESOLUTION|>--- conflicted
+++ resolved
@@ -1,4 +1,3 @@
-<<<<<<< HEAD
 * Introduced new site creation wizard
 * Refreshed page list layout that includes a timestamp and a featured image thumbnail
 * Fixed a bug causing disappearance of old saved posts
@@ -8,5 +7,3 @@
 * Fix the coloring issue with Countries map stats block
 * Fix a crash in Stats for new sites with no data (date parsing in the Overview block)
 * Fix an issue when the old stats screen would be shown in certain situations
-=======
->>>>>>> 51fbcb98
