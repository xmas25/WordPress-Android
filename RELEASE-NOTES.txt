* Add Importing from Giphy in Editor and Media Library
* Adds support for .blog subdomains on new sites.
* First version of the refreshed stats project - all tabs and all the blocks are completely rewritten in new design
* Update the Notifications list layout for better readability
* Update the Me tab layout for tablets and large devices
<<<<<<< HEAD
* Add privacy settings to enable removing of geolocation from the uploaded images
=======
* Use a more meaningful message for empty blocks in day/week/month/year Stats tabs
>>>>>>> 7aaffa96
<|MERGE_RESOLUTION|>--- conflicted
+++ resolved
@@ -3,8 +3,5 @@
 * First version of the refreshed stats project - all tabs and all the blocks are completely rewritten in new design
 * Update the Notifications list layout for better readability
 * Update the Me tab layout for tablets and large devices
-<<<<<<< HEAD
-* Add privacy settings to enable removing of geolocation from the uploaded images
-=======
 * Use a more meaningful message for empty blocks in day/week/month/year Stats tabs
->>>>>>> 7aaffa96
+* Add privacy settings to enable removing of geolocation from the uploaded images