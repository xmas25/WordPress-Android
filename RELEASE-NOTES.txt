16.0
-----
 
15.9
-----
* [*] Block Editor: Add message that mentions are unavailable when device is offline. [https://github.com/wordpress-mobile/WordPress-Android/pull/12968]
<<<<<<< HEAD
* [*] Stats: Added the possibility to report and unreport a referrer as spam. [https://github.com/wordpress-mobile/WordPress-Android/pull/13047]
=======
* [**] Block Editor: Increase tap-target of primary action on unsupported blocks. [https://github.com/wordpress-mobile/gutenberg-mobile/pull/2608]
* [***] Block Editor: On Jetpack connected sites, Unsupported Block Editor can be enabled via enabling Jetpack SSO setting directly from within the missing block alert. [https://github.com/wordpress-mobile/gutenberg-mobile/pull/2610]
* [***] Block Editor: Add support for selecting user's post when configuring the link [https://github.com/wordpress-mobile/gutenberg-mobile/pull/2484]
* [**] Block Editor: Fix for a crash that can occur when long pressing selected images [https://github.com/wordpress-mobile/AztecEditor-Android/pull/924]
* [***] Block Editor: Added expected double tap for focus behavior for text fields in accessibility mode [https://github.com/WordPress/gutenberg/pull/25384]
* [*] Improved My Site layout on devices with big screens. [https://github.com/wordpress-mobile/WordPress-Android/pull/13026]
>>>>>>> 159bb625

15.8
-----
* [**] Reader: Now displaying preview images for more posts when no feature image is set.
* [***] Block Editor: Full-width and wide alignment support for Group, Cover and Image block [https://github.com/wordpress-mobile/gutenberg-mobile/pull/2559]
* [**] Block Editor: Add support for rounded style in Image block [https://github.com/wordpress-mobile/gutenberg-mobile/pull/2591]
* [**] Improved AppBar and Site Picker design.
* [**] Block Editor: Fixed a case where adding a block made the toolbar jump [https://github.com/WordPress/gutenberg/pull/24573]

15.7
-----
* [**] Block Editor: New block: Pullquote
* [**] Block Editor: Block settings now immediately reflect changes from menu sliders.
* [***] Reader: Introduced a new Discover tab tailored for each user.
* [*] Reader: Added "(un)follow" button to the site and topic detail screens.
* [*] Media: Fixed a bug that would allow you to pick unsupported media that then couldn't be uploaded.

15.6
-----
* [**] Block Editor: Add settings to allow changing column widths
* [**] Block Editor: Media editing support in Gallery block.
* [*] Block Editor: Improved logic for creating undo levels.

15.5
-----
* [***] Block Editor: New feature for WordPress.com and Jetpack sites: auto-complete username mentions. An auto-complete popup will show up when the user types the @ character in the block editor.
* [***] Enables search on post list for self-hosted sites.
* [***] Enable upload of audio files and documents in the media library
* [*] Block Editor: Media editing support in Cover block.
* [*] Block Editor: Fixed a bug on the Heading block, where a heading with a link and string formatting showed a white shadow in dark mode.

15.4.1
-----
* [**] Block Editor: Fix for editing the Classic Block in the Unsupported block editor

15.4
-----
* [***] The login and signup flows were unified and have a new design.
* [***] Block Editor: Media editing support in Media & Text block.
* [***] Block Editor: New block: Social Icons
* [*] Block Editor: Cover block placeholder is updated to allow users to start the block with a background color

15.3
-----
* [*] Improve wording for confirmation dialogs when trashing posts
* [***] Block Editor: Adds Copy, Cut, Paste, and Duplicate functionality to blocks
* [***] Block Editor: Users can now individually edit unsupported blocks found in posts or pages. Not available on self-hosted sites or sites defaulted to classic editor.

15.2
-----
* [**] Fixes tons of rendering issues in Reader post detail by changing the technical solution (shared CSS file).
* [**] Block editor: Display content metrics information (blocks, words, characters count).
* [**] Block Editor: Adds editor support for theme defined colors and theme defined gradients on cover and button blocks.
* [**] Block Editor: Add support allowing Cover Block video uploads to complete after the editor has closed
* [*] Block Editor: Fix handling of upload completion while re-opening the editor
* [*] Fix crash when WordPress api response has an empty body
* [*] Added ability to change Site Title from My Site screen

15.1
-----
* Fixes issue on Notifications tab when two screens were drawn on top of each other
* [**] Fix video thumbnails, settings and preview in Media section for private sites
* [*] Support for breaking out of captions/citation authors by pressing enter on the following blocks: image, video, gallery, quote, and pullquote.

15.0
-----
* [*] Fix wrong icon is used when a Password is visible
* [***] Block Editor: New block: Verse
* [***] Block Editor: Trash icon that is used to remove blocks is moved to the new menu reachable via ellipsis button in the block toolbar
* [**] Block Editor: Add support for changing overlay color settings in Cover block
* [**] Block Editor: Add enter/exit animation in FloatingToolbar
* [**] Block Editor: Block toolbar can now collapse when the block width is smaller than the toolbar content
* [**] Block Editor: Tooltip for page template selection buttons
* [*] Block Editor: Fix merging of text blocks when text had active formatting (bold, italic, strike, link)
* [*] Block Editor: Fix button alignment in page templates and make strings consistent
* [*] Block Editor: Add support for displaying radial gradients in Buttons and Cover blocks
* [**] Add homepage settings to pages list and to site settings. Now it's possible to change your posts page and your homepage.
* [*] Fix wrong icon is used when a Password is visible
* [*] Reader: Improved UI of the post card in the post feeds.

14.9
-----
* [*] Fix issue with Preview post not working after switching to classic editor from inside the post
* [**] Block Editor: Add support for changing background and text color in Buttons block
* [*] Block Editor: Fix the icons and buttons in Gallery, Paragraph, List and MediaText block on RTL mode
* [**] Block Editor: Remove Subscription Button from the Blog template since it didn't have an initial functionality and it is hard to configure for users.
* [**] Block Editor: Update page templates to use recently added blocks
* [**] Block editor: Fix bug in Free Photo Library which allowed selecting multiple images but only inserted one

14.8
-----
* Block editor: Prefill caption for image blocks when available on the Media library
* Block editor: New block: Buttons. From now you’ll be able to add the individual Button block only inside the Buttons block
* Block editor: Fix bug where whitespaces at start of text blocks were being removed
* Block editor: Add support for upload options in Cover block
* Block editor: Floating toolbar, previously located above nested blocks, is now placed at the top of the screen
* Block editor: Fix the icons in FloatingToolbar on RTL mode
* Block editor: Add alignment options for heading block
* Block editor: Fix titles in the media picker
* Block editor: Update quote block to visually reflect selected alignment
* Block editor: Fix bug where buttons in page templates were not rendering correctly on web
* Block editor: You can now crop, zoom in/out and rotate images from the device that are being inserted in a post.
* Block editor: Remove Subscription Button from the Blog template since it didn't have an initial functionality and it is hard to configure for users.
* Added reblog functionality

14.7
-----
* Block editor: Disable ripple effect for Slider control
* Block editor: New block: Columns
* Block editor: New starter page template: Blog
* Block editor: Make Starter Page Template picker buttons visible only when the screen height is enough
* Block editor: Fix a bug which caused to show URL settings modal randomly when changing the device orientation multiple times during the time Starter Page Template Preview is open
* Block editor: "Choose media from device" now opens our built-in media picker instead of the OS default media picker.
* Added user Gravatar to the Me menu in My Site.
* Updated site details screen title to "My site", to avoid duplicating the title of the current site which is displayed in the screen's header area.

14.6
-----
* Block editor: You can now crop, zoom in/out and rotate images that are already inserted in a post.
* Fix a deeplinking issue that could lead to the app not being open after clicking on some special "wordpress://" URLs.
* Site Creation: Improved look of the loading screen while the site is being created
* Block editor: New block: Cover
* Block editor: Improve icon on the "Take a Video" media option
* Block editor: Removed the dimming effect on unselected blocks
* Block editor: Enabled edit button over image block for Android
* Block editor: Implemented dropdown toolbar for alignment toolbar in Heading, Paragraph, Image, MediaText blocks
* Block Editor: When editing link settings, tapping the keyboard return button now closes the settings panel as well as closing the keyboard.
* Page List: Fixed an issue where opening a page would sometimes result in an empty editor.
* Dark Theme support

14.5
-----
* Block editor: New block: Latest Posts
* Block editor: Fix Quote block's left border not being visible in Dark Mode
* Block editor: Added Starter Page Templates: when you create a new page, we now show you a few templates to get started more quickly.
* Block editor: Fix crash when pasting HTML content with embeded images on paragraphs
* Removes sections from post search results
* Page List: Unsaved changes are automatically backed up on all devices. On page opening, the app will let you choose which version you prefer.
* Page List: Minor design improvements
* Site Creation: faster site creation, removed intermediate steps. Just select what kind of site you'd like, enter the domain name and the site will be created.
* Fixed a bug where failed post uploads were sometimes being retried indefinitely

14.4.1
-----
* Block Editor: Fix crash when inserting a Button Block.

14.4
-----
* Fix an issue where image is sometimes uploaded with a path to local storage

14.3
-----
* Added search to set page parent screen
* Block editor: Add support for changing image sizes in Image blocks
* Block editor: Add support for upload options in Gallery block
* Block editor: Added the Button block
* Block editor: Added the Group block
* Block editor: Add scroll support inside block picker and block settings
* Block editor: Fix issue preventing correct placeholder image from displaying during image upload
* Block editor: Fix issue where adding emojis to the post title added strong HTML elements to the title of the post
* Block editor: We’ve introduced a new toolbar that floats above the block you’re editing, which makes navigating your blocks easier — especially complex ones.
* Reader Information Architecture: added tab filtering; added bottom sheet to filter and navigate the followed sites/tags posts.

14.2
-----
* Block editor: Long-press Inserter icon to show options to add before/after
* Block editor: Retry displaying image when connectivity restores
* Block editor: Fix blank post when sharing media from another app
* Block editor: Add support for image size options in the gallery block
* Block editor: Fix issue that sometimes prevented merging paragraph blocks
* Block editor: Fix retry media upload action

14.1
-----
* Fixes an issue where searching for posts sometimes doesn't show some results.

* Disable the option to remove a Jetpack site from site picker
* Block editor: small performance improvements

* Block Editor: Reduced padding around text on Rich Text based blocks.
* Block Editor: Improved stability on very long posts.
* Block Editor: New block "Shortcode". You can now create and edit Shortcode blocks in the editor.

14.0
-----
* Block Editor: Fix displaying placeholder for images
* Block Editor: Fix crash on undo
* Block Editor: Fix styling on navigation UI
* Information Architecture revised: moved the access to the Me screen to an option menu into My Site; added Floating Action Button in My Site to allow the creation of a new Blog post or Site page.

13.9
-----
* Block Editor: New block "Gallery". You can now create image galleries using WordPress Media library.
* Block Editor: Add support for the Preformatted block.
* Block Editor: Add support for changing Settings in the List Block.
* Block Editor: Add support for Video block settings.

13.8
-----
* Modified Blog Post search to search for posts under all categories.
* Block editor: Add support for Preformatted block.
* Block editor: New Spacer block to create white space between two blocks.

13.7
-----
* Block editor: Include block title in Unsupported block's UI
* Block editor: Show new-block-indicator when no blocks at all and when at the last block
* Block editor: Use existing links in the clipboard to prefill url field when inserting new link
* Block editor: Media & Text block alignment options
* Block editor: Images clickable for fullscreen preview
* Fixed time displayed on Post Conflict Detected and Unpublished Revision dialogs
* Block editor: Fix issue when removing image/page break block crashes the app
* Fixed a crash on Samsung devices running Android 5 (Lollipop)

* Removed support for Giphy

13.6
-----
 * Change navigation bar color to white on Android 8.1+
* Pages ordering is case insensitive now
* Block Editor: Add support for pexels images
* Block Editor: Add left, center, and right image alignment controls

13.5
-----
 * Block Editor: Fix issue when multiple media selection adds only one image or video block.
 * Block Editor: Add Link Target (Open in new tab) to Image Block.
 * Block Editor: New block "Media & Text".
 * Block Editor: Fix issue where the block inserter layout wasn't correct after device rotation.
 * Fix crash when fast-scrolling on Blog Posts screen

13.4
-----
* Add Remote Preview support for posts and pages.
* Post List: Trashed post must now be restored before edit or preview.
* Post List: Unhandled conflict with auto saves are now detected and visible. On post opening, the app will let you choose which version you prefer.
* Fixed: Clicking on "Publish" on a private post sometimes published the post as public
* Post List: Unsaved changes are automatically backed up on all devices. On post opening, the app will let you choose which version you prefer.
* Clicking on "Publish" on a private post sometimes published the post as public
* Fixed a bunch of upload related issues
* Block editor: Fix a link editing issue, where trying to add a empty link at the start of another link would remove the existing link.

13.3
-----
* Added ability to change the username via Account Settings
* Add Jetpack performance settings
* Sort more than 100 published pages chronologically like Calypso
* Significant performance improvements to Stats
* Block Editor: Add rich text styling to video captions
* Block Editor: Prevent keyboard dismissal when switching between caption and text block
* Block Editor: Blocks that would be replaced are now hidden when add block bottom sheet displays
* Block Editor: Tapping on empty editor area now always inserts new block at end of post
* Block Editor: Automatically saves post locally after 2 seconds of inactivity

13.2
-----
* Fix issue where establishing LinkedIn connection would always fail
* Display author of each post on Blog Posts screen
* Moved Notifications settings to Notifications List.
* Redesigned My Site screen to make most commonly used actions easily accessible.
* File downloads in Stats for WP.com sites

13.1
-----
* Added ability to switch between Desktop and Mobile versions of the content for Site and Page preview.
* Improvement to the functionality and design of Web Preview.
* Fixed an issue with social media service connections

13.0
-----
* Block editor: Auto-enabled upon first open of a block post, unless opted out in v12.9.
* Block editor: You can now enable and disable the block editor on a per-site basis.
* Improve accessibility in the Stats
* Block editor: Adding a block from the post title now shows the add block here indicator.
* Block editor: Deselect post title any time a block is added
* Block editor: Fix loss of center alignment in image captions

12.9
-----
* Add Publish screen to Edit post settings - with notification for scheduled posts and option to add event to calendar
* Block editor: Video block is now available in the Inserter
* Block editor: Tapping on an empty editor area will create a new paragraph block
* Block editor: Fix content loss issue when loading unsupported blocks containing inner blocks.
* Block editor: Adding a block from the Post Title now inserts the block at the top of the Post.
* Setting featured image on a post doesn't require network connection
* Full screen comments view
* Added Domain Registration functionality for customers with unclaimed domain credit

12.8
-----
* Add percentage bar to following Stats cards - Posts and Pages, Authors, Tags and Categories
* Remove "Discard Local Changes" feature from the editor
* Block Editor: Fix pasting simple text on Post Title
* Block Editor: Remove editable empty line after list on the List block
* Block Editor: Performance improvements on rich text editing
* Add All-time, Today, Weekly and Minified widgets

12.7.1
------
* Fix issue where local draft with "Publish" status got automatically published

12.7
-----
* Added Post search
* Show upload in progress notification when retrying
* Fix issue where two identical drafts were created
* Block Editor: Fixed keyboard flickering issue after pressing Enter repeatedly on the Post Title.
* Block Editor: New blocks are available: video/quote/more
* Block Editor: performance improvements
* Fixed issue where text appeared behind list of themes on the theme screen
* Domain Registration functionality for Business plan customers on a site without a custom domain during plugin installation
* Editor: Set "Publish" as the default button in the action bar for drafts.
* Editor: Add a new confirmation dialog when Updating published posts.

12.6
-----
* Add Insights management introductory card
* Local draft pages will be automatically uploaded to the server as soon as an internet connection is available.
* Block Editor: A new block is available: video block.
* Block Editor: Added UI to display a warning when a block has invalid content.
* Block Editor: Fixed issue with link settings where “Open in New Tab” was always OFF on open.

12.5
-----
* Local Drafts will be automatically uploaded to the server as soon as internet connection is available.
* Make current day difference grey in Stats Overview.
* Add link to the Post from the Post stats.

12.4
-----
* Reduce number of network calls in Stats and improve performance
* Added support for displaying posts in tabs based on their status
* Added ability to filter posts by their author
* Added ability to toggle to compact view type for blog posts list
* Fixed several bugs on the blog posts screen
* Fixed bug that prevented audio playing in the reader
* New Insights Management for selecting the most relevant stats
* App download size is now much smaller.

12.3
-----
* Updated primary button color to pink
* Redirect to username/password login when WordPress.com reports email login not allowed
* Updated notifications list to Material guidelines
* Updated snackbar design to Material guidelines
* New Follower totals insights in the Stats
* Fixed crash when viewing Notifications tab
* Add "This Year" card to Stats Insights screen
* The Site → Blog Posts → View WebView will no longer show any Calypso UI
* Fixed an issue with Twitter publicize connections
* Fixed an issue where the site icon wasn't updating correctly after switching to another site
* Fixes an issue which can result in missing posts in the Reader
* Fixed crash when editing a post with a previously cancelled image upload

12.2
-----
* Fixed padding of some icons on devices running Android Lollipop
* Added an action to share sites in the Reader
* Updated color scheme to Classic Bright
* Adds support for .blog subdomains for the new site creation flow

12.1
-----
* Design improvements for the new site creation flow
* Refreshed post stats detail screen - opens from the Blog posts/Stats and from Stats/Posts and Pages
* Added swiping between tabs in Notifications
* Refreshed View all Stats screens, when digging into stats data
* Visual update to Today's stats, All-time stats and Most popular stats blocks
* Now sharing pictures to WordPress opens the block editor
* Fixed crash when inserting text right before an Image
* Now sharing pictures to WordPress opens the block editor

12.0
-----
* Faster opening of large posts
* Updated Notifications with tabs
* Add Posting activity block to the Stats/Insights
* Fixed error notifications for failed uploads<|MERGE_RESOLUTION|>--- conflicted
+++ resolved
@@ -4,16 +4,13 @@
 15.9
 -----
 * [*] Block Editor: Add message that mentions are unavailable when device is offline. [https://github.com/wordpress-mobile/WordPress-Android/pull/12968]
-<<<<<<< HEAD
 * [*] Stats: Added the possibility to report and unreport a referrer as spam. [https://github.com/wordpress-mobile/WordPress-Android/pull/13047]
-=======
 * [**] Block Editor: Increase tap-target of primary action on unsupported blocks. [https://github.com/wordpress-mobile/gutenberg-mobile/pull/2608]
 * [***] Block Editor: On Jetpack connected sites, Unsupported Block Editor can be enabled via enabling Jetpack SSO setting directly from within the missing block alert. [https://github.com/wordpress-mobile/gutenberg-mobile/pull/2610]
 * [***] Block Editor: Add support for selecting user's post when configuring the link [https://github.com/wordpress-mobile/gutenberg-mobile/pull/2484]
 * [**] Block Editor: Fix for a crash that can occur when long pressing selected images [https://github.com/wordpress-mobile/AztecEditor-Android/pull/924]
 * [***] Block Editor: Added expected double tap for focus behavior for text fields in accessibility mode [https://github.com/WordPress/gutenberg/pull/25384]
 * [*] Improved My Site layout on devices with big screens. [https://github.com/wordpress-mobile/WordPress-Android/pull/13026]
->>>>>>> 159bb625
 
 15.8
 -----
