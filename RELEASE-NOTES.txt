* Add Importing from Giphy in Editor and Media Library
<<<<<<< HEAD
* Add support for .blog subdomains on new sites.
* First version of the refreshed stats project - all tabs and all the blocks are completely rewritten in new design
* Fix the coloring issue with Countries map stats block
=======
* Adds support for .blog subdomains on new sites.
* First version of the refreshed stats project - all tabs and all the blocks are completely rewritten in new design
* Update the Notifications list layout for better readability
* Update the Me tab layout for tablets and large devices
* Use a more meaningful message for empty blocks in day/week/month/year Stats tabs
>>>>>>> 452423ee
<|MERGE_RESOLUTION|>--- conflicted
+++ resolved
@@ -1,12 +1,6 @@
 * Add Importing from Giphy in Editor and Media Library
-<<<<<<< HEAD
-* Add support for .blog subdomains on new sites.
-* First version of the refreshed stats project - all tabs and all the blocks are completely rewritten in new design
-* Fix the coloring issue with Countries map stats block
-=======
 * Adds support for .blog subdomains on new sites.
 * First version of the refreshed stats project - all tabs and all the blocks are completely rewritten in new design
 * Update the Notifications list layout for better readability
 * Update the Me tab layout for tablets and large devices
-* Use a more meaningful message for empty blocks in day/week/month/year Stats tabs
->>>>>>> 452423ee
+* Use a more meaningful message for empty blocks in day/week/month/year Stats tabs