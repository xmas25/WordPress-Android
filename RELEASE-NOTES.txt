--- conflicted
+++ resolved
@@ -1,13 +1,10 @@
 15.7
 -----
-<<<<<<< HEAD
  * [***] Reader: Introduced a new Discover tab tailored for each user.
  * [*] Reader: Added "(un)follow" button to the site and topic detail screens.
 
-=======
 * [*] Media: Fixed a bug that would allow you to pick unsupported media that then couldn't be uploaded.
  
->>>>>>> e55bd85f
 15.6
 -----
 * [**] Block Editor: Add settings to allow changing column widths
