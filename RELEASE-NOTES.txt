14.1
-----
* Fixes an issue where searching for posts sometimes doesn't show some results.

* Disable the option to remove a Jetpack site from site picker
<<<<<<< HEAD
* Block editor: small performance improvements
 
=======
* Block Editor: Reduced padding around text on Rich Text based blocks.
* Block Editor: Improved stability on very long posts.
* Block Editor: New block "Shortcode". You can now create and edit Shortcode blocks in the editor.

>>>>>>> 66a3719b
14.0
-----
* Block Editor: Fix displaying placeholder for images
* Block Editor: Fix crash on undo
* Block Editor: Fix styling on navigation UI
* Information Architecture revised: moved the access to the Me screen to an option menu into My Site; added Floating Action Button in My Site to allow the creation of a new Blog post or Site page.

13.9
-----
* Block Editor: New block "Gallery". You can now create image galleries using WordPress Media library.
* Block Editor: Add support for the Preformatted block.
* Block Editor: Add support for changing Settings in the List Block.
* Block Editor: Add support for Video block settings.
 
13.8
-----
* Modified Blog Post search to search for posts under all categories.
* Block editor: Add support for Preformatted block.
* Block editor: New Spacer block to create white space between two blocks.

13.7
-----
* Block editor: Include block title in Unsupported block's UI
* Block editor: Show new-block-indicator when no blocks at all and when at the last block
* Block editor: Use existing links in the clipboard to prefill url field when inserting new link
* Block editor: Media & Text block alignment options
* Block editor: Images clickable for fullscreen preview
* Fixed time displayed on Post Conflict Detected and Unpublished Revision dialogs
* Block editor: Fix issue when removing image/page break block crashes the app
* Fixed a crash on Samsung devices running Android 5 (Lollipop)
 
* Removed support for Giphy

13.6
-----
 * Change navigation bar color to white on Android 8.1+
* Pages ordering is case insensitive now
* Block Editor: Add support for pexels images
* Block Editor: Add left, center, and right image alignment controls

13.5
-----
 * Block Editor: Fix issue when multiple media selection adds only one image or video block.
 * Block Editor: Add Link Target (Open in new tab) to Image Block.
 * Block Editor: New block "Media & Text".
 * Block Editor: Fix issue where the block inserter layout wasn't correct after device rotation.
 * Fix crash when fast-scrolling on Blog Posts screen

13.4
-----
* Add Remote Preview support for posts and pages.
* Post List: Trashed post must now be restored before edit or preview.
* Post List: Unhandled conflict with auto saves are now detected and visible. On post opening, the app will let you choose which version you prefer.
* Fixed: Clicking on "Publish" on a private post sometimes published the post as public
* Post List: Unsaved changes are automatically backed up on all devices. On post opening, the app will let you choose which version you prefer.
* Clicking on "Publish" on a private post sometimes published the post as public
* Fixed a bunch of upload related issues
* Block editor: Fix a link editing issue, where trying to add a empty link at the start of another link would remove the existing link.

13.3
-----
* Added ability to change the username via Account Settings
* Add Jetpack performance settings
* Sort more than 100 published pages chronologically like Calypso
* Significant performance improvements to Stats
* Block Editor: Add rich text styling to video captions
* Block Editor: Prevent keyboard dismissal when switching between caption and text block
* Block Editor: Blocks that would be replaced are now hidden when add block bottom sheet displays
* Block Editor: Tapping on empty editor area now always inserts new block at end of post
* Block Editor: Automatically saves post locally after 2 seconds of inactivity

13.2
-----
* Fix issue where establishing LinkedIn connection would always fail
* Display author of each post on Blog Posts screen
* Moved Notifications settings to Notifications List.
* Redesigned My Site screen to make most commonly used actions easily accessible.
* File downloads in Stats for WP.com sites

13.1
-----
* Added ability to switch between Desktop and Mobile versions of the content for Site and Page preview.
* Improvement to the functionality and design of Web Preview.
* Fixed an issue with social media service connections

13.0
-----
* Block editor: Auto-enabled upon first open of a block post, unless opted out in v12.9.
* Block editor: You can now enable and disable the block editor on a per-site basis.
* Improve accessibility in the Stats
* Block editor: Adding a block from the post title now shows the add block here indicator.
* Block editor: Deselect post title any time a block is added
* Block editor: Fix loss of center alignment in image captions

12.9
-----
* Add Publish screen to Edit post settings - with notification for scheduled posts and option to add event to calendar
* Block editor: Video block is now available in the Inserter
* Block editor: Tapping on an empty editor area will create a new paragraph block
* Block editor: Fix content loss issue when loading unsupported blocks containing inner blocks.
* Block editor: Adding a block from the Post Title now inserts the block at the top of the Post.
* Setting featured image on a post doesn't require network connection
* Full screen comments view
* Added Domain Registration functionality for customers with unclaimed domain credit

12.8
-----
* Add percentage bar to following Stats cards - Posts and Pages, Authors, Tags and Categories
* Remove "Discard Local Changes" feature from the editor
* Block Editor: Fix pasting simple text on Post Title
* Block Editor: Remove editable empty line after list on the List block
* Block Editor: Performance improvements on rich text editing
* Add All-time, Today, Weekly and Minified widgets

12.7.1
------
* Fix issue where local draft with "Publish" status got automatically published

12.7
-----
* Added Post search
* Show upload in progress notification when retrying
* Fix issue where two identical drafts were created
* Block Editor: Fixed keyboard flickering issue after pressing Enter repeatedly on the Post Title.
* Block Editor: New blocks are available: video/quote/more
* Block Editor: performance improvements
* Fixed issue where text appeared behind list of themes on the theme screen
* Domain Registration functionality for Business plan customers on a site without a custom domain during plugin installation
* Editor: Set "Publish" as the default button in the action bar for drafts.
* Editor: Add a new confirmation dialog when Updating published posts.

12.6
-----
* Add Insights management introductory card
* Local draft pages will be automatically uploaded to the server as soon as an internet connection is available.
* Block Editor: A new block is available: video block.
* Block Editor: Added UI to display a warning when a block has invalid content.
* Block Editor: Fixed issue with link settings where “Open in New Tab” was always OFF on open.

12.5
-----
* Local Drafts will be automatically uploaded to the server as soon as internet connection is available.
* Make current day difference grey in Stats Overview.
* Add link to the Post from the Post stats.

12.4
-----
* Reduce number of network calls in Stats and improve performance
* Added support for displaying posts in tabs based on their status
* Added ability to filter posts by their author
* Added ability to toggle to compact view type for blog posts list
* Fixed several bugs on the blog posts screen
* Fixed bug that prevented audio playing in the reader
* New Insights Management for selecting the most relevant stats
* App download size is now much smaller.

12.3
-----
* Updated primary button color to pink
* Redirect to username/password login when WordPress.com reports email login not allowed
* Updated notifications list to Material guidelines
* Updated snackbar design to Material guidelines
* New Follower totals insights in the Stats
* Fixed crash when viewing Notifications tab
* Add "This Year" card to Stats Insights screen
* The Site → Blog Posts → View WebView will no longer show any Calypso UI
* Fixed an issue with Twitter publicize connections
* Fixed an issue where the site icon wasn't updating correctly after switching to another site
* Fixes an issue which can result in missing posts in the Reader
* Fixed crash when editing a post with a previously cancelled image upload

12.2
-----
* Fixed padding of some icons on devices running Android Lollipop
* Added an action to share sites in the Reader
* Updated color scheme to Classic Bright
* Adds support for .blog subdomains for the new site creation flow

12.1
-----
* Design improvements for the new site creation flow
* Refreshed post stats detail screen - opens from the Blog posts/Stats and from Stats/Posts and Pages
* Added swiping between tabs in Notifications
* Refreshed View all Stats screens, when digging into stats data
* Visual update to Today's stats, All-time stats and Most popular stats blocks
* Now sharing pictures to WordPress opens the block editor
* Fixed crash when inserting text right before an Image
* Now sharing pictures to WordPress opens the block editor

12.0
-----
* Faster opening of large posts
* Updated Notifications with tabs
* Add Posting activity block to the Stats/Insights
* Fixed error notifications for failed uploads
<|MERGE_RESOLUTION|>--- conflicted
+++ resolved
@@ -3,15 +3,12 @@
 * Fixes an issue where searching for posts sometimes doesn't show some results.
 
 * Disable the option to remove a Jetpack site from site picker
-<<<<<<< HEAD
 * Block editor: small performance improvements
  
-=======
 * Block Editor: Reduced padding around text on Rich Text based blocks.
 * Block Editor: Improved stability on very long posts.
 * Block Editor: New block "Shortcode". You can now create and edit Shortcode blocks in the editor.
 
->>>>>>> 66a3719b
 14.0
 -----
 * Block Editor: Fix displaying placeholder for images
