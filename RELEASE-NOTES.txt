<<<<<<< HEAD
* Added a dialog for user to resolve a conflicted Post (different local / web version)
=======
* Refreshed page list layout that includes a timestamp and a featured image thumbnail
* Fixed a bug causing disappearance of old saved posts
>>>>>>> 09594b6f
* Add Importing from Giphy in Editor and Media Library
* Add support for .blog subdomains on new sites.
* First version of the refreshed stats project - all tabs and all the blocks are completely rewritten in new design
* Fix the coloring issue with Countries map stats block
* Fix a crash in Stats for new sites with no data (date parsing in the Overview block)
<|MERGE_RESOLUTION|>--- conflicted
+++ resolved
@@ -1,9 +1,6 @@
-<<<<<<< HEAD
 * Added a dialog for user to resolve a conflicted Post (different local / web version)
-=======
 * Refreshed page list layout that includes a timestamp and a featured image thumbnail
 * Fixed a bug causing disappearance of old saved posts
->>>>>>> 09594b6f
 * Add Importing from Giphy in Editor and Media Library
 * Add support for .blog subdomains on new sites.
 * First version of the refreshed stats project - all tabs and all the blocks are completely rewritten in new design
