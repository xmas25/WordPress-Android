16.5
-----
<<<<<<< HEAD
* [**] Page List - Adds duplicate page functionality [https://github.com/wordpress-mobile/WordPress-Android/pull/13607]
* [***] Block Editor: Cross-post suggestions are now available by typing the + character (or long-pressing the toolbar button labelled with an @-symbol) in a post on a P2 site [https://github.com/wordpress-mobile/WordPress-Android/pull/13184]
* [***] Block Editor: Full-width and wide alignment support for Columns (https://github.com/wordpress-mobile/gutenberg-mobile/pull/2919)
* [**] Block Editor: Image block - Add link picker to the block settings and enhance link settings with auto-hide options (https://github.com/wordpress-mobile/gutenberg-mobile/pull/2841)
* [*] Block Editor: Fix button link setting, rel link will not be overwritten if modified by the user (https://github.com/wordpress-mobile/gutenberg-mobile/pull/2894)
=======
[***] Block Editor: Cross-post suggestions are now available by typing the + character (or long-pressing the toolbar button labelled with an @-symbol) in a post on a P2 site [https://github.com/wordpress-mobile/WordPress-Android/pull/13184]
[***] Activity Log: Adds support for Date Range and Activity Type filters. [https://github.com/wordpress-mobile/WordPress-Android/issues/13268]
* [**] Page List: Adds duplicate page functionality [https://github.com/wordpress-mobile/WordPress-Android/pull/13607]
>>>>>>> 5279814e

 
16.4
-----
* [*] My Site: Fixes crash on rotation while editing site title [https://github.com/wordpress-mobile/WordPress-Android/pull/13505]
* [**] Posts List: Adds duplicate post functionality [https://github.com/wordpress-mobile/WordPress-Android/pull/13521]
* [*] Block Editor: Fix Gallery block uploads when the editor is closed [https://github.com/wordpress-mobile/WordPress-Android/pull/13570]
* [*] Block Editor: Remove popup informing user that they will be using the block editor by default [https://github.com/wordpress-mobile/WordPress-Android/pull/13593]
* [**] Block Editor: Fixed an issue where a block would disappear when deleting all of the text inside without requiring the extra backspace to remove the block. [https://github.com/wordpress-mobile/gutenberg-mobile/pull/2877]
* [***] Block Editor: New Block: File [https://github.com/wordpress-mobile/gutenberg-mobile/pull/2835]


16.3
-----
* [***] Site Creation: Adds an option to pick a home page design when creating a WordPress.com site.
* [*] Posts Settings: removed deprecated location setting [https://github.com/wordpress-mobile/WordPress-Android/pull/13404]
* [**] Block Editor: Button block - Add link picker to the block settings [https://github.com/WordPress/gutenberg/pull/26206]
* [***] Block Editor: Adding support for selecting different unit of value in Cover and Columns blocks [https://github.com/WordPress/gutenberg/pull/26161]
* [*] Block Editor: Fix theme colors syncing with the editor [https://github.com/WordPress/gutenberg/pull/26821]
* [***] Stories: New feature for WordPress.com and Jetpack sites: Use photos and videos to create engaging and tappable fullscreen slideshows. [https://github.com/wordpress-mobile/WordPress-Android/pull/13459]
* [**] Reader: introduced a Follow/Unfollow button in comments screen to follow a post conversation and get notified by e-mail. Not supported for self-hosted sites not Jetpack connected. [https://github.com/wordpress-mobile/WordPress-Android/pull/13473]

16.2
-----
* [***] Block Editor: Faster editor start and overall operation. [https://github.com/wordpress-mobile/gutenberg-mobile/pull/2780]
* [*] Block Editor: Enable multiple upload support for Image block. [https://github.com/wordpress-mobile/gutenberg-mobile/pull/2530]
* [*] Posts List: fixed bug that prevented showing the Featured Image of a post for pure self-hosted sites [https://github.com/wordpress-mobile/WordPress-Android/pull/13323]
* [**] Media picker: New media picker is now used in all the places where the user selects any kind of file (featured image, site icon, gravatar, in posts or media library) except stories [https://github.com/wordpress-mobile/WordPress-Android/pull/13368]
* [*] Reader: Fixes an infinite loading indicator on Discover tab in Reader.
* [*] My Site: Hide Activity Log, Themes and Plans for P2 sites.

16.1
-----
* [***] Block Editor: Adds new option to select from a variety of predefined page templates when creating a new page for a Gutenberg site.

16.0
-----
* [*] Stats: Added the possibility to report and unreport a referrer as spam. [https://github.com/wordpress-mobile/WordPress-Android/pull/13047]
* [***] Block Editor: Full-width and wide alignment support for Video, Latest-posts, Gallery, Media & text, and Pullquote block. [https://github.com/wordpress-mobile/gutenberg-mobile/pull/2605]
* [***] Block Editor: Fix unsupported block bottom sheet is triggered when device is rotated. [https://github.com/wordpress-mobile/gutenberg-mobile/pull/2710]
* [***] Block Editor: Unsupported Block Editor: Fixed issue when cannot view or interact with the classic block on Jetpack site. [https://github.com/wordpress-mobile/gutenberg-mobile/pull/2709]
* [**] Reader: Allow users to access Reader even when they do not follow any tags/topics.
* [***] Reader: The new redesigned Reader detail shows your post as beautiful as ever. And if you add a featured image it would be twice as beautiful! [https://github.com/wordpress-mobile/WordPress-Android/pull/13151]

15.9.2
-----
* [*] Block Editor: Fix for a crash that can occur when activity is null during capabilities update[https://github.com/wordpress-mobile/WordPress-Android/issues/13248]

15.9
-----
* [*] Block Editor: Add message that mentions are unavailable when device is offline. [https://github.com/wordpress-mobile/WordPress-Android/pull/12968]
* [**] Block Editor: Increase tap-target of primary action on unsupported blocks. [https://github.com/wordpress-mobile/gutenberg-mobile/pull/2608]
* [***] Block Editor: On Jetpack connected sites, Unsupported Block Editor can be enabled via enabling Jetpack SSO setting directly from within the missing block alert. [https://github.com/wordpress-mobile/gutenberg-mobile/pull/2610]
* [***] Block Editor: Add support for selecting user's post when configuring the link [https://github.com/wordpress-mobile/gutenberg-mobile/pull/2484]
* [**] Block Editor: Fix for a crash that can occur when long pressing selected images [https://github.com/wordpress-mobile/AztecEditor-Android/pull/924]
* [***] Block Editor: Added expected double tap for focus behavior for text fields in accessibility mode [https://github.com/WordPress/gutenberg/pull/25384]
* [*] Improved My Site layout on devices with big screens. [https://github.com/wordpress-mobile/WordPress-Android/pull/13026]
* [***] Block Editor: Unsupported Block Editor: Fixed issue when cannot view or interact with the classic block on Jetpack sites [https://github.com/wordpress-mobile/gutenberg-mobile/issues/2695]

15.8.1
-----
* [***] Login: Fixed an issue where some users would be prevented to login with a Jetpack site address.

15.8
-----
* [**] Reader: Now displaying preview images for more posts when no feature image is set.
* [***] Block Editor: Full-width and wide alignment support for Group, Cover and Image block [https://github.com/wordpress-mobile/gutenberg-mobile/pull/2559]
* [**] Block Editor: Add support for rounded style in Image block [https://github.com/wordpress-mobile/gutenberg-mobile/pull/2591]
* [**] Improved AppBar and Site Picker design.
* [**] Block Editor: Fixed a case where adding a block made the toolbar jump [https://github.com/WordPress/gutenberg/pull/24573]

15.7
-----
* [**] Block Editor: New block: Pullquote
* [**] Block Editor: Block settings now immediately reflect changes from menu sliders.
* [***] Reader: Introduced a new Discover tab tailored for each user.
* [*] Reader: Added "(un)follow" button to the site and topic detail screens.
* [*] Media: Fixed a bug that would allow you to pick unsupported media that then couldn't be uploaded.

15.6
-----
* [**] Block Editor: Add settings to allow changing column widths
* [**] Block Editor: Media editing support in Gallery block.
* [*] Block Editor: Improved logic for creating undo levels.

15.5
-----
* [***] Block Editor: New feature for WordPress.com and Jetpack sites: auto-complete username mentions. An auto-complete popup will show up when the user types the @ character in the block editor.
* [***] Enables search on post list for self-hosted sites.
* [***] Enable upload of audio files and documents in the media library
* [*] Block Editor: Media editing support in Cover block.
* [*] Block Editor: Fixed a bug on the Heading block, where a heading with a link and string formatting showed a white shadow in dark mode.

15.4.1
-----
* [**] Block Editor: Fix for editing the Classic Block in the Unsupported block editor

15.4
-----
* [***] The login and signup flows were unified and have a new design.
* [***] Block Editor: Media editing support in Media & Text block.
* [***] Block Editor: New block: Social Icons
* [*] Block Editor: Cover block placeholder is updated to allow users to start the block with a background color

15.3
-----
* [*] Improve wording for confirmation dialogs when trashing posts
* [***] Block Editor: Adds Copy, Cut, Paste, and Duplicate functionality to blocks
* [***] Block Editor: Users can now individually edit unsupported blocks found in posts or pages. Not available on self-hosted sites or sites defaulted to classic editor.

15.2
-----
* [**] Fixes tons of rendering issues in Reader post detail by changing the technical solution (shared CSS file).
* [**] Block editor: Display content metrics information (blocks, words, characters count).
* [**] Block Editor: Adds editor support for theme defined colors and theme defined gradients on cover and button blocks.
* [**] Block Editor: Add support allowing Cover Block video uploads to complete after the editor has closed
* [*] Block Editor: Fix handling of upload completion while re-opening the editor
* [*] Fix crash when WordPress api response has an empty body
* [*] Added ability to change Site Title from My Site screen

15.1
-----
* Fixes issue on Notifications tab when two screens were drawn on top of each other
* [**] Fix video thumbnails, settings and preview in Media section for private sites
* [*] Support for breaking out of captions/citation authors by pressing enter on the following blocks: image, video, gallery, quote, and pullquote.

15.0
-----
* [*] Fix wrong icon is used when a Password is visible
* [***] Block Editor: New block: Verse
* [***] Block Editor: Trash icon that is used to remove blocks is moved to the new menu reachable via ellipsis button in the block toolbar
* [**] Block Editor: Add support for changing overlay color settings in Cover block
* [**] Block Editor: Add enter/exit animation in FloatingToolbar
* [**] Block Editor: Block toolbar can now collapse when the block width is smaller than the toolbar content
* [**] Block Editor: Tooltip for page template selection buttons
* [*] Block Editor: Fix merging of text blocks when text had active formatting (bold, italic, strike, link)
* [*] Block Editor: Fix button alignment in page templates and make strings consistent
* [*] Block Editor: Add support for displaying radial gradients in Buttons and Cover blocks
* [**] Add homepage settings to pages list and to site settings. Now it's possible to change your posts page and your homepage.
* [*] Fix wrong icon is used when a Password is visible
* [*] Reader: Improved UI of the post card in the post feeds.

14.9
-----
* [*] Fix issue with Preview post not working after switching to classic editor from inside the post
* [**] Block Editor: Add support for changing background and text color in Buttons block
* [*] Block Editor: Fix the icons and buttons in Gallery, Paragraph, List and MediaText block on RTL mode
* [**] Block Editor: Remove Subscription Button from the Blog template since it didn't have an initial functionality and it is hard to configure for users.
* [**] Block Editor: Update page templates to use recently added blocks
* [**] Block editor: Fix bug in Free Photo Library which allowed selecting multiple images but only inserted one

14.8
-----
* Block editor: Prefill caption for image blocks when available on the Media library
* Block editor: New block: Buttons. From now you’ll be able to add the individual Button block only inside the Buttons block
* Block editor: Fix bug where whitespaces at start of text blocks were being removed
* Block editor: Add support for upload options in Cover block
* Block editor: Floating toolbar, previously located above nested blocks, is now placed at the top of the screen
* Block editor: Fix the icons in FloatingToolbar on RTL mode
* Block editor: Add alignment options for heading block
* Block editor: Fix titles in the media picker
* Block editor: Update quote block to visually reflect selected alignment
* Block editor: Fix bug where buttons in page templates were not rendering correctly on web
* Block editor: You can now crop, zoom in/out and rotate images from the device that are being inserted in a post.
* Block editor: Remove Subscription Button from the Blog template since it didn't have an initial functionality and it is hard to configure for users.
* Added reblog functionality

14.7
-----
* Block editor: Disable ripple effect for Slider control
* Block editor: New block: Columns
* Block editor: New starter page template: Blog
* Block editor: Make Starter Page Template picker buttons visible only when the screen height is enough
* Block editor: Fix a bug which caused to show URL settings modal randomly when changing the device orientation multiple times during the time Starter Page Template Preview is open
* Block editor: "Choose media from device" now opens our built-in media picker instead of the OS default media picker.
* Added user Gravatar to the Me menu in My Site.
* Updated site details screen title to "My site", to avoid duplicating the title of the current site which is displayed in the screen's header area.

14.6
-----
* Block editor: You can now crop, zoom in/out and rotate images that are already inserted in a post.
* Fix a deeplinking issue that could lead to the app not being open after clicking on some special "wordpress://" URLs.
* Site Creation: Improved look of the loading screen while the site is being created
* Block editor: New block: Cover
* Block editor: Improve icon on the "Take a Video" media option
* Block editor: Removed the dimming effect on unselected blocks
* Block editor: Enabled edit button over image block for Android
* Block editor: Implemented dropdown toolbar for alignment toolbar in Heading, Paragraph, Image, MediaText blocks
* Block Editor: When editing link settings, tapping the keyboard return button now closes the settings panel as well as closing the keyboard.
* Page List: Fixed an issue where opening a page would sometimes result in an empty editor.
* Dark Theme support

14.5
-----
* Block editor: New block: Latest Posts
* Block editor: Fix Quote block's left border not being visible in Dark Mode
* Block editor: Added Starter Page Templates: when you create a new page, we now show you a few templates to get started more quickly.
* Block editor: Fix crash when pasting HTML content with embeded images on paragraphs
* Removes sections from post search results
* Page List: Unsaved changes are automatically backed up on all devices. On page opening, the app will let you choose which version you prefer.
* Page List: Minor design improvements
* Site Creation: faster site creation, removed intermediate steps. Just select what kind of site you'd like, enter the domain name and the site will be created.
* Fixed a bug where failed post uploads were sometimes being retried indefinitely

14.4.1
-----
* Block Editor: Fix crash when inserting a Button Block.

14.4
-----
* Fix an issue where image is sometimes uploaded with a path to local storage

14.3
-----
* Added search to set page parent screen
* Block editor: Add support for changing image sizes in Image blocks
* Block editor: Add support for upload options in Gallery block
* Block editor: Added the Button block
* Block editor: Added the Group block
* Block editor: Add scroll support inside block picker and block settings
* Block editor: Fix issue preventing correct placeholder image from displaying during image upload
* Block editor: Fix issue where adding emojis to the post title added strong HTML elements to the title of the post
* Block editor: We’ve introduced a new toolbar that floats above the block you’re editing, which makes navigating your blocks easier — especially complex ones.
* Reader Information Architecture: added tab filtering; added bottom sheet to filter and navigate the followed sites/tags posts.

14.2
-----
* Block editor: Long-press Inserter icon to show options to add before/after
* Block editor: Retry displaying image when connectivity restores
* Block editor: Fix blank post when sharing media from another app
* Block editor: Add support for image size options in the gallery block
* Block editor: Fix issue that sometimes prevented merging paragraph blocks
* Block editor: Fix retry media upload action

14.1
-----
* Fixes an issue where searching for posts sometimes doesn't show some results.

* Disable the option to remove a Jetpack site from site picker
* Block editor: small performance improvements

* Block Editor: Reduced padding around text on Rich Text based blocks.
* Block Editor: Improved stability on very long posts.
* Block Editor: New block "Shortcode". You can now create and edit Shortcode blocks in the editor.

14.0
-----
* Block Editor: Fix displaying placeholder for images
* Block Editor: Fix crash on undo
* Block Editor: Fix styling on navigation UI
* Information Architecture revised: moved the access to the Me screen to an option menu into My Site; added Floating Action Button in My Site to allow the creation of a new Blog post or Site page.

13.9
-----
* Block Editor: New block "Gallery". You can now create image galleries using WordPress Media library.
* Block Editor: Add support for the Preformatted block.
* Block Editor: Add support for changing Settings in the List Block.
* Block Editor: Add support for Video block settings.

13.8
-----
* Modified Blog Post search to search for posts under all categories.
* Block editor: Add support for Preformatted block.
* Block editor: New Spacer block to create white space between two blocks.

13.7
-----
* Block editor: Include block title in Unsupported block's UI
* Block editor: Show new-block-indicator when no blocks at all and when at the last block
* Block editor: Use existing links in the clipboard to prefill url field when inserting new link
* Block editor: Media & Text block alignment options
* Block editor: Images clickable for fullscreen preview
* Fixed time displayed on Post Conflict Detected and Unpublished Revision dialogs
* Block editor: Fix issue when removing image/page break block crashes the app
* Fixed a crash on Samsung devices running Android 5 (Lollipop)

* Removed support for Giphy

13.6
-----
 * Change navigation bar color to white on Android 8.1+
* Pages ordering is case insensitive now
* Block Editor: Add support for pexels images
* Block Editor: Add left, center, and right image alignment controls

13.5
-----
 * Block Editor: Fix issue when multiple media selection adds only one image or video block.
 * Block Editor: Add Link Target (Open in new tab) to Image Block.
 * Block Editor: New block "Media & Text".
 * Block Editor: Fix issue where the block inserter layout wasn't correct after device rotation.
 * Fix crash when fast-scrolling on Blog Posts screen

13.4
-----
* Add Remote Preview support for posts and pages.
* Post List: Trashed post must now be restored before edit or preview.
* Post List: Unhandled conflict with auto saves are now detected and visible. On post opening, the app will let you choose which version you prefer.
* Fixed: Clicking on "Publish" on a private post sometimes published the post as public
* Post List: Unsaved changes are automatically backed up on all devices. On post opening, the app will let you choose which version you prefer.
* Clicking on "Publish" on a private post sometimes published the post as public
* Fixed a bunch of upload related issues
* Block editor: Fix a link editing issue, where trying to add a empty link at the start of another link would remove the existing link.

13.3
-----
* Added ability to change the username via Account Settings
* Add Jetpack performance settings
* Sort more than 100 published pages chronologically like Calypso
* Significant performance improvements to Stats
* Block Editor: Add rich text styling to video captions
* Block Editor: Prevent keyboard dismissal when switching between caption and text block
* Block Editor: Blocks that would be replaced are now hidden when add block bottom sheet displays
* Block Editor: Tapping on empty editor area now always inserts new block at end of post
* Block Editor: Automatically saves post locally after 2 seconds of inactivity

13.2
-----
* Fix issue where establishing LinkedIn connection would always fail
* Display author of each post on Blog Posts screen
* Moved Notifications settings to Notifications List.
* Redesigned My Site screen to make most commonly used actions easily accessible.
* File downloads in Stats for WP.com sites

13.1
-----
* Added ability to switch between Desktop and Mobile versions of the content for Site and Page preview.
* Improvement to the functionality and design of Web Preview.
* Fixed an issue with social media service connections

13.0
-----
* Block editor: Auto-enabled upon first open of a block post, unless opted out in v12.9.
* Block editor: You can now enable and disable the block editor on a per-site basis.
* Improve accessibility in the Stats
* Block editor: Adding a block from the post title now shows the add block here indicator.
* Block editor: Deselect post title any time a block is added
* Block editor: Fix loss of center alignment in image captions

12.9
-----
* Add Publish screen to Edit post settings - with notification for scheduled posts and option to add event to calendar
* Block editor: Video block is now available in the Inserter
* Block editor: Tapping on an empty editor area will create a new paragraph block
* Block editor: Fix content loss issue when loading unsupported blocks containing inner blocks.
* Block editor: Adding a block from the Post Title now inserts the block at the top of the Post.
* Setting featured image on a post doesn't require network connection
* Full screen comments view
* Added Domain Registration functionality for customers with unclaimed domain credit

12.8
-----
* Add percentage bar to following Stats cards - Posts and Pages, Authors, Tags and Categories
* Remove "Discard Local Changes" feature from the editor
* Block Editor: Fix pasting simple text on Post Title
* Block Editor: Remove editable empty line after list on the List block
* Block Editor: Performance improvements on rich text editing
* Add All-time, Today, Weekly and Minified widgets

12.7.1
------
* Fix issue where local draft with "Publish" status got automatically published

12.7
-----
* Added Post search
* Show upload in progress notification when retrying
* Fix issue where two identical drafts were created
* Block Editor: Fixed keyboard flickering issue after pressing Enter repeatedly on the Post Title.
* Block Editor: New blocks are available: video/quote/more
* Block Editor: performance improvements
* Fixed issue where text appeared behind list of themes on the theme screen
* Domain Registration functionality for Business plan customers on a site without a custom domain during plugin installation
* Editor: Set "Publish" as the default button in the action bar for drafts.
* Editor: Add a new confirmation dialog when Updating published posts.

12.6
-----
* Add Insights management introductory card
* Local draft pages will be automatically uploaded to the server as soon as an internet connection is available.
* Block Editor: A new block is available: video block.
* Block Editor: Added UI to display a warning when a block has invalid content.
* Block Editor: Fixed issue with link settings where “Open in New Tab” was always OFF on open.

12.5
-----
* Local Drafts will be automatically uploaded to the server as soon as internet connection is available.
* Make current day difference grey in Stats Overview.
* Add link to the Post from the Post stats.

12.4
-----
* Reduce number of network calls in Stats and improve performance
* Added support for displaying posts in tabs based on their status
* Added ability to filter posts by their author
* Added ability to toggle to compact view type for blog posts list
* Fixed several bugs on the blog posts screen
* Fixed bug that prevented audio playing in the reader
* New Insights Management for selecting the most relevant stats
* App download size is now much smaller.

12.3
-----
* Updated primary button color to pink
* Redirect to username/password login when WordPress.com reports email login not allowed
* Updated notifications list to Material guidelines
* Updated snackbar design to Material guidelines
* New Follower totals insights in the Stats
* Fixed crash when viewing Notifications tab
* Add "This Year" card to Stats Insights screen
* The Site → Blog Posts → View WebView will no longer show any Calypso UI
* Fixed an issue with Twitter publicize connections
* Fixed an issue where the site icon wasn't updating correctly after switching to another site
* Fixes an issue which can result in missing posts in the Reader
* Fixed crash when editing a post with a previously cancelled image upload

12.2
-----
* Fixed padding of some icons on devices running Android Lollipop
* Added an action to share sites in the Reader
* Updated color scheme to Classic Bright
* Adds support for .blog subdomains for the new site creation flow

12.1
-----
* Design improvements for the new site creation flow
* Refreshed post stats detail screen - opens from the Blog posts/Stats and from Stats/Posts and Pages
* Added swiping between tabs in Notifications
* Refreshed View all Stats screens, when digging into stats data
* Visual update to Today's stats, All-time stats and Most popular stats blocks
* Now sharing pictures to WordPress opens the block editor
* Fixed crash when inserting text right before an Image
* Now sharing pictures to WordPress opens the block editor

12.0
-----
* Faster opening of large posts
* Updated Notifications with tabs
* Add Posting activity block to the Stats/Insights
* Fixed error notifications for failed uploads<|MERGE_RESOLUTION|>--- conflicted
+++ resolved
@@ -1,16 +1,13 @@
 16.5
 -----
-<<<<<<< HEAD
 * [**] Page List - Adds duplicate page functionality [https://github.com/wordpress-mobile/WordPress-Android/pull/13607]
 * [***] Block Editor: Cross-post suggestions are now available by typing the + character (or long-pressing the toolbar button labelled with an @-symbol) in a post on a P2 site [https://github.com/wordpress-mobile/WordPress-Android/pull/13184]
 * [***] Block Editor: Full-width and wide alignment support for Columns (https://github.com/wordpress-mobile/gutenberg-mobile/pull/2919)
 * [**] Block Editor: Image block - Add link picker to the block settings and enhance link settings with auto-hide options (https://github.com/wordpress-mobile/gutenberg-mobile/pull/2841)
 * [*] Block Editor: Fix button link setting, rel link will not be overwritten if modified by the user (https://github.com/wordpress-mobile/gutenberg-mobile/pull/2894)
-=======
 [***] Block Editor: Cross-post suggestions are now available by typing the + character (or long-pressing the toolbar button labelled with an @-symbol) in a post on a P2 site [https://github.com/wordpress-mobile/WordPress-Android/pull/13184]
 [***] Activity Log: Adds support for Date Range and Activity Type filters. [https://github.com/wordpress-mobile/WordPress-Android/issues/13268]
 * [**] Page List: Adds duplicate page functionality [https://github.com/wordpress-mobile/WordPress-Android/pull/13607]
->>>>>>> 5279814e
 
  
 16.4
