12.1
-----
<<<<<<< HEAD
* Refreshed post stats detail screen - opens from the Blog posts/Stats and from Stats/Posts and Pages
=======
* Refreshed View all Stats screens, when digging into stats data
>>>>>>> e09c6599

12.0
-----
* Faster opening of large posts
* Updated Notifications with tabs
* Add Posting activity block to the Stats/Insights

11.9
-----
* Introduced new site creation wizard
* Make "<em>" the default markup for italic in the editor
* Updated Plans with new design
* Fixed an issue where posts show up as scheduled even after they are published
* Add Visitors overlay to the Overview block in Stats
* Change Stats design to flat on smaller devices<|MERGE_RESOLUTION|>--- conflicted
+++ resolved
@@ -1,10 +1,7 @@
 12.1
 -----
-<<<<<<< HEAD
 * Refreshed post stats detail screen - opens from the Blog posts/Stats and from Stats/Posts and Pages
-=======
 * Refreshed View all Stats screens, when digging into stats data
->>>>>>> e09c6599
 
 12.0
 -----
