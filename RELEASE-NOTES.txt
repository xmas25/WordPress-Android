16.3
-----
* [*] Posts Settings: removed deprecated location setting [https://github.com/wordpress-mobile/WordPress-Android/pull/13404]
<<<<<<< HEAD
* [**] Block Editor: Button block - Add link picker to the block settings [https://github.com/WordPress/gutenberg/pull/26206]
* [**] Block Editor: Fix gradient picker causing crash in some themes (like Spearhead) [https://github.com/WordPress/gutenberg/pull/27307]
* [***] Block Editor: Adding support for selecting different unit of value in Cover and Columns blocks [https://github.com/WordPress/gutenberg/pull/26161]
* [*] Block Editor: Fix theme colors syncing with the editor [https://github.com/WordPress/gutenberg/pull/26821]
=======
* [***] Stories: New feature for WordPress.com and Jetpack sites: Use photos and videos to create engaging and tappable fullscreen slideshows. [https://github.com/wordpress-mobile/WordPress-Android/pull/13459]
>>>>>>> b4904786

16.2
-----
* [***] Block Editor: Faster editor start and overall operation. [https://github.com/wordpress-mobile/gutenberg-mobile/pull/2780]
* [*] Block Editor: Enable multiple upload support for Image block. [https://github.com/wordpress-mobile/gutenberg-mobile/pull/2530]
* [*] Posts List: fixed bug that prevented showing the Featured Image of a post for pure self-hosted sites [https://github.com/wordpress-mobile/WordPress-Android/pull/13323]
* [**] Media picker: New media picker is now used in all the places where the user selects any kind of file (featured image, site icon, gravatar, in posts or media library) except stories [https://github.com/wordpress-mobile/WordPress-Android/pull/13368]
* [*] Reader: Fixes an infinite loading indicator on Discover tab in Reader.
* [*] My Site: Hide Activity Log, Themes and Plans for P2 sites.

16.1
-----
* [***] Block Editor: Adds new option to select from a variety of predefined page templates when creating a new page for a Gutenberg site.

16.0
-----
* [*] Stats: Added the possibility to report and unreport a referrer as spam. [https://github.com/wordpress-mobile/WordPress-Android/pull/13047]
* [***] Block Editor: Full-width and wide alignment support for Video, Latest-posts, Gallery, Media & text, and Pullquote block. [https://github.com/wordpress-mobile/gutenberg-mobile/pull/2605]
* [***] Block Editor: Fix unsupported block bottom sheet is triggered when device is rotated. [https://github.com/wordpress-mobile/gutenberg-mobile/pull/2710]
* [***] Block Editor: Unsupported Block Editor: Fixed issue when cannot view or interact with the classic block on Jetpack site. [https://github.com/wordpress-mobile/gutenberg-mobile/pull/2709]
* [**] Reader: Allow users to access Reader even when they do not follow any tags/topics.
* [***] Reader: The new redesigned Reader detail shows your post as beautiful as ever. And if you add a featured image it would be twice as beautiful! [https://github.com/wordpress-mobile/WordPress-Android/pull/13151]

15.9.2
-----
* [*] Block Editor: Fix for a crash that can occur when activity is null during capabilities update[https://github.com/wordpress-mobile/WordPress-Android/issues/13248]

15.9
-----
* [*] Block Editor: Add message that mentions are unavailable when device is offline. [https://github.com/wordpress-mobile/WordPress-Android/pull/12968]
* [**] Block Editor: Increase tap-target of primary action on unsupported blocks. [https://github.com/wordpress-mobile/gutenberg-mobile/pull/2608]
* [***] Block Editor: On Jetpack connected sites, Unsupported Block Editor can be enabled via enabling Jetpack SSO setting directly from within the missing block alert. [https://github.com/wordpress-mobile/gutenberg-mobile/pull/2610]
* [***] Block Editor: Add support for selecting user's post when configuring the link [https://github.com/wordpress-mobile/gutenberg-mobile/pull/2484]
* [**] Block Editor: Fix for a crash that can occur when long pressing selected images [https://github.com/wordpress-mobile/AztecEditor-Android/pull/924]
* [***] Block Editor: Added expected double tap for focus behavior for text fields in accessibility mode [https://github.com/WordPress/gutenberg/pull/25384]
* [*] Improved My Site layout on devices with big screens. [https://github.com/wordpress-mobile/WordPress-Android/pull/13026]
* [***] Block Editor: Unsupported Block Editor: Fixed issue when cannot view or interact with the classic block on Jetpack sites [https://github.com/wordpress-mobile/gutenberg-mobile/issues/2695]

15.8.1
-----
* [***] Login: Fixed an issue where some users would be prevented to login with a Jetpack site address.

15.8
-----
* [**] Reader: Now displaying preview images for more posts when no feature image is set.
* [***] Block Editor: Full-width and wide alignment support for Group, Cover and Image block [https://github.com/wordpress-mobile/gutenberg-mobile/pull/2559]
* [**] Block Editor: Add support for rounded style in Image block [https://github.com/wordpress-mobile/gutenberg-mobile/pull/2591]
* [**] Improved AppBar and Site Picker design.
* [**] Block Editor: Fixed a case where adding a block made the toolbar jump [https://github.com/WordPress/gutenberg/pull/24573]

15.7
-----
* [**] Block Editor: New block: Pullquote
* [**] Block Editor: Block settings now immediately reflect changes from menu sliders.
* [***] Reader: Introduced a new Discover tab tailored for each user.
* [*] Reader: Added "(un)follow" button to the site and topic detail screens.
* [*] Media: Fixed a bug that would allow you to pick unsupported media that then couldn't be uploaded.

15.6
-----
* [**] Block Editor: Add settings to allow changing column widths
* [**] Block Editor: Media editing support in Gallery block.
* [*] Block Editor: Improved logic for creating undo levels.

15.5
-----
* [***] Block Editor: New feature for WordPress.com and Jetpack sites: auto-complete username mentions. An auto-complete popup will show up when the user types the @ character in the block editor.
* [***] Enables search on post list for self-hosted sites.
* [***] Enable upload of audio files and documents in the media library
* [*] Block Editor: Media editing support in Cover block.
* [*] Block Editor: Fixed a bug on the Heading block, where a heading with a link and string formatting showed a white shadow in dark mode.

15.4.1
-----
* [**] Block Editor: Fix for editing the Classic Block in the Unsupported block editor

15.4
-----
* [***] The login and signup flows were unified and have a new design.
* [***] Block Editor: Media editing support in Media & Text block.
* [***] Block Editor: New block: Social Icons
* [*] Block Editor: Cover block placeholder is updated to allow users to start the block with a background color

15.3
-----
* [*] Improve wording for confirmation dialogs when trashing posts
* [***] Block Editor: Adds Copy, Cut, Paste, and Duplicate functionality to blocks
* [***] Block Editor: Users can now individually edit unsupported blocks found in posts or pages. Not available on self-hosted sites or sites defaulted to classic editor.

15.2
-----
* [**] Fixes tons of rendering issues in Reader post detail by changing the technical solution (shared CSS file).
* [**] Block editor: Display content metrics information (blocks, words, characters count).
* [**] Block Editor: Adds editor support for theme defined colors and theme defined gradients on cover and button blocks.
* [**] Block Editor: Add support allowing Cover Block video uploads to complete after the editor has closed
* [*] Block Editor: Fix handling of upload completion while re-opening the editor
* [*] Fix crash when WordPress api response has an empty body
* [*] Added ability to change Site Title from My Site screen

15.1
-----
* Fixes issue on Notifications tab when two screens were drawn on top of each other
* [**] Fix video thumbnails, settings and preview in Media section for private sites
* [*] Support for breaking out of captions/citation authors by pressing enter on the following blocks: image, video, gallery, quote, and pullquote.

15.0
-----
* [*] Fix wrong icon is used when a Password is visible
* [***] Block Editor: New block: Verse
* [***] Block Editor: Trash icon that is used to remove blocks is moved to the new menu reachable via ellipsis button in the block toolbar
* [**] Block Editor: Add support for changing overlay color settings in Cover block
* [**] Block Editor: Add enter/exit animation in FloatingToolbar
* [**] Block Editor: Block toolbar can now collapse when the block width is smaller than the toolbar content
* [**] Block Editor: Tooltip for page template selection buttons
* [*] Block Editor: Fix merging of text blocks when text had active formatting (bold, italic, strike, link)
* [*] Block Editor: Fix button alignment in page templates and make strings consistent
* [*] Block Editor: Add support for displaying radial gradients in Buttons and Cover blocks
* [**] Add homepage settings to pages list and to site settings. Now it's possible to change your posts page and your homepage.
* [*] Fix wrong icon is used when a Password is visible
* [*] Reader: Improved UI of the post card in the post feeds.

14.9
-----
* [*] Fix issue with Preview post not working after switching to classic editor from inside the post
* [**] Block Editor: Add support for changing background and text color in Buttons block
* [*] Block Editor: Fix the icons and buttons in Gallery, Paragraph, List and MediaText block on RTL mode
* [**] Block Editor: Remove Subscription Button from the Blog template since it didn't have an initial functionality and it is hard to configure for users.
* [**] Block Editor: Update page templates to use recently added blocks
* [**] Block editor: Fix bug in Free Photo Library which allowed selecting multiple images but only inserted one

14.8
-----
* Block editor: Prefill caption for image blocks when available on the Media library
* Block editor: New block: Buttons. From now you’ll be able to add the individual Button block only inside the Buttons block
* Block editor: Fix bug where whitespaces at start of text blocks were being removed
* Block editor: Add support for upload options in Cover block
* Block editor: Floating toolbar, previously located above nested blocks, is now placed at the top of the screen
* Block editor: Fix the icons in FloatingToolbar on RTL mode
* Block editor: Add alignment options for heading block
* Block editor: Fix titles in the media picker
* Block editor: Update quote block to visually reflect selected alignment
* Block editor: Fix bug where buttons in page templates were not rendering correctly on web
* Block editor: You can now crop, zoom in/out and rotate images from the device that are being inserted in a post.
* Block editor: Remove Subscription Button from the Blog template since it didn't have an initial functionality and it is hard to configure for users.
* Added reblog functionality

14.7
-----
* Block editor: Disable ripple effect for Slider control
* Block editor: New block: Columns
* Block editor: New starter page template: Blog
* Block editor: Make Starter Page Template picker buttons visible only when the screen height is enough
* Block editor: Fix a bug which caused to show URL settings modal randomly when changing the device orientation multiple times during the time Starter Page Template Preview is open
* Block editor: "Choose media from device" now opens our built-in media picker instead of the OS default media picker.
* Added user Gravatar to the Me menu in My Site.
* Updated site details screen title to "My site", to avoid duplicating the title of the current site which is displayed in the screen's header area.

14.6
-----
* Block editor: You can now crop, zoom in/out and rotate images that are already inserted in a post.
* Fix a deeplinking issue that could lead to the app not being open after clicking on some special "wordpress://" URLs.
* Site Creation: Improved look of the loading screen while the site is being created
* Block editor: New block: Cover
* Block editor: Improve icon on the "Take a Video" media option
* Block editor: Removed the dimming effect on unselected blocks
* Block editor: Enabled edit button over image block for Android
* Block editor: Implemented dropdown toolbar for alignment toolbar in Heading, Paragraph, Image, MediaText blocks
* Block Editor: When editing link settings, tapping the keyboard return button now closes the settings panel as well as closing the keyboard.
* Page List: Fixed an issue where opening a page would sometimes result in an empty editor.
* Dark Theme support

14.5
-----
* Block editor: New block: Latest Posts
* Block editor: Fix Quote block's left border not being visible in Dark Mode
* Block editor: Added Starter Page Templates: when you create a new page, we now show you a few templates to get started more quickly.
* Block editor: Fix crash when pasting HTML content with embeded images on paragraphs
* Removes sections from post search results
* Page List: Unsaved changes are automatically backed up on all devices. On page opening, the app will let you choose which version you prefer.
* Page List: Minor design improvements
* Site Creation: faster site creation, removed intermediate steps. Just select what kind of site you'd like, enter the domain name and the site will be created.
* Fixed a bug where failed post uploads were sometimes being retried indefinitely

14.4.1
-----
* Block Editor: Fix crash when inserting a Button Block.

14.4
-----
* Fix an issue where image is sometimes uploaded with a path to local storage

14.3
-----
* Added search to set page parent screen
* Block editor: Add support for changing image sizes in Image blocks
* Block editor: Add support for upload options in Gallery block
* Block editor: Added the Button block
* Block editor: Added the Group block
* Block editor: Add scroll support inside block picker and block settings
* Block editor: Fix issue preventing correct placeholder image from displaying during image upload
* Block editor: Fix issue where adding emojis to the post title added strong HTML elements to the title of the post
* Block editor: We’ve introduced a new toolbar that floats above the block you’re editing, which makes navigating your blocks easier — especially complex ones.
* Reader Information Architecture: added tab filtering; added bottom sheet to filter and navigate the followed sites/tags posts.

14.2
-----
* Block editor: Long-press Inserter icon to show options to add before/after
* Block editor: Retry displaying image when connectivity restores
* Block editor: Fix blank post when sharing media from another app
* Block editor: Add support for image size options in the gallery block
* Block editor: Fix issue that sometimes prevented merging paragraph blocks
* Block editor: Fix retry media upload action

14.1
-----
* Fixes an issue where searching for posts sometimes doesn't show some results.

* Disable the option to remove a Jetpack site from site picker
* Block editor: small performance improvements

* Block Editor: Reduced padding around text on Rich Text based blocks.
* Block Editor: Improved stability on very long posts.
* Block Editor: New block "Shortcode". You can now create and edit Shortcode blocks in the editor.

14.0
-----
* Block Editor: Fix displaying placeholder for images
* Block Editor: Fix crash on undo
* Block Editor: Fix styling on navigation UI
* Information Architecture revised: moved the access to the Me screen to an option menu into My Site; added Floating Action Button in My Site to allow the creation of a new Blog post or Site page.

13.9
-----
* Block Editor: New block "Gallery". You can now create image galleries using WordPress Media library.
* Block Editor: Add support for the Preformatted block.
* Block Editor: Add support for changing Settings in the List Block.
* Block Editor: Add support for Video block settings.

13.8
-----
* Modified Blog Post search to search for posts under all categories.
* Block editor: Add support for Preformatted block.
* Block editor: New Spacer block to create white space between two blocks.

13.7
-----
* Block editor: Include block title in Unsupported block's UI
* Block editor: Show new-block-indicator when no blocks at all and when at the last block
* Block editor: Use existing links in the clipboard to prefill url field when inserting new link
* Block editor: Media & Text block alignment options
* Block editor: Images clickable for fullscreen preview
* Fixed time displayed on Post Conflict Detected and Unpublished Revision dialogs
* Block editor: Fix issue when removing image/page break block crashes the app
* Fixed a crash on Samsung devices running Android 5 (Lollipop)

* Removed support for Giphy

13.6
-----
 * Change navigation bar color to white on Android 8.1+
* Pages ordering is case insensitive now
* Block Editor: Add support for pexels images
* Block Editor: Add left, center, and right image alignment controls

13.5
-----
 * Block Editor: Fix issue when multiple media selection adds only one image or video block.
 * Block Editor: Add Link Target (Open in new tab) to Image Block.
 * Block Editor: New block "Media & Text".
 * Block Editor: Fix issue where the block inserter layout wasn't correct after device rotation.
 * Fix crash when fast-scrolling on Blog Posts screen

13.4
-----
* Add Remote Preview support for posts and pages.
* Post List: Trashed post must now be restored before edit or preview.
* Post List: Unhandled conflict with auto saves are now detected and visible. On post opening, the app will let you choose which version you prefer.
* Fixed: Clicking on "Publish" on a private post sometimes published the post as public
* Post List: Unsaved changes are automatically backed up on all devices. On post opening, the app will let you choose which version you prefer.
* Clicking on "Publish" on a private post sometimes published the post as public
* Fixed a bunch of upload related issues
* Block editor: Fix a link editing issue, where trying to add a empty link at the start of another link would remove the existing link.

13.3
-----
* Added ability to change the username via Account Settings
* Add Jetpack performance settings
* Sort more than 100 published pages chronologically like Calypso
* Significant performance improvements to Stats
* Block Editor: Add rich text styling to video captions
* Block Editor: Prevent keyboard dismissal when switching between caption and text block
* Block Editor: Blocks that would be replaced are now hidden when add block bottom sheet displays
* Block Editor: Tapping on empty editor area now always inserts new block at end of post
* Block Editor: Automatically saves post locally after 2 seconds of inactivity

13.2
-----
* Fix issue where establishing LinkedIn connection would always fail
* Display author of each post on Blog Posts screen
* Moved Notifications settings to Notifications List.
* Redesigned My Site screen to make most commonly used actions easily accessible.
* File downloads in Stats for WP.com sites

13.1
-----
* Added ability to switch between Desktop and Mobile versions of the content for Site and Page preview.
* Improvement to the functionality and design of Web Preview.
* Fixed an issue with social media service connections

13.0
-----
* Block editor: Auto-enabled upon first open of a block post, unless opted out in v12.9.
* Block editor: You can now enable and disable the block editor on a per-site basis.
* Improve accessibility in the Stats
* Block editor: Adding a block from the post title now shows the add block here indicator.
* Block editor: Deselect post title any time a block is added
* Block editor: Fix loss of center alignment in image captions

12.9
-----
* Add Publish screen to Edit post settings - with notification for scheduled posts and option to add event to calendar
* Block editor: Video block is now available in the Inserter
* Block editor: Tapping on an empty editor area will create a new paragraph block
* Block editor: Fix content loss issue when loading unsupported blocks containing inner blocks.
* Block editor: Adding a block from the Post Title now inserts the block at the top of the Post.
* Setting featured image on a post doesn't require network connection
* Full screen comments view
* Added Domain Registration functionality for customers with unclaimed domain credit

12.8
-----
* Add percentage bar to following Stats cards - Posts and Pages, Authors, Tags and Categories
* Remove "Discard Local Changes" feature from the editor
* Block Editor: Fix pasting simple text on Post Title
* Block Editor: Remove editable empty line after list on the List block
* Block Editor: Performance improvements on rich text editing
* Add All-time, Today, Weekly and Minified widgets

12.7.1
------
* Fix issue where local draft with "Publish" status got automatically published

12.7
-----
* Added Post search
* Show upload in progress notification when retrying
* Fix issue where two identical drafts were created
* Block Editor: Fixed keyboard flickering issue after pressing Enter repeatedly on the Post Title.
* Block Editor: New blocks are available: video/quote/more
* Block Editor: performance improvements
* Fixed issue where text appeared behind list of themes on the theme screen
* Domain Registration functionality for Business plan customers on a site without a custom domain during plugin installation
* Editor: Set "Publish" as the default button in the action bar for drafts.
* Editor: Add a new confirmation dialog when Updating published posts.

12.6
-----
* Add Insights management introductory card
* Local draft pages will be automatically uploaded to the server as soon as an internet connection is available.
* Block Editor: A new block is available: video block.
* Block Editor: Added UI to display a warning when a block has invalid content.
* Block Editor: Fixed issue with link settings where “Open in New Tab” was always OFF on open.

12.5
-----
* Local Drafts will be automatically uploaded to the server as soon as internet connection is available.
* Make current day difference grey in Stats Overview.
* Add link to the Post from the Post stats.

12.4
-----
* Reduce number of network calls in Stats and improve performance
* Added support for displaying posts in tabs based on their status
* Added ability to filter posts by their author
* Added ability to toggle to compact view type for blog posts list
* Fixed several bugs on the blog posts screen
* Fixed bug that prevented audio playing in the reader
* New Insights Management for selecting the most relevant stats
* App download size is now much smaller.

12.3
-----
* Updated primary button color to pink
* Redirect to username/password login when WordPress.com reports email login not allowed
* Updated notifications list to Material guidelines
* Updated snackbar design to Material guidelines
* New Follower totals insights in the Stats
* Fixed crash when viewing Notifications tab
* Add "This Year" card to Stats Insights screen
* The Site → Blog Posts → View WebView will no longer show any Calypso UI
* Fixed an issue with Twitter publicize connections
* Fixed an issue where the site icon wasn't updating correctly after switching to another site
* Fixes an issue which can result in missing posts in the Reader
* Fixed crash when editing a post with a previously cancelled image upload

12.2
-----
* Fixed padding of some icons on devices running Android Lollipop
* Added an action to share sites in the Reader
* Updated color scheme to Classic Bright
* Adds support for .blog subdomains for the new site creation flow

12.1
-----
* Design improvements for the new site creation flow
* Refreshed post stats detail screen - opens from the Blog posts/Stats and from Stats/Posts and Pages
* Added swiping between tabs in Notifications
* Refreshed View all Stats screens, when digging into stats data
* Visual update to Today's stats, All-time stats and Most popular stats blocks
* Now sharing pictures to WordPress opens the block editor
* Fixed crash when inserting text right before an Image
* Now sharing pictures to WordPress opens the block editor

12.0
-----
* Faster opening of large posts
* Updated Notifications with tabs
* Add Posting activity block to the Stats/Insights
* Fixed error notifications for failed uploads<|MERGE_RESOLUTION|>--- conflicted
+++ resolved
@@ -1,14 +1,11 @@
 16.3
 -----
 * [*] Posts Settings: removed deprecated location setting [https://github.com/wordpress-mobile/WordPress-Android/pull/13404]
-<<<<<<< HEAD
 * [**] Block Editor: Button block - Add link picker to the block settings [https://github.com/WordPress/gutenberg/pull/26206]
 * [**] Block Editor: Fix gradient picker causing crash in some themes (like Spearhead) [https://github.com/WordPress/gutenberg/pull/27307]
 * [***] Block Editor: Adding support for selecting different unit of value in Cover and Columns blocks [https://github.com/WordPress/gutenberg/pull/26161]
 * [*] Block Editor: Fix theme colors syncing with the editor [https://github.com/WordPress/gutenberg/pull/26821]
-=======
 * [***] Stories: New feature for WordPress.com and Jetpack sites: Use photos and videos to create engaging and tappable fullscreen slideshows. [https://github.com/wordpress-mobile/WordPress-Android/pull/13459]
->>>>>>> b4904786
 
 16.2
 -----
