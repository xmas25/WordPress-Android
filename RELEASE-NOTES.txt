--- conflicted
+++ resolved
@@ -3,9 +3,7 @@
  
 14.3
 -----
-<<<<<<< HEAD
 * Removes sections for post search results
-=======
 * Added search to set page parent screen
 * Block editor: Add support for changing image sizes in Image blocks
 * Block editor: Add support for upload options in Gallery block
@@ -16,7 +14,6 @@
 * Block editor: Fix issue where adding emojis to the post title added strong HTML elements to the title of the post
 * Block editor: We’ve introduced a new toolbar that floats above the block you’re editing, which makes navigating your blocks easier — especially complex ones.
 * Reader Information Architecture: added tab filtering; added bottom sheet to filter and navigate the followed sites/tags posts.
->>>>>>> 7d48076a
  
 14.2
 -----
