*** PLEASE FOLLOW THIS FORMAT: [<priority indicator, more stars = higher priority>] <description> [<PR URL>]

16.7
-----
<<<<<<< HEAD
* [**] Block Editor: Added Contact Info block to sites on WPcom or with Jetpack version > 9.1.

 
=======
* [*] Reader: show post menu for posts in Blog Preview and Search results [https://github.com/wordpress-mobile/WordPress-Android/pull/13897]
* [**] Site Creation: Enables dot blog subdomains for each site design. [https://github.com/wordpress-mobile/WordPress-Android/pull/13917]

>>>>>>> 536e1780
16.6
-----
* [**] Reader: adds site filter capability to Followed P2s tab page. Now the sites listed in the filters are only those relevant to the page (Following/Followed P2s) [https://github.com/wordpress-mobile/WordPress-Android/pull/13766]
* [**] Site Creation: Adds the option to choose between mobile, tablet or desktop thumbnails in the home page design picker when creating a WordPress.com site [https://github.com/wordpress-mobile/WordPress-Android/pull/13674]
* [**] Site Creation: Adds the option to choose between mobile, tablet or desktop home page design previews when creating a WordPress.com site [https://github.com/wordpress-mobile/WordPress-Android/pull/13673]
* [*] Quick Start: Removed the browse theme step and added guidance for reviewing pages and editing your Homepage. [#13855]

16.5
-----
* [**] Page List - Adds duplicate page functionality [https://github.com/wordpress-mobile/WordPress-Android/pull/13607]
* [***] Block Editor: Cross-post suggestions are now available by typing the + character (or long-pressing the toolbar button labelled with an @-symbol) in a post on a P2 site [https://github.com/wordpress-mobile/WordPress-Android/pull/13184]
* [***] Block Editor: Full-width and wide alignment support for Columns (https://github.com/wordpress-mobile/gutenberg-mobile/pull/2919)
* [**] Block Editor: Image block - Add link picker to the block settings and enhance link settings with auto-hide options (https://github.com/wordpress-mobile/gutenberg-mobile/pull/2841)
* [*] Block Editor: Fix button link setting, rel link will not be overwritten if modified by the user (https://github.com/wordpress-mobile/gutenberg-mobile/pull/2894)
* [**] Block Editor: Added move to top/bottom when long pressing on respective block movers (https://github.com/wordpress-mobile/gutenberg-mobile/pull/2872)
* [***] Activity Log: Adds support for Date Range and Activity Type filters. [https://github.com/wordpress-mobile/WordPress-Android/issues/13268]
* [**] Page List: Adds duplicate page functionality [https://github.com/wordpress-mobile/WordPress-Android/pull/13607]
* [**] Block Editor: Fix crash in text-based blocks with custom font size [https://github.com/WordPress/gutenberg/pull/28121]

16.4
-----
* [*] My Site: Fixes crash on rotation while editing site title [https://github.com/wordpress-mobile/WordPress-Android/pull/13505]
* [**] Posts List: Adds duplicate post functionality [https://github.com/wordpress-mobile/WordPress-Android/pull/13521]
* [*] Block Editor: Fix Gallery block uploads when the editor is closed [https://github.com/wordpress-mobile/WordPress-Android/pull/13570]
* [*] Block Editor: Remove popup informing user that they will be using the block editor by default [https://github.com/wordpress-mobile/WordPress-Android/pull/13593]
* [**] Block Editor: Fixed an issue where a block would disappear when deleting all of the text inside without requiring the extra backspace to remove the block. [https://github.com/wordpress-mobile/gutenberg-mobile/pull/2877]
* [***] Block Editor: New Block: File [https://github.com/wordpress-mobile/gutenberg-mobile/pull/2835]


16.3
-----
* [***] Site Creation: Adds an option to pick a home page design when creating a WordPress.com site.
* [*] Posts Settings: removed deprecated location setting [https://github.com/wordpress-mobile/WordPress-Android/pull/13404]
* [**] Block Editor: Button block - Add link picker to the block settings [https://github.com/WordPress/gutenberg/pull/26206]
* [***] Block Editor: Adding support for selecting different unit of value in Cover and Columns blocks [https://github.com/WordPress/gutenberg/pull/26161]
* [*] Block Editor: Fix theme colors syncing with the editor [https://github.com/WordPress/gutenberg/pull/26821]
* [***] Stories: New feature for WordPress.com and Jetpack sites: Use photos and videos to create engaging and tappable fullscreen slideshows. [https://github.com/wordpress-mobile/WordPress-Android/pull/13459]
* [**] Reader: introduced a Follow/Unfollow button in comments screen to follow a post conversation and get notified by e-mail. Not supported for self-hosted sites not Jetpack connected. [https://github.com/wordpress-mobile/WordPress-Android/pull/13473]

16.2
-----
* [***] Block Editor: Faster editor start and overall operation. [https://github.com/wordpress-mobile/gutenberg-mobile/pull/2780]
* [*] Block Editor: Enable multiple upload support for Image block. [https://github.com/wordpress-mobile/gutenberg-mobile/pull/2530]
* [*] Posts List: fixed bug that prevented showing the Featured Image of a post for pure self-hosted sites [https://github.com/wordpress-mobile/WordPress-Android/pull/13323]
* [**] Media picker: New media picker is now used in all the places where the user selects any kind of file (featured image, site icon, gravatar, in posts or media library) except stories [https://github.com/wordpress-mobile/WordPress-Android/pull/13368]
* [*] Reader: Fixes an infinite loading indicator on Discover tab in Reader.
* [*] My Site: Hide Activity Log, Themes and Plans for P2 sites.

16.1
-----
* [***] Block Editor: Adds new option to select from a variety of predefined page templates when creating a new page for a Gutenberg site.

16.0
-----
* [*] Stats: Added the possibility to report and unreport a referrer as spam. [https://github.com/wordpress-mobile/WordPress-Android/pull/13047]
* [***] Block Editor: Full-width and wide alignment support for Video, Latest-posts, Gallery, Media & text, and Pullquote block. [https://github.com/wordpress-mobile/gutenberg-mobile/pull/2605]
* [***] Block Editor: Fix unsupported block bottom sheet is triggered when device is rotated. [https://github.com/wordpress-mobile/gutenberg-mobile/pull/2710]
* [***] Block Editor: Unsupported Block Editor: Fixed issue when cannot view or interact with the classic block on Jetpack site. [https://github.com/wordpress-mobile/gutenberg-mobile/pull/2709]
* [**] Reader: Allow users to access Reader even when they do not follow any tags/topics.
* [***] Reader: The new redesigned Reader detail shows your post as beautiful as ever. And if you add a featured image it would be twice as beautiful! [https://github.com/wordpress-mobile/WordPress-Android/pull/13151]

15.9.2
-----
* [*] Block Editor: Fix for a crash that can occur when activity is null during capabilities update[https://github.com/wordpress-mobile/WordPress-Android/issues/13248]

15.9
-----
* [*] Block Editor: Add message that mentions are unavailable when device is offline. [https://github.com/wordpress-mobile/WordPress-Android/pull/12968]
* [**] Block Editor: Increase tap-target of primary action on unsupported blocks. [https://github.com/wordpress-mobile/gutenberg-mobile/pull/2608]
* [***] Block Editor: On Jetpack connected sites, Unsupported Block Editor can be enabled via enabling Jetpack SSO setting directly from within the missing block alert. [https://github.com/wordpress-mobile/gutenberg-mobile/pull/2610]
* [***] Block Editor: Add support for selecting user's post when configuring the link [https://github.com/wordpress-mobile/gutenberg-mobile/pull/2484]
* [**] Block Editor: Fix for a crash that can occur when long pressing selected images [https://github.com/wordpress-mobile/AztecEditor-Android/pull/924]
* [***] Block Editor: Added expected double tap for focus behavior for text fields in accessibility mode [https://github.com/WordPress/gutenberg/pull/25384]
* [*] Improved My Site layout on devices with big screens. [https://github.com/wordpress-mobile/WordPress-Android/pull/13026]
* [***] Block Editor: Unsupported Block Editor: Fixed issue when cannot view or interact with the classic block on Jetpack sites [https://github.com/wordpress-mobile/gutenberg-mobile/issues/2695]

15.8.1
-----
* [***] Login: Fixed an issue where some users would be prevented to login with a Jetpack site address.

15.8
-----
* [**] Reader: Now displaying preview images for more posts when no feature image is set.
* [***] Block Editor: Full-width and wide alignment support for Group, Cover and Image block [https://github.com/wordpress-mobile/gutenberg-mobile/pull/2559]
* [**] Block Editor: Add support for rounded style in Image block [https://github.com/wordpress-mobile/gutenberg-mobile/pull/2591]
* [**] Improved AppBar and Site Picker design.
* [**] Block Editor: Fixed a case where adding a block made the toolbar jump [https://github.com/WordPress/gutenberg/pull/24573]

15.7
-----
* [**] Block Editor: New block: Pullquote
* [**] Block Editor: Block settings now immediately reflect changes from menu sliders.
* [***] Reader: Introduced a new Discover tab tailored for each user.
* [*] Reader: Added "(un)follow" button to the site and topic detail screens.
* [*] Media: Fixed a bug that would allow you to pick unsupported media that then couldn't be uploaded.

15.6
-----
* [**] Block Editor: Add settings to allow changing column widths
* [**] Block Editor: Media editing support in Gallery block.
* [*] Block Editor: Improved logic for creating undo levels.

15.5
-----
* [***] Block Editor: New feature for WordPress.com and Jetpack sites: auto-complete username mentions. An auto-complete popup will show up when the user types the @ character in the block editor.
* [***] Enables search on post list for self-hosted sites.
* [***] Enable upload of audio files and documents in the media library
* [*] Block Editor: Media editing support in Cover block.
* [*] Block Editor: Fixed a bug on the Heading block, where a heading with a link and string formatting showed a white shadow in dark mode.

15.4.1
-----
* [**] Block Editor: Fix for editing the Classic Block in the Unsupported block editor

15.4
-----
* [***] The login and signup flows were unified and have a new design.
* [***] Block Editor: Media editing support in Media & Text block.
* [***] Block Editor: New block: Social Icons
* [*] Block Editor: Cover block placeholder is updated to allow users to start the block with a background color

15.3
-----
* [*] Improve wording for confirmation dialogs when trashing posts
* [***] Block Editor: Adds Copy, Cut, Paste, and Duplicate functionality to blocks
* [***] Block Editor: Users can now individually edit unsupported blocks found in posts or pages. Not available on self-hosted sites or sites defaulted to classic editor.

15.2
-----
* [**] Fixes tons of rendering issues in Reader post detail by changing the technical solution (shared CSS file).
* [**] Block editor: Display content metrics information (blocks, words, characters count).
* [**] Block Editor: Adds editor support for theme defined colors and theme defined gradients on cover and button blocks.
* [**] Block Editor: Add support allowing Cover Block video uploads to complete after the editor has closed
* [*] Block Editor: Fix handling of upload completion while re-opening the editor
* [*] Fix crash when WordPress api response has an empty body
* [*] Added ability to change Site Title from My Site screen

15.1
-----
* Fixes issue on Notifications tab when two screens were drawn on top of each other
* [**] Fix video thumbnails, settings and preview in Media section for private sites
* [*] Support for breaking out of captions/citation authors by pressing enter on the following blocks: image, video, gallery, quote, and pullquote.

15.0
-----
* [*] Fix wrong icon is used when a Password is visible
* [***] Block Editor: New block: Verse
* [***] Block Editor: Trash icon that is used to remove blocks is moved to the new menu reachable via ellipsis button in the block toolbar
* [**] Block Editor: Add support for changing overlay color settings in Cover block
* [**] Block Editor: Add enter/exit animation in FloatingToolbar
* [**] Block Editor: Block toolbar can now collapse when the block width is smaller than the toolbar content
* [**] Block Editor: Tooltip for page template selection buttons
* [*] Block Editor: Fix merging of text blocks when text had active formatting (bold, italic, strike, link)
* [*] Block Editor: Fix button alignment in page templates and make strings consistent
* [*] Block Editor: Add support for displaying radial gradients in Buttons and Cover blocks
* [**] Add homepage settings to pages list and to site settings. Now it's possible to change your posts page and your homepage.
* [*] Fix wrong icon is used when a Password is visible
* [*] Reader: Improved UI of the post card in the post feeds.

14.9
-----
* [*] Fix issue with Preview post not working after switching to classic editor from inside the post
* [**] Block Editor: Add support for changing background and text color in Buttons block
* [*] Block Editor: Fix the icons and buttons in Gallery, Paragraph, List and MediaText block on RTL mode
* [**] Block Editor: Remove Subscription Button from the Blog template since it didn't have an initial functionality and it is hard to configure for users.
* [**] Block Editor: Update page templates to use recently added blocks
* [**] Block editor: Fix bug in Free Photo Library which allowed selecting multiple images but only inserted one

14.8
-----
* Block editor: Prefill caption for image blocks when available on the Media library
* Block editor: New block: Buttons. From now you’ll be able to add the individual Button block only inside the Buttons block
* Block editor: Fix bug where whitespaces at start of text blocks were being removed
* Block editor: Add support for upload options in Cover block
* Block editor: Floating toolbar, previously located above nested blocks, is now placed at the top of the screen
* Block editor: Fix the icons in FloatingToolbar on RTL mode
* Block editor: Add alignment options for heading block
* Block editor: Fix titles in the media picker
* Block editor: Update quote block to visually reflect selected alignment
* Block editor: Fix bug where buttons in page templates were not rendering correctly on web
* Block editor: You can now crop, zoom in/out and rotate images from the device that are being inserted in a post.
* Block editor: Remove Subscription Button from the Blog template since it didn't have an initial functionality and it is hard to configure for users.
* Added reblog functionality

14.7
-----
* Block editor: Disable ripple effect for Slider control
* Block editor: New block: Columns
* Block editor: New starter page template: Blog
* Block editor: Make Starter Page Template picker buttons visible only when the screen height is enough
* Block editor: Fix a bug which caused to show URL settings modal randomly when changing the device orientation multiple times during the time Starter Page Template Preview is open
* Block editor: "Choose media from device" now opens our built-in media picker instead of the OS default media picker.
* Added user Gravatar to the Me menu in My Site.
* Updated site details screen title to "My site", to avoid duplicating the title of the current site which is displayed in the screen's header area.

14.6
-----
* Block editor: You can now crop, zoom in/out and rotate images that are already inserted in a post.
* Fix a deeplinking issue that could lead to the app not being open after clicking on some special "wordpress://" URLs.
* Site Creation: Improved look of the loading screen while the site is being created
* Block editor: New block: Cover
* Block editor: Improve icon on the "Take a Video" media option
* Block editor: Removed the dimming effect on unselected blocks
* Block editor: Enabled edit button over image block for Android
* Block editor: Implemented dropdown toolbar for alignment toolbar in Heading, Paragraph, Image, MediaText blocks
* Block Editor: When editing link settings, tapping the keyboard return button now closes the settings panel as well as closing the keyboard.
* Page List: Fixed an issue where opening a page would sometimes result in an empty editor.
* Dark Theme support

14.5
-----
* Block editor: New block: Latest Posts
* Block editor: Fix Quote block's left border not being visible in Dark Mode
* Block editor: Added Starter Page Templates: when you create a new page, we now show you a few templates to get started more quickly.
* Block editor: Fix crash when pasting HTML content with embeded images on paragraphs
* Removes sections from post search results
* Page List: Unsaved changes are automatically backed up on all devices. On page opening, the app will let you choose which version you prefer.
* Page List: Minor design improvements
* Site Creation: faster site creation, removed intermediate steps. Just select what kind of site you'd like, enter the domain name and the site will be created.
* Fixed a bug where failed post uploads were sometimes being retried indefinitely

14.4.1
-----
* Block Editor: Fix crash when inserting a Button Block.

14.4
-----
* Fix an issue where image is sometimes uploaded with a path to local storage

14.3
-----
* Added search to set page parent screen
* Block editor: Add support for changing image sizes in Image blocks
* Block editor: Add support for upload options in Gallery block
* Block editor: Added the Button block
* Block editor: Added the Group block
* Block editor: Add scroll support inside block picker and block settings
* Block editor: Fix issue preventing correct placeholder image from displaying during image upload
* Block editor: Fix issue where adding emojis to the post title added strong HTML elements to the title of the post
* Block editor: We’ve introduced a new toolbar that floats above the block you’re editing, which makes navigating your blocks easier — especially complex ones.
* Reader Information Architecture: added tab filtering; added bottom sheet to filter and navigate the followed sites/tags posts.

14.2
-----
* Block editor: Long-press Inserter icon to show options to add before/after
* Block editor: Retry displaying image when connectivity restores
* Block editor: Fix blank post when sharing media from another app
* Block editor: Add support for image size options in the gallery block
* Block editor: Fix issue that sometimes prevented merging paragraph blocks
* Block editor: Fix retry media upload action

14.1
-----
* Fixes an issue where searching for posts sometimes doesn't show some results.

* Disable the option to remove a Jetpack site from site picker
* Block editor: small performance improvements

* Block Editor: Reduced padding around text on Rich Text based blocks.
* Block Editor: Improved stability on very long posts.
* Block Editor: New block "Shortcode". You can now create and edit Shortcode blocks in the editor.

14.0
-----
* Block Editor: Fix displaying placeholder for images
* Block Editor: Fix crash on undo
* Block Editor: Fix styling on navigation UI
* Information Architecture revised: moved the access to the Me screen to an option menu into My Site; added Floating Action Button in My Site to allow the creation of a new Blog post or Site page.

13.9
-----
* Block Editor: New block "Gallery". You can now create image galleries using WordPress Media library.
* Block Editor: Add support for the Preformatted block.
* Block Editor: Add support for changing Settings in the List Block.
* Block Editor: Add support for Video block settings.

13.8
-----
* Modified Blog Post search to search for posts under all categories.
* Block editor: Add support for Preformatted block.
* Block editor: New Spacer block to create white space between two blocks.

13.7
-----
* Block editor: Include block title in Unsupported block's UI
* Block editor: Show new-block-indicator when no blocks at all and when at the last block
* Block editor: Use existing links in the clipboard to prefill url field when inserting new link
* Block editor: Media & Text block alignment options
* Block editor: Images clickable for fullscreen preview
* Fixed time displayed on Post Conflict Detected and Unpublished Revision dialogs
* Block editor: Fix issue when removing image/page break block crashes the app
* Fixed a crash on Samsung devices running Android 5 (Lollipop)

* Removed support for Giphy

13.6
-----
 * Change navigation bar color to white on Android 8.1+
* Pages ordering is case insensitive now
* Block Editor: Add support for pexels images
* Block Editor: Add left, center, and right image alignment controls

13.5
-----
 * Block Editor: Fix issue when multiple media selection adds only one image or video block.
 * Block Editor: Add Link Target (Open in new tab) to Image Block.
 * Block Editor: New block "Media & Text".
 * Block Editor: Fix issue where the block inserter layout wasn't correct after device rotation.
 * Fix crash when fast-scrolling on Blog Posts screen

13.4
-----
* Add Remote Preview support for posts and pages.
* Post List: Trashed post must now be restored before edit or preview.
* Post List: Unhandled conflict with auto saves are now detected and visible. On post opening, the app will let you choose which version you prefer.
* Fixed: Clicking on "Publish" on a private post sometimes published the post as public
* Post List: Unsaved changes are automatically backed up on all devices. On post opening, the app will let you choose which version you prefer.
* Clicking on "Publish" on a private post sometimes published the post as public
* Fixed a bunch of upload related issues
* Block editor: Fix a link editing issue, where trying to add a empty link at the start of another link would remove the existing link.

13.3
-----
* Added ability to change the username via Account Settings
* Add Jetpack performance settings
* Sort more than 100 published pages chronologically like Calypso
* Significant performance improvements to Stats
* Block Editor: Add rich text styling to video captions
* Block Editor: Prevent keyboard dismissal when switching between caption and text block
* Block Editor: Blocks that would be replaced are now hidden when add block bottom sheet displays
* Block Editor: Tapping on empty editor area now always inserts new block at end of post
* Block Editor: Automatically saves post locally after 2 seconds of inactivity

13.2
-----
* Fix issue where establishing LinkedIn connection would always fail
* Display author of each post on Blog Posts screen
* Moved Notifications settings to Notifications List.
* Redesigned My Site screen to make most commonly used actions easily accessible.
* File downloads in Stats for WP.com sites

13.1
-----
* Added ability to switch between Desktop and Mobile versions of the content for Site and Page preview.
* Improvement to the functionality and design of Web Preview.
* Fixed an issue with social media service connections

13.0
-----
* Block editor: Auto-enabled upon first open of a block post, unless opted out in v12.9.
* Block editor: You can now enable and disable the block editor on a per-site basis.
* Improve accessibility in the Stats
* Block editor: Adding a block from the post title now shows the add block here indicator.
* Block editor: Deselect post title any time a block is added
* Block editor: Fix loss of center alignment in image captions

12.9
-----
* Add Publish screen to Edit post settings - with notification for scheduled posts and option to add event to calendar
* Block editor: Video block is now available in the Inserter
* Block editor: Tapping on an empty editor area will create a new paragraph block
* Block editor: Fix content loss issue when loading unsupported blocks containing inner blocks.
* Block editor: Adding a block from the Post Title now inserts the block at the top of the Post.
* Setting featured image on a post doesn't require network connection
* Full screen comments view
* Added Domain Registration functionality for customers with unclaimed domain credit

12.8
-----
* Add percentage bar to following Stats cards - Posts and Pages, Authors, Tags and Categories
* Remove "Discard Local Changes" feature from the editor
* Block Editor: Fix pasting simple text on Post Title
* Block Editor: Remove editable empty line after list on the List block
* Block Editor: Performance improvements on rich text editing
* Add All-time, Today, Weekly and Minified widgets

12.7.1
------
* Fix issue where local draft with "Publish" status got automatically published

12.7
-----
* Added Post search
* Show upload in progress notification when retrying
* Fix issue where two identical drafts were created
* Block Editor: Fixed keyboard flickering issue after pressing Enter repeatedly on the Post Title.
* Block Editor: New blocks are available: video/quote/more
* Block Editor: performance improvements
* Fixed issue where text appeared behind list of themes on the theme screen
* Domain Registration functionality for Business plan customers on a site without a custom domain during plugin installation
* Editor: Set "Publish" as the default button in the action bar for drafts.
* Editor: Add a new confirmation dialog when Updating published posts.

12.6
-----
* Add Insights management introductory card
* Local draft pages will be automatically uploaded to the server as soon as an internet connection is available.
* Block Editor: A new block is available: video block.
* Block Editor: Added UI to display a warning when a block has invalid content.
* Block Editor: Fixed issue with link settings where “Open in New Tab” was always OFF on open.

12.5
-----
* Local Drafts will be automatically uploaded to the server as soon as internet connection is available.
* Make current day difference grey in Stats Overview.
* Add link to the Post from the Post stats.

12.4
-----
* Reduce number of network calls in Stats and improve performance
* Added support for displaying posts in tabs based on their status
* Added ability to filter posts by their author
* Added ability to toggle to compact view type for blog posts list
* Fixed several bugs on the blog posts screen
* Fixed bug that prevented audio playing in the reader
* New Insights Management for selecting the most relevant stats
* App download size is now much smaller.

12.3
-----
* Updated primary button color to pink
* Redirect to username/password login when WordPress.com reports email login not allowed
* Updated notifications list to Material guidelines
* Updated snackbar design to Material guidelines
* New Follower totals insights in the Stats
* Fixed crash when viewing Notifications tab
* Add "This Year" card to Stats Insights screen
* The Site → Blog Posts → View WebView will no longer show any Calypso UI
* Fixed an issue with Twitter publicize connections
* Fixed an issue where the site icon wasn't updating correctly after switching to another site
* Fixes an issue which can result in missing posts in the Reader
* Fixed crash when editing a post with a previously cancelled image upload

12.2
-----
* Fixed padding of some icons on devices running Android Lollipop
* Added an action to share sites in the Reader
* Updated color scheme to Classic Bright
* Adds support for .blog subdomains for the new site creation flow

12.1
-----
* Design improvements for the new site creation flow
* Refreshed post stats detail screen - opens from the Blog posts/Stats and from Stats/Posts and Pages
* Added swiping between tabs in Notifications
* Refreshed View all Stats screens, when digging into stats data
* Visual update to Today's stats, All-time stats and Most popular stats blocks
* Now sharing pictures to WordPress opens the block editor
* Fixed crash when inserting text right before an Image
* Now sharing pictures to WordPress opens the block editor

12.0
-----
* Faster opening of large posts
* Updated Notifications with tabs
* Add Posting activity block to the Stats/Insights
* Fixed error notifications for failed uploads<|MERGE_RESOLUTION|>--- conflicted
+++ resolved
@@ -2,15 +2,12 @@
 
 16.7
 -----
-<<<<<<< HEAD
 * [**] Block Editor: Added Contact Info block to sites on WPcom or with Jetpack version > 9.1.
 
  
-=======
 * [*] Reader: show post menu for posts in Blog Preview and Search results [https://github.com/wordpress-mobile/WordPress-Android/pull/13897]
 * [**] Site Creation: Enables dot blog subdomains for each site design. [https://github.com/wordpress-mobile/WordPress-Android/pull/13917]
 
->>>>>>> 536e1780
 16.6
 -----
 * [**] Reader: adds site filter capability to Followed P2s tab page. Now the sites listed in the filters are only those relevant to the page (Following/Followed P2s) [https://github.com/wordpress-mobile/WordPress-Android/pull/13766]
