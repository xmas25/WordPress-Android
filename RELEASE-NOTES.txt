* Add Importing from Giphy in Editor and Media Library
* Adds support for .blog subdomains on new sites.
* First version of the refreshed stats project - all tabs and all the blocks are completely rewritten in new design
<<<<<<< HEAD
* Update the Notifications list layout for better readability
=======
* Update the Me tab layout for tablets and large devices
>>>>>>> d315dcf0
<|MERGE_RESOLUTION|>--- conflicted
+++ resolved
@@ -1,8 +1,5 @@
 * Add Importing from Giphy in Editor and Media Library
 * Adds support for .blog subdomains on new sites.
 * First version of the refreshed stats project - all tabs and all the blocks are completely rewritten in new design
-<<<<<<< HEAD
 * Update the Notifications list layout for better readability
-=======
-* Update the Me tab layout for tablets and large devices
->>>>>>> d315dcf0
+* Update the Me tab layout for tablets and large devices