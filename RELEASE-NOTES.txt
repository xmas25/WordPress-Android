16.2
-----
<<<<<<< HEAD
* [***] Block Editor: Faster editor start and overall operation. [https://github.com/wordpress-mobile/gutenberg-mobile/pull/2780]
* [*] Block Editor: Enable multiple upload support for Image block. [https://github.com/wordpress-mobile/gutenberg-mobile/pull/2530]
=======
* [*] Posts List: fixed bug that prevented showing the Featured Image of a post for pure self-hosted sites [https://github.com/wordpress-mobile/WordPress-Android/pull/13323]
* [**] Media picker: New media picker is now used in all the places where the user selects any kind of file (featured image, site icon, gravatar, in posts or media library) except stories [https://github.com/wordpress-mobile/WordPress-Android/pull/13368]
* [*] Reader: Fixes an infinite loading indicator on Discover tab in Reader.
* [*] My Site: Hide Activity Log, Themes and Plans for P2 sites.
>>>>>>> a76513c6

16.1
-----
* [***] Block Editor: Adds new option to select from a variety of predefined page templates when creating a new page for a Gutenberg site.

16.0
-----
* [*] Stats: Added the possibility to report and unreport a referrer as spam. [https://github.com/wordpress-mobile/WordPress-Android/pull/13047]
* [***] Block Editor: Full-width and wide alignment support for Video, Latest-posts, Gallery, Media & text, and Pullquote block. [https://github.com/wordpress-mobile/gutenberg-mobile/pull/2605]
* [***] Block Editor: Fix unsupported block bottom sheet is triggered when device is rotated. [https://github.com/wordpress-mobile/gutenberg-mobile/pull/2710]
* [***] Block Editor: Unsupported Block Editor: Fixed issue when cannot view or interact with the classic block on Jetpack site. [https://github.com/wordpress-mobile/gutenberg-mobile/pull/2709]
* [**] Reader: Allow users to access Reader even when they do not follow any tags/topics.
* [***] Reader: The new redesigned Reader detail shows your post as beautiful as ever. And if you add a featured image it would be twice as beautiful! [https://github.com/wordpress-mobile/WordPress-Android/pull/13151]

15.9.2
-----
* [*] Block Editor: Fix for a crash that can occur when activity is null during capabilities update[https://github.com/wordpress-mobile/WordPress-Android/issues/13248]

15.9
-----
* [*] Block Editor: Add message that mentions are unavailable when device is offline. [https://github.com/wordpress-mobile/WordPress-Android/pull/12968]
* [**] Block Editor: Increase tap-target of primary action on unsupported blocks. [https://github.com/wordpress-mobile/gutenberg-mobile/pull/2608]
* [***] Block Editor: On Jetpack connected sites, Unsupported Block Editor can be enabled via enabling Jetpack SSO setting directly from within the missing block alert. [https://github.com/wordpress-mobile/gutenberg-mobile/pull/2610]
* [***] Block Editor: Add support for selecting user's post when configuring the link [https://github.com/wordpress-mobile/gutenberg-mobile/pull/2484]
* [**] Block Editor: Fix for a crash that can occur when long pressing selected images [https://github.com/wordpress-mobile/AztecEditor-Android/pull/924]
* [***] Block Editor: Added expected double tap for focus behavior for text fields in accessibility mode [https://github.com/WordPress/gutenberg/pull/25384]
* [*] Improved My Site layout on devices with big screens. [https://github.com/wordpress-mobile/WordPress-Android/pull/13026]
* [***] Block Editor: Unsupported Block Editor: Fixed issue when cannot view or interact with the classic block on Jetpack sites [https://github.com/wordpress-mobile/gutenberg-mobile/issues/2695]

15.8.1
-----
* [***] Login: Fixed an issue where some users would be prevented to login with a Jetpack site address.

15.8
-----
* [**] Reader: Now displaying preview images for more posts when no feature image is set.
* [***] Block Editor: Full-width and wide alignment support for Group, Cover and Image block [https://github.com/wordpress-mobile/gutenberg-mobile/pull/2559]
* [**] Block Editor: Add support for rounded style in Image block [https://github.com/wordpress-mobile/gutenberg-mobile/pull/2591]
* [**] Improved AppBar and Site Picker design.
* [**] Block Editor: Fixed a case where adding a block made the toolbar jump [https://github.com/WordPress/gutenberg/pull/24573]

15.7
-----
* [**] Block Editor: New block: Pullquote
* [**] Block Editor: Block settings now immediately reflect changes from menu sliders.
* [***] Reader: Introduced a new Discover tab tailored for each user.
* [*] Reader: Added "(un)follow" button to the site and topic detail screens.
* [*] Media: Fixed a bug that would allow you to pick unsupported media that then couldn't be uploaded.

15.6
-----
* [**] Block Editor: Add settings to allow changing column widths
* [**] Block Editor: Media editing support in Gallery block.
* [*] Block Editor: Improved logic for creating undo levels.

15.5
-----
* [***] Block Editor: New feature for WordPress.com and Jetpack sites: auto-complete username mentions. An auto-complete popup will show up when the user types the @ character in the block editor.
* [***] Enables search on post list for self-hosted sites.
* [***] Enable upload of audio files and documents in the media library
* [*] Block Editor: Media editing support in Cover block.
* [*] Block Editor: Fixed a bug on the Heading block, where a heading with a link and string formatting showed a white shadow in dark mode.

15.4.1
-----
* [**] Block Editor: Fix for editing the Classic Block in the Unsupported block editor

15.4
-----
* [***] The login and signup flows were unified and have a new design.
* [***] Block Editor: Media editing support in Media & Text block.
* [***] Block Editor: New block: Social Icons
* [*] Block Editor: Cover block placeholder is updated to allow users to start the block with a background color

15.3
-----
* [*] Improve wording for confirmation dialogs when trashing posts
* [***] Block Editor: Adds Copy, Cut, Paste, and Duplicate functionality to blocks
* [***] Block Editor: Users can now individually edit unsupported blocks found in posts or pages. Not available on self-hosted sites or sites defaulted to classic editor.

15.2
-----
* [**] Fixes tons of rendering issues in Reader post detail by changing the technical solution (shared CSS file).
* [**] Block editor: Display content metrics information (blocks, words, characters count).
* [**] Block Editor: Adds editor support for theme defined colors and theme defined gradients on cover and button blocks.
* [**] Block Editor: Add support allowing Cover Block video uploads to complete after the editor has closed
* [*] Block Editor: Fix handling of upload completion while re-opening the editor
* [*] Fix crash when WordPress api response has an empty body
* [*] Added ability to change Site Title from My Site screen

15.1
-----
* Fixes issue on Notifications tab when two screens were drawn on top of each other
* [**] Fix video thumbnails, settings and preview in Media section for private sites
* [*] Support for breaking out of captions/citation authors by pressing enter on the following blocks: image, video, gallery, quote, and pullquote.

15.0
-----
* [*] Fix wrong icon is used when a Password is visible
* [***] Block Editor: New block: Verse
* [***] Block Editor: Trash icon that is used to remove blocks is moved to the new menu reachable via ellipsis button in the block toolbar
* [**] Block Editor: Add support for changing overlay color settings in Cover block
* [**] Block Editor: Add enter/exit animation in FloatingToolbar
* [**] Block Editor: Block toolbar can now collapse when the block width is smaller than the toolbar content
* [**] Block Editor: Tooltip for page template selection buttons
* [*] Block Editor: Fix merging of text blocks when text had active formatting (bold, italic, strike, link)
* [*] Block Editor: Fix button alignment in page templates and make strings consistent
* [*] Block Editor: Add support for displaying radial gradients in Buttons and Cover blocks
* [**] Add homepage settings to pages list and to site settings. Now it's possible to change your posts page and your homepage.
* [*] Fix wrong icon is used when a Password is visible
* [*] Reader: Improved UI of the post card in the post feeds.

14.9
-----
* [*] Fix issue with Preview post not working after switching to classic editor from inside the post
* [**] Block Editor: Add support for changing background and text color in Buttons block
* [*] Block Editor: Fix the icons and buttons in Gallery, Paragraph, List and MediaText block on RTL mode
* [**] Block Editor: Remove Subscription Button from the Blog template since it didn't have an initial functionality and it is hard to configure for users.
* [**] Block Editor: Update page templates to use recently added blocks
* [**] Block editor: Fix bug in Free Photo Library which allowed selecting multiple images but only inserted one

14.8
-----
* Block editor: Prefill caption for image blocks when available on the Media library
* Block editor: New block: Buttons. From now you’ll be able to add the individual Button block only inside the Buttons block
* Block editor: Fix bug where whitespaces at start of text blocks were being removed
* Block editor: Add support for upload options in Cover block
* Block editor: Floating toolbar, previously located above nested blocks, is now placed at the top of the screen
* Block editor: Fix the icons in FloatingToolbar on RTL mode
* Block editor: Add alignment options for heading block
* Block editor: Fix titles in the media picker
* Block editor: Update quote block to visually reflect selected alignment
* Block editor: Fix bug where buttons in page templates were not rendering correctly on web
* Block editor: You can now crop, zoom in/out and rotate images from the device that are being inserted in a post.
* Block editor: Remove Subscription Button from the Blog template since it didn't have an initial functionality and it is hard to configure for users.
* Added reblog functionality

14.7
-----
* Block editor: Disable ripple effect for Slider control
* Block editor: New block: Columns
* Block editor: New starter page template: Blog
* Block editor: Make Starter Page Template picker buttons visible only when the screen height is enough
* Block editor: Fix a bug which caused to show URL settings modal randomly when changing the device orientation multiple times during the time Starter Page Template Preview is open
* Block editor: "Choose media from device" now opens our built-in media picker instead of the OS default media picker.
* Added user Gravatar to the Me menu in My Site.
* Updated site details screen title to "My site", to avoid duplicating the title of the current site which is displayed in the screen's header area.

14.6
-----
* Block editor: You can now crop, zoom in/out and rotate images that are already inserted in a post.
* Fix a deeplinking issue that could lead to the app not being open after clicking on some special "wordpress://" URLs.
* Site Creation: Improved look of the loading screen while the site is being created
* Block editor: New block: Cover
* Block editor: Improve icon on the "Take a Video" media option
* Block editor: Removed the dimming effect on unselected blocks
* Block editor: Enabled edit button over image block for Android
* Block editor: Implemented dropdown toolbar for alignment toolbar in Heading, Paragraph, Image, MediaText blocks
* Block Editor: When editing link settings, tapping the keyboard return button now closes the settings panel as well as closing the keyboard.
* Page List: Fixed an issue where opening a page would sometimes result in an empty editor.
* Dark Theme support

14.5
-----
* Block editor: New block: Latest Posts
* Block editor: Fix Quote block's left border not being visible in Dark Mode
* Block editor: Added Starter Page Templates: when you create a new page, we now show you a few templates to get started more quickly.
* Block editor: Fix crash when pasting HTML content with embeded images on paragraphs
* Removes sections from post search results
* Page List: Unsaved changes are automatically backed up on all devices. On page opening, the app will let you choose which version you prefer.
* Page List: Minor design improvements
* Site Creation: faster site creation, removed intermediate steps. Just select what kind of site you'd like, enter the domain name and the site will be created.
* Fixed a bug where failed post uploads were sometimes being retried indefinitely

14.4.1
-----
* Block Editor: Fix crash when inserting a Button Block.

14.4
-----
* Fix an issue where image is sometimes uploaded with a path to local storage

14.3
-----
* Added search to set page parent screen
* Block editor: Add support for changing image sizes in Image blocks
* Block editor: Add support for upload options in Gallery block
* Block editor: Added the Button block
* Block editor: Added the Group block
* Block editor: Add scroll support inside block picker and block settings
* Block editor: Fix issue preventing correct placeholder image from displaying during image upload
* Block editor: Fix issue where adding emojis to the post title added strong HTML elements to the title of the post
* Block editor: We’ve introduced a new toolbar that floats above the block you’re editing, which makes navigating your blocks easier — especially complex ones.
* Reader Information Architecture: added tab filtering; added bottom sheet to filter and navigate the followed sites/tags posts.

14.2
-----
* Block editor: Long-press Inserter icon to show options to add before/after
* Block editor: Retry displaying image when connectivity restores
* Block editor: Fix blank post when sharing media from another app
* Block editor: Add support for image size options in the gallery block
* Block editor: Fix issue that sometimes prevented merging paragraph blocks
* Block editor: Fix retry media upload action

14.1
-----
* Fixes an issue where searching for posts sometimes doesn't show some results.

* Disable the option to remove a Jetpack site from site picker
* Block editor: small performance improvements

* Block Editor: Reduced padding around text on Rich Text based blocks.
* Block Editor: Improved stability on very long posts.
* Block Editor: New block "Shortcode". You can now create and edit Shortcode blocks in the editor.

14.0
-----
* Block Editor: Fix displaying placeholder for images
* Block Editor: Fix crash on undo
* Block Editor: Fix styling on navigation UI
* Information Architecture revised: moved the access to the Me screen to an option menu into My Site; added Floating Action Button in My Site to allow the creation of a new Blog post or Site page.

13.9
-----
* Block Editor: New block "Gallery". You can now create image galleries using WordPress Media library.
* Block Editor: Add support for the Preformatted block.
* Block Editor: Add support for changing Settings in the List Block.
* Block Editor: Add support for Video block settings.

13.8
-----
* Modified Blog Post search to search for posts under all categories.
* Block editor: Add support for Preformatted block.
* Block editor: New Spacer block to create white space between two blocks.

13.7
-----
* Block editor: Include block title in Unsupported block's UI
* Block editor: Show new-block-indicator when no blocks at all and when at the last block
* Block editor: Use existing links in the clipboard to prefill url field when inserting new link
* Block editor: Media & Text block alignment options
* Block editor: Images clickable for fullscreen preview
* Fixed time displayed on Post Conflict Detected and Unpublished Revision dialogs
* Block editor: Fix issue when removing image/page break block crashes the app
* Fixed a crash on Samsung devices running Android 5 (Lollipop)

* Removed support for Giphy

13.6
-----
 * Change navigation bar color to white on Android 8.1+
* Pages ordering is case insensitive now
* Block Editor: Add support for pexels images
* Block Editor: Add left, center, and right image alignment controls

13.5
-----
 * Block Editor: Fix issue when multiple media selection adds only one image or video block.
 * Block Editor: Add Link Target (Open in new tab) to Image Block.
 * Block Editor: New block "Media & Text".
 * Block Editor: Fix issue where the block inserter layout wasn't correct after device rotation.
 * Fix crash when fast-scrolling on Blog Posts screen

13.4
-----
* Add Remote Preview support for posts and pages.
* Post List: Trashed post must now be restored before edit or preview.
* Post List: Unhandled conflict with auto saves are now detected and visible. On post opening, the app will let you choose which version you prefer.
* Fixed: Clicking on "Publish" on a private post sometimes published the post as public
* Post List: Unsaved changes are automatically backed up on all devices. On post opening, the app will let you choose which version you prefer.
* Clicking on "Publish" on a private post sometimes published the post as public
* Fixed a bunch of upload related issues
* Block editor: Fix a link editing issue, where trying to add a empty link at the start of another link would remove the existing link.

13.3
-----
* Added ability to change the username via Account Settings
* Add Jetpack performance settings
* Sort more than 100 published pages chronologically like Calypso
* Significant performance improvements to Stats
* Block Editor: Add rich text styling to video captions
* Block Editor: Prevent keyboard dismissal when switching between caption and text block
* Block Editor: Blocks that would be replaced are now hidden when add block bottom sheet displays
* Block Editor: Tapping on empty editor area now always inserts new block at end of post
* Block Editor: Automatically saves post locally after 2 seconds of inactivity

13.2
-----
* Fix issue where establishing LinkedIn connection would always fail
* Display author of each post on Blog Posts screen
* Moved Notifications settings to Notifications List.
* Redesigned My Site screen to make most commonly used actions easily accessible.
* File downloads in Stats for WP.com sites

13.1
-----
* Added ability to switch between Desktop and Mobile versions of the content for Site and Page preview.
* Improvement to the functionality and design of Web Preview.
* Fixed an issue with social media service connections

13.0
-----
* Block editor: Auto-enabled upon first open of a block post, unless opted out in v12.9.
* Block editor: You can now enable and disable the block editor on a per-site basis.
* Improve accessibility in the Stats
* Block editor: Adding a block from the post title now shows the add block here indicator.
* Block editor: Deselect post title any time a block is added
* Block editor: Fix loss of center alignment in image captions

12.9
-----
* Add Publish screen to Edit post settings - with notification for scheduled posts and option to add event to calendar
* Block editor: Video block is now available in the Inserter
* Block editor: Tapping on an empty editor area will create a new paragraph block
* Block editor: Fix content loss issue when loading unsupported blocks containing inner blocks.
* Block editor: Adding a block from the Post Title now inserts the block at the top of the Post.
* Setting featured image on a post doesn't require network connection
* Full screen comments view
* Added Domain Registration functionality for customers with unclaimed domain credit

12.8
-----
* Add percentage bar to following Stats cards - Posts and Pages, Authors, Tags and Categories
* Remove "Discard Local Changes" feature from the editor
* Block Editor: Fix pasting simple text on Post Title
* Block Editor: Remove editable empty line after list on the List block
* Block Editor: Performance improvements on rich text editing
* Add All-time, Today, Weekly and Minified widgets

12.7.1
------
* Fix issue where local draft with "Publish" status got automatically published

12.7
-----
* Added Post search
* Show upload in progress notification when retrying
* Fix issue where two identical drafts were created
* Block Editor: Fixed keyboard flickering issue after pressing Enter repeatedly on the Post Title.
* Block Editor: New blocks are available: video/quote/more
* Block Editor: performance improvements
* Fixed issue where text appeared behind list of themes on the theme screen
* Domain Registration functionality for Business plan customers on a site without a custom domain during plugin installation
* Editor: Set "Publish" as the default button in the action bar for drafts.
* Editor: Add a new confirmation dialog when Updating published posts.

12.6
-----
* Add Insights management introductory card
* Local draft pages will be automatically uploaded to the server as soon as an internet connection is available.
* Block Editor: A new block is available: video block.
* Block Editor: Added UI to display a warning when a block has invalid content.
* Block Editor: Fixed issue with link settings where “Open in New Tab” was always OFF on open.

12.5
-----
* Local Drafts will be automatically uploaded to the server as soon as internet connection is available.
* Make current day difference grey in Stats Overview.
* Add link to the Post from the Post stats.

12.4
-----
* Reduce number of network calls in Stats and improve performance
* Added support for displaying posts in tabs based on their status
* Added ability to filter posts by their author
* Added ability to toggle to compact view type for blog posts list
* Fixed several bugs on the blog posts screen
* Fixed bug that prevented audio playing in the reader
* New Insights Management for selecting the most relevant stats
* App download size is now much smaller.

12.3
-----
* Updated primary button color to pink
* Redirect to username/password login when WordPress.com reports email login not allowed
* Updated notifications list to Material guidelines
* Updated snackbar design to Material guidelines
* New Follower totals insights in the Stats
* Fixed crash when viewing Notifications tab
* Add "This Year" card to Stats Insights screen
* The Site → Blog Posts → View WebView will no longer show any Calypso UI
* Fixed an issue with Twitter publicize connections
* Fixed an issue where the site icon wasn't updating correctly after switching to another site
* Fixes an issue which can result in missing posts in the Reader
* Fixed crash when editing a post with a previously cancelled image upload

12.2
-----
* Fixed padding of some icons on devices running Android Lollipop
* Added an action to share sites in the Reader
* Updated color scheme to Classic Bright
* Adds support for .blog subdomains for the new site creation flow

12.1
-----
* Design improvements for the new site creation flow
* Refreshed post stats detail screen - opens from the Blog posts/Stats and from Stats/Posts and Pages
* Added swiping between tabs in Notifications
* Refreshed View all Stats screens, when digging into stats data
* Visual update to Today's stats, All-time stats and Most popular stats blocks
* Now sharing pictures to WordPress opens the block editor
* Fixed crash when inserting text right before an Image
* Now sharing pictures to WordPress opens the block editor

12.0
-----
* Faster opening of large posts
* Updated Notifications with tabs
* Add Posting activity block to the Stats/Insights
* Fixed error notifications for failed uploads<|MERGE_RESOLUTION|>--- conflicted
+++ resolved
@@ -1,14 +1,11 @@
 16.2
 -----
-<<<<<<< HEAD
 * [***] Block Editor: Faster editor start and overall operation. [https://github.com/wordpress-mobile/gutenberg-mobile/pull/2780]
 * [*] Block Editor: Enable multiple upload support for Image block. [https://github.com/wordpress-mobile/gutenberg-mobile/pull/2530]
-=======
 * [*] Posts List: fixed bug that prevented showing the Featured Image of a post for pure self-hosted sites [https://github.com/wordpress-mobile/WordPress-Android/pull/13323]
 * [**] Media picker: New media picker is now used in all the places where the user selects any kind of file (featured image, site icon, gravatar, in posts or media library) except stories [https://github.com/wordpress-mobile/WordPress-Android/pull/13368]
 * [*] Reader: Fixes an infinite loading indicator on Discover tab in Reader.
 * [*] My Site: Hide Activity Log, Themes and Plans for P2 sites.
->>>>>>> a76513c6
 
 16.1
 -----
