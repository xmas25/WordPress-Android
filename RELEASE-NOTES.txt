--- conflicted
+++ resolved
@@ -1,10 +1,7 @@
 12.6
 -----
-<<<<<<< HEAD
 * Local draft pages will be automatically uploaded to the server as soon as an internet connection is available.
-=======
 
->>>>>>> cd993975
 
 12.5
 -----
