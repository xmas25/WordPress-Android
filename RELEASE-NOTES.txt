13.7
-----
<<<<<<< HEAD
* Block editor: Include block title in Unsupported block's UI
* Block editor: Show new-block-indicator when no blocks at all and when at the last block
* Block editor: Use existing links in the clipboard to prefill url field when inserting new link
* Block editor: Media & Text block alignment options
=======
* Fixed time displayed on Post Conflict Detected and Unpublished Revision dialogs
>>>>>>> 8ca39350
 
13.6
-----
 * Change navigation bar color to white on Android 8.1+
* Pages ordering is case insensitive now
* Block Editor: Add support for pexels images
* Block Editor: Add left, center, and right image alignment controls
 
13.5
-----
 * Block Editor: Fix issue when multiple media selection adds only one image or video block.
 * Block Editor: Add Link Target (Open in new tab) to Image Block.
 * Block Editor: New block "Media & Text".
 * Block Editor: Fix issue where the block inserter layout wasn't correct after device rotation.
 * Fix crash when fast-scrolling on Blog Posts screen
 
13.4
-----
* Add Remote Preview support for posts and pages.
* Post List: Trashed post must now be restored before edit or preview.
* Post List: Unhandled conflict with auto saves are now detected and visible. On post opening, the app will let you choose which version you prefer.
* Fixed: Clicking on "Publish" on a private post sometimes published the post as public
* Post List: Unsaved changes are automatically backed up on all devices. On post opening, the app will let you choose which version you prefer.
* Clicking on "Publish" on a private post sometimes published the post as public
* Fixed a bunch of upload related issues
* Block editor: Fix a link editing issue, where trying to add a empty link at the start of another link would remove the existing link.

13.3
-----
* Added ability to change the username via Account Settings
* Add Jetpack performance settings
* Sort more than 100 published pages chronologically like Calypso
* Significant performance improvements to Stats
* Block Editor: Add rich text styling to video captions
* Block Editor: Prevent keyboard dismissal when switching between caption and text block
* Block Editor: Blocks that would be replaced are now hidden when add block bottom sheet displays
* Block Editor: Tapping on empty editor area now always inserts new block at end of post
* Block Editor: Automatically saves post locally after 2 seconds of inactivity
 
13.2
-----
* Fix issue where establishing LinkedIn connection would always fail
* Display author of each post on Blog Posts screen
* Moved Notifications settings to Notifications List.
* Redesigned My Site screen to make most commonly used actions easily accessible.
* File downloads in Stats for WP.com sites

13.1
-----
* Added ability to switch between Desktop and Mobile versions of the content for Site and Page preview.
* Improvement to the functionality and design of Web Preview.
* Fixed an issue with social media service connections

13.0
-----
* Block editor: Auto-enabled upon first open of a block post, unless opted out in v12.9.
* Block editor: You can now enable and disable the block editor on a per-site basis.
* Improve accessibility in the Stats
* Block editor: Adding a block from the post title now shows the add block here indicator.
* Block editor: Deselect post title any time a block is added
* Block editor: Fix loss of center alignment in image captions

12.9
-----
* Add Publish screen to Edit post settings - with notification for scheduled posts and option to add event to calendar
* Block editor: Video block is now available in the Inserter
* Block editor: Tapping on an empty editor area will create a new paragraph block
* Block editor: Fix content loss issue when loading unsupported blocks containing inner blocks.
* Block editor: Adding a block from the Post Title now inserts the block at the top of the Post.
* Setting featured image on a post doesn't require network connection
* Full screen comments view
* Added Domain Registration functionality for customers with unclaimed domain credit

12.8
-----
* Add percentage bar to following Stats cards - Posts and Pages, Authors, Tags and Categories
* Remove "Discard Local Changes" feature from the editor
* Block Editor: Fix pasting simple text on Post Title
* Block Editor: Remove editable empty line after list on the List block
* Block Editor: Performance improvements on rich text editing
* Add All-time, Today, Weekly and Minified widgets

12.7.1
------
* Fix issue where local draft with "Publish" status got automatically published

12.7
-----
* Added Post search
* Show upload in progress notification when retrying
* Fix issue where two identical drafts were created
* Block Editor: Fixed keyboard flickering issue after pressing Enter repeatedly on the Post Title.
* Block Editor: New blocks are available: video/quote/more
* Block Editor: performance improvements
* Fixed issue where text appeared behind list of themes on the theme screen
* Domain Registration functionality for Business plan customers on a site without a custom domain during plugin installation
* Editor: Set "Publish" as the default button in the action bar for drafts.
* Editor: Add a new confirmation dialog when Updating published posts.

12.6
-----
* Add Insights management introductory card
* Local draft pages will be automatically uploaded to the server as soon as an internet connection is available.
* Block Editor: A new block is available: video block.
* Block Editor: Added UI to display a warning when a block has invalid content.
* Block Editor: Fixed issue with link settings where “Open in New Tab” was always OFF on open.

12.5
-----
* Local Drafts will be automatically uploaded to the server as soon as internet connection is available.
* Make current day difference grey in Stats Overview.
* Add link to the Post from the Post stats.

12.4
-----
* Reduce number of network calls in Stats and improve performance
* Added support for displaying posts in tabs based on their status
* Added ability to filter posts by their author
* Added ability to toggle to compact view type for blog posts list
* Fixed several bugs on the blog posts screen
* Fixed bug that prevented audio playing in the reader
* New Insights Management for selecting the most relevant stats
* App download size is now much smaller.

12.3
-----
* Updated primary button color to pink
* Redirect to username/password login when WordPress.com reports email login not allowed
* Updated notifications list to Material guidelines
* Updated snackbar design to Material guidelines
* New Follower totals insights in the Stats
* Fixed crash when viewing Notifications tab
* Add "This Year" card to Stats Insights screen
* The Site → Blog Posts → View WebView will no longer show any Calypso UI
* Fixed an issue with Twitter publicize connections
* Fixed an issue where the site icon wasn't updating correctly after switching to another site
* Fixes an issue which can result in missing posts in the Reader
* Fixed crash when editing a post with a previously cancelled image upload

12.2
-----
* Fixed padding of some icons on devices running Android Lollipop
* Added an action to share sites in the Reader
* Updated color scheme to Classic Bright
* Adds support for .blog subdomains for the new site creation flow

12.1
-----
* Design improvements for the new site creation flow
* Refreshed post stats detail screen - opens from the Blog posts/Stats and from Stats/Posts and Pages
* Added swiping between tabs in Notifications
* Refreshed View all Stats screens, when digging into stats data
* Visual update to Today's stats, All-time stats and Most popular stats blocks
* Now sharing pictures to WordPress opens the block editor
* Fixed crash when inserting text right before an Image
* Now sharing pictures to WordPress opens the block editor

12.0
-----
* Faster opening of large posts
* Updated Notifications with tabs
* Add Posting activity block to the Stats/Insights
* Fixed error notifications for failed uploads
<|MERGE_RESOLUTION|>--- conflicted
+++ resolved
@@ -1,13 +1,10 @@
 13.7
 -----
-<<<<<<< HEAD
 * Block editor: Include block title in Unsupported block's UI
 * Block editor: Show new-block-indicator when no blocks at all and when at the last block
 * Block editor: Use existing links in the clipboard to prefill url field when inserting new link
 * Block editor: Media & Text block alignment options
-=======
 * Fixed time displayed on Post Conflict Detected and Unpublished Revision dialogs
->>>>>>> 8ca39350
  
 13.6
 -----
