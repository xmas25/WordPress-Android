--- conflicted
+++ resolved
@@ -6,13 +6,10 @@
 
 16.7
 -----
-<<<<<<< HEAD
 * [**] Block Editor: Added Contact Info block to sites on WPcom or with Jetpack version > 9.1.
 
  
-=======
 * [*] Adds tablet mode in site and post/page previews [https://github.com/wordpress-mobile/WordPress-Android/pull/13787]
->>>>>>> a5c77c9f
 * [*] Reader: show post menu for posts in Blog Preview and Search results [https://github.com/wordpress-mobile/WordPress-Android/pull/13897]
 * [**] Site Creation: Enables dot blog subdomains for each site design. [https://github.com/wordpress-mobile/WordPress-Android/pull/13917]
 * [***] Block Editor: New Block: Audio [https://github.com/wordpress-mobile/gutenberg-mobile/pull/2854, https://github.com/wordpress-mobile/gutenberg-mobile/pull/3070]
