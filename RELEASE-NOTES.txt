14.6
-----
* Block editor: You can now crop, zoom in/out and rotate images that are already inserted in a post.
* Fix a deeplinking issue that could lead to the app not being open after clicking on some special "wordpress://" URLs.
<<<<<<< HEAD
* Block editor: New block: Cover
* Block editor: Improve icon on the "Take a Video" media option
* Block editor: Removed the dimming effect on unselected blocks
* Block editor: Enabled edit button over image block for Android
* Block editor: Implemented dropdown toolbar for alignment toolbar in Heading, Paragraph, Image, MediaText blocks
* Block Editor: When editing link settings, tapping the keyboard return button now closes the settings panel as well as closing the keyboard.
=======
* Page List: Fixed an issue where opening a page would sometimes result in an empty editor.
>>>>>>> bc847dbf

14.5
-----
* Block editor: New block: Latest Posts
* Block editor: Fix Quote block's left border not being visible in Dark Mode
* Block editor: Added Starter Page Templates: when you create a new page, we now show you a few templates to get started more quickly.
* Block editor: Fix crash when pasting HTML content with embeded images on paragraphs
* Removes sections from post search results
* Page List: Unsaved changes are automatically backed up on all devices. On page opening, the app will let you choose which version you prefer.
* Page List: Minor design improvements

* Site Creation: faster site creation, removed intermediate steps. Just select what kind of site you'd like, enter the domain name and the site will be created.
* Fixed a bug where failed post uploads were sometimes being retried indefinitely

14.4.1
-----
* Block Editor: Fix crash when inserting a Button Block.
 
14.4
-----
* Fix an issue where image is sometimes uploaded with a path to local storage

14.3
-----
* Added search to set page parent screen
* Block editor: Add support for changing image sizes in Image blocks
* Block editor: Add support for upload options in Gallery block
* Block editor: Added the Button block
* Block editor: Added the Group block
* Block editor: Add scroll support inside block picker and block settings
* Block editor: Fix issue preventing correct placeholder image from displaying during image upload
* Block editor: Fix issue where adding emojis to the post title added strong HTML elements to the title of the post
* Block editor: We’ve introduced a new toolbar that floats above the block you’re editing, which makes navigating your blocks easier — especially complex ones.
* Reader Information Architecture: added tab filtering; added bottom sheet to filter and navigate the followed sites/tags posts.

14.2
-----
* Block editor: Long-press Inserter icon to show options to add before/after
* Block editor: Retry displaying image when connectivity restores
* Block editor: Fix blank post when sharing media from another app
* Block editor: Add support for image size options in the gallery block
* Block editor: Fix issue that sometimes prevented merging paragraph blocks
* Block editor: Fix retry media upload action

14.1
-----
* Fixes an issue where searching for posts sometimes doesn't show some results.

* Disable the option to remove a Jetpack site from site picker
* Block editor: small performance improvements

* Block Editor: Reduced padding around text on Rich Text based blocks.
* Block Editor: Improved stability on very long posts.
* Block Editor: New block "Shortcode". You can now create and edit Shortcode blocks in the editor.

14.0
-----
* Block Editor: Fix displaying placeholder for images
* Block Editor: Fix crash on undo
* Block Editor: Fix styling on navigation UI
* Information Architecture revised: moved the access to the Me screen to an option menu into My Site; added Floating Action Button in My Site to allow the creation of a new Blog post or Site page.

13.9
-----
* Block Editor: New block "Gallery". You can now create image galleries using WordPress Media library.
* Block Editor: Add support for the Preformatted block.
* Block Editor: Add support for changing Settings in the List Block.
* Block Editor: Add support for Video block settings.

13.8
-----
* Modified Blog Post search to search for posts under all categories.
* Block editor: Add support for Preformatted block.
* Block editor: New Spacer block to create white space between two blocks.

13.7
-----
* Block editor: Include block title in Unsupported block's UI
* Block editor: Show new-block-indicator when no blocks at all and when at the last block
* Block editor: Use existing links in the clipboard to prefill url field when inserting new link
* Block editor: Media & Text block alignment options
* Block editor: Images clickable for fullscreen preview
* Fixed time displayed on Post Conflict Detected and Unpublished Revision dialogs
* Block editor: Fix issue when removing image/page break block crashes the app
* Fixed a crash on Samsung devices running Android 5 (Lollipop)

* Removed support for Giphy

13.6
-----
 * Change navigation bar color to white on Android 8.1+
* Pages ordering is case insensitive now
* Block Editor: Add support for pexels images
* Block Editor: Add left, center, and right image alignment controls

13.5
-----
 * Block Editor: Fix issue when multiple media selection adds only one image or video block.
 * Block Editor: Add Link Target (Open in new tab) to Image Block.
 * Block Editor: New block "Media & Text".
 * Block Editor: Fix issue where the block inserter layout wasn't correct after device rotation.
 * Fix crash when fast-scrolling on Blog Posts screen

13.4
-----
* Add Remote Preview support for posts and pages.
* Post List: Trashed post must now be restored before edit or preview.
* Post List: Unhandled conflict with auto saves are now detected and visible. On post opening, the app will let you choose which version you prefer.
* Fixed: Clicking on "Publish" on a private post sometimes published the post as public
* Post List: Unsaved changes are automatically backed up on all devices. On post opening, the app will let you choose which version you prefer.
* Clicking on "Publish" on a private post sometimes published the post as public
* Fixed a bunch of upload related issues
* Block editor: Fix a link editing issue, where trying to add a empty link at the start of another link would remove the existing link.

13.3
-----
* Added ability to change the username via Account Settings
* Add Jetpack performance settings
* Sort more than 100 published pages chronologically like Calypso
* Significant performance improvements to Stats
* Block Editor: Add rich text styling to video captions
* Block Editor: Prevent keyboard dismissal when switching between caption and text block
* Block Editor: Blocks that would be replaced are now hidden when add block bottom sheet displays
* Block Editor: Tapping on empty editor area now always inserts new block at end of post
* Block Editor: Automatically saves post locally after 2 seconds of inactivity

13.2
-----
* Fix issue where establishing LinkedIn connection would always fail
* Display author of each post on Blog Posts screen
* Moved Notifications settings to Notifications List.
* Redesigned My Site screen to make most commonly used actions easily accessible.
* File downloads in Stats for WP.com sites

13.1
-----
* Added ability to switch between Desktop and Mobile versions of the content for Site and Page preview.
* Improvement to the functionality and design of Web Preview.
* Fixed an issue with social media service connections

13.0
-----
* Block editor: Auto-enabled upon first open of a block post, unless opted out in v12.9.
* Block editor: You can now enable and disable the block editor on a per-site basis.
* Improve accessibility in the Stats
* Block editor: Adding a block from the post title now shows the add block here indicator.
* Block editor: Deselect post title any time a block is added
* Block editor: Fix loss of center alignment in image captions

12.9
-----
* Add Publish screen to Edit post settings - with notification for scheduled posts and option to add event to calendar
* Block editor: Video block is now available in the Inserter
* Block editor: Tapping on an empty editor area will create a new paragraph block
* Block editor: Fix content loss issue when loading unsupported blocks containing inner blocks.
* Block editor: Adding a block from the Post Title now inserts the block at the top of the Post.
* Setting featured image on a post doesn't require network connection
* Full screen comments view
* Added Domain Registration functionality for customers with unclaimed domain credit

12.8
-----
* Add percentage bar to following Stats cards - Posts and Pages, Authors, Tags and Categories
* Remove "Discard Local Changes" feature from the editor
* Block Editor: Fix pasting simple text on Post Title
* Block Editor: Remove editable empty line after list on the List block
* Block Editor: Performance improvements on rich text editing
* Add All-time, Today, Weekly and Minified widgets

12.7.1
------
* Fix issue where local draft with "Publish" status got automatically published

12.7
-----
* Added Post search
* Show upload in progress notification when retrying
* Fix issue where two identical drafts were created
* Block Editor: Fixed keyboard flickering issue after pressing Enter repeatedly on the Post Title.
* Block Editor: New blocks are available: video/quote/more
* Block Editor: performance improvements
* Fixed issue where text appeared behind list of themes on the theme screen
* Domain Registration functionality for Business plan customers on a site without a custom domain during plugin installation
* Editor: Set "Publish" as the default button in the action bar for drafts.
* Editor: Add a new confirmation dialog when Updating published posts.

12.6
-----
* Add Insights management introductory card
* Local draft pages will be automatically uploaded to the server as soon as an internet connection is available.
* Block Editor: A new block is available: video block.
* Block Editor: Added UI to display a warning when a block has invalid content.
* Block Editor: Fixed issue with link settings where “Open in New Tab” was always OFF on open.

12.5
-----
* Local Drafts will be automatically uploaded to the server as soon as internet connection is available.
* Make current day difference grey in Stats Overview.
* Add link to the Post from the Post stats.

12.4
-----
* Reduce number of network calls in Stats and improve performance
* Added support for displaying posts in tabs based on their status
* Added ability to filter posts by their author
* Added ability to toggle to compact view type for blog posts list
* Fixed several bugs on the blog posts screen
* Fixed bug that prevented audio playing in the reader
* New Insights Management for selecting the most relevant stats
* App download size is now much smaller.

12.3
-----
* Updated primary button color to pink
* Redirect to username/password login when WordPress.com reports email login not allowed
* Updated notifications list to Material guidelines
* Updated snackbar design to Material guidelines
* New Follower totals insights in the Stats
* Fixed crash when viewing Notifications tab
* Add "This Year" card to Stats Insights screen
* The Site → Blog Posts → View WebView will no longer show any Calypso UI
* Fixed an issue with Twitter publicize connections
* Fixed an issue where the site icon wasn't updating correctly after switching to another site
* Fixes an issue which can result in missing posts in the Reader
* Fixed crash when editing a post with a previously cancelled image upload

12.2
-----
* Fixed padding of some icons on devices running Android Lollipop
* Added an action to share sites in the Reader
* Updated color scheme to Classic Bright
* Adds support for .blog subdomains for the new site creation flow

12.1
-----
* Design improvements for the new site creation flow
* Refreshed post stats detail screen - opens from the Blog posts/Stats and from Stats/Posts and Pages
* Added swiping between tabs in Notifications
* Refreshed View all Stats screens, when digging into stats data
* Visual update to Today's stats, All-time stats and Most popular stats blocks
* Now sharing pictures to WordPress opens the block editor
* Fixed crash when inserting text right before an Image
* Now sharing pictures to WordPress opens the block editor

12.0
-----
* Faster opening of large posts
* Updated Notifications with tabs
* Add Posting activity block to the Stats/Insights
* Fixed error notifications for failed uploads<|MERGE_RESOLUTION|>--- conflicted
+++ resolved
@@ -2,16 +2,13 @@
 -----
 * Block editor: You can now crop, zoom in/out and rotate images that are already inserted in a post.
 * Fix a deeplinking issue that could lead to the app not being open after clicking on some special "wordpress://" URLs.
-<<<<<<< HEAD
 * Block editor: New block: Cover
 * Block editor: Improve icon on the "Take a Video" media option
 * Block editor: Removed the dimming effect on unselected blocks
 * Block editor: Enabled edit button over image block for Android
 * Block editor: Implemented dropdown toolbar for alignment toolbar in Heading, Paragraph, Image, MediaText blocks
 * Block Editor: When editing link settings, tapping the keyboard return button now closes the settings panel as well as closing the keyboard.
-=======
 * Page List: Fixed an issue where opening a page would sometimes result in an empty editor.
->>>>>>> bc847dbf
 
 14.5
 -----
