13.0
-----
<<<<<<< HEAD
* Improve accessibility in the Stats
=======
* Block editor: Adding a block from the post title now shows the add block here indicator.
* Block editor: Deselect post title any time a block is added
* Block editor: Fix loss of center alignment in image captions
>>>>>>> af14bcc7
 
12.9
-----
* Block editor: Video block is now available in the Inserter
* Block editor: Tapping on an empty editor area will create a new paragraph block
* Block editor: Fix content loss issue when loading unsupported blocks containing inner blocks.
* Block editor: Adding a block from the Post Title now inserts the block at the top of the Post.
 
* Setting featured image on a post doesn't require network connection
* Full screen comments view
* Added Domain Registration functionality for customers with unclaimed domain credit

12.8
-----
* Add percentage bar to following Stats cards - Posts and Pages, Authors, Tags and Categories
* Remove "Discard Local Changes" feature from the editor
* Block Editor: Fix pasting simple text on Post Title
* Block Editor: Remove editable empty line after list on the List block
* Block Editor: Performance improvements on rich text editing
* Add All-time, Today, Weekly and Minified widgets

12.7.1
------
* Fix issue where local draft with "Publish" status got automatically published

12.7
-----
* Added Post search
* Show upload in progress notification when retrying
* Fix issue where two identical drafts were created
* Block Editor: Fixed keyboard flickering issue after pressing Enter repeatedly on the Post Title.
* Block Editor: New blocks are available: video/quote/more
* Block Editor: performance improvements
* Fixed issue where text appeared behind list of themes on the theme screen
* Domain Registration functionality for Business plan customers on a site without a custom domain during plugin installation
* Editor: Set "Publish" as the default button in the action bar for drafts.
* Editor: Add a new confirmation dialog when Updating published posts.

12.6
-----
* Add Insights management introductory card
* Local draft pages will be automatically uploaded to the server as soon as an internet connection is available.
* Block Editor: A new block is available: video block.
* Block Editor: Added UI to display a warning when a block has invalid content.
* Block Editor: Fixed issue with link settings where “Open in New Tab” was always OFF on open.

12.5
-----
* Local Drafts will be automatically uploaded to the server as soon as internet connection is available.
* Make current day difference grey in Stats Overview.
* Add link to the Post from the Post stats.

12.4
-----
* Reduce number of network calls in Stats and improve performance
* Added support for displaying posts in tabs based on their status
* Added ability to filter posts by their author
* Added ability to toggle to compact view type for blog posts list
* Fixed several bugs on the blog posts screen
* Fixed bug that prevented audio playing in the reader
* New Insights Management for selecting the most relevant stats
* App download size is now much smaller.

12.3
-----
* Updated primary button color to pink
* Redirect to username/password login when WordPress.com reports email login not allowed
* Updated notifications list to Material guidelines
* Updated snackbar design to Material guidelines
* New Follower totals insights in the Stats
* Fixed crash when viewing Notifications tab
* Add "This Year" card to Stats Insights screen
* The Site → Blog Posts → View WebView will no longer show any Calypso UI
* Fixed an issue with Twitter publicize connections
* Fixed an issue where the site icon wasn't updating correctly after switching to another site
* Fixes an issue which can result in missing posts in the Reader
* Fixed crash when editing a post with a previously cancelled image upload

12.2
-----
* Fixed padding of some icons on devices running Android Lollipop
* Added an action to share sites in the Reader
* Updated color scheme to Classic Bright
* Adds support for .blog subdomains for the new site creation flow

12.1
-----
* Design improvements for the new site creation flow
* Refreshed post stats detail screen - opens from the Blog posts/Stats and from Stats/Posts and Pages
* Added swiping between tabs in Notifications
* Refreshed View all Stats screens, when digging into stats data
* Visual update to Today's stats, All-time stats and Most popular stats blocks
* Now sharing pictures to WordPress opens the block editor
* Fixed crash when inserting text right before an Image
* Now sharing pictures to WordPress opens the block editor

12.0
-----
* Faster opening of large posts
* Updated Notifications with tabs
* Add Posting activity block to the Stats/Insights
* Fixed error notifications for failed uploads
<|MERGE_RESOLUTION|>--- conflicted
+++ resolved
@@ -1,12 +1,9 @@
 13.0
 -----
-<<<<<<< HEAD
 * Improve accessibility in the Stats
-=======
 * Block editor: Adding a block from the post title now shows the add block here indicator.
 * Block editor: Deselect post title any time a block is added
 * Block editor: Fix loss of center alignment in image captions
->>>>>>> af14bcc7
  
 12.9
 -----
