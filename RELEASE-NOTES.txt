12.4
-----

12.3
-----
* Updated primary button color to pink
* Redirect to username/password login when WordPress.com reports email login not allowed
* Updated notifications list to Material guidelines
* Updated snackbar design to Material guidelines
* Fixed crash when viewing Notifications tab
* Add "This Year" card to Stats Insights screen
* The Site → Blog Posts → View WebView will no longer show any Calypso UI
* Fixed an issue with Twitter publicize connections
* Fixed an issue where the site icon wasn't updating correctly after switching to another site
* Fixes an issue which can result in missing posts in the Reader

12.2
-----
<<<<<<< HEAD
* Fixed padding of some icons on devices running Android Lollipop
=======
* Added an action to share sites in the Reader
>>>>>>> 626b348a
* Updated color scheme to Classic Bright
* Adds support for .blog subdomains for the new site creation flow

12.1
-----
* Design improvements for the new site creation flow
* Refreshed post stats detail screen - opens from the Blog posts/Stats and from Stats/Posts and Pages
* Added swiping between tabs in Notifications
* Refreshed View all Stats screens, when digging into stats data
* Visual update to Today's stats, All-time stats and Most popular stats blocks
* Now sharing pictures to WordPress opens the Block editor
* Fixed crash when inserting text right before an Image
* Now sharing pictures to WordPress opens the block editor

12.0
-----
* Faster opening of large posts
* Updated Notifications with tabs
* Add Posting activity block to the Stats/Insights
* Fixed error notifications for failed uploads

11.9
-----
* Introduced new site creation wizard
* Make "<em>" the default markup for italic in the editor
* Updated Plans with new design
* Fixed an issue where posts show up as scheduled even after they are published
* Add Visitors overlay to the Overview block in Stats
* Change Stats design to flat on smaller devices<|MERGE_RESOLUTION|>--- conflicted
+++ resolved
@@ -16,11 +16,8 @@
 
 12.2
 -----
-<<<<<<< HEAD
 * Fixed padding of some icons on devices running Android Lollipop
-=======
 * Added an action to share sites in the Reader
->>>>>>> 626b348a
 * Updated color scheme to Classic Bright
 * Adds support for .blog subdomains for the new site creation flow
 
