12.9
* Add Remote Preview support for Drafts, Published and Scheduled posts with local changes

12.8
-----
* Add percentage bar to following Stats cards - Posts and Pages, Authors, Tags and Categories
<<<<<<< HEAD
=======
* Block Editor: Fix pasting simple text on Post Title
* Block Editor: Remove editable empty line after list on the List block
* Block Editor: Performance improvements on rich text editing
* Add All-time, Today, Weekly and Minified widgets
>>>>>>> bb6776b3

12.7
-----
* Added Post search
* Show upload in progress notification when retrying
* Fix issue where two identical drafts were created
* Block Editor: Fixed keyboard flickering issue after pressing Enter repeatedly on the Post Title.
* Block Editor: New blocks are available: video/quote/more
* Block Editor: performance improvements
* Fixed issue where text appeared behind list of themes on the theme screen
* Domain Registration functionality for Business plan customers on a site without a custom domain during plugin installation
* Editor: Set "Publish" as the default button in the action bar for drafts.
* Editor: Add a new confirmation dialog when Updating published posts.

12.6
-----
* Add Insights management introductory card
* Local draft pages will be automatically uploaded to the server as soon as an internet connection is available.
* Block Editor: A new block is available: video block.
* Block Editor: Added UI to display a warning when a block has invalid content.
* Block Editor: Fixed issue with link settings where “Open in New Tab” was always OFF on open.

12.5
-----
* Local Drafts will be automatically uploaded to the server as soon as internet connection is available.
* Make current day difference grey in Stats Overview.
* Add link to the Post from the Post stats.

12.4
-----
* Reduce number of network calls in Stats and improve performance
* Added support for displaying posts in tabs based on their status
* Added ability to filter posts by their author
* Added ability to toggle to compact view type for blog posts list
* Fixed several bugs on the blog posts screen
* Fixed bug that prevented audio playing in the reader
* New Insights Management for selecting the most relevant stats
* App download size is now much smaller.

12.3
-----
* Updated primary button color to pink
* Redirect to username/password login when WordPress.com reports email login not allowed
* Updated notifications list to Material guidelines
* Updated snackbar design to Material guidelines
* New Follower totals insights in the Stats
* Fixed crash when viewing Notifications tab
* Add "This Year" card to Stats Insights screen
* The Site → Blog Posts → View WebView will no longer show any Calypso UI
* Fixed an issue with Twitter publicize connections
* Fixed an issue where the site icon wasn't updating correctly after switching to another site
* Fixes an issue which can result in missing posts in the Reader
* Fixed crash when editing a post with a previously cancelled image upload

12.2
-----
* Fixed padding of some icons on devices running Android Lollipop
* Added an action to share sites in the Reader
* Updated color scheme to Classic Bright
* Adds support for .blog subdomains for the new site creation flow

12.1
-----
* Design improvements for the new site creation flow
* Refreshed post stats detail screen - opens from the Blog posts/Stats and from Stats/Posts and Pages
* Added swiping between tabs in Notifications
* Refreshed View all Stats screens, when digging into stats data
* Visual update to Today's stats, All-time stats and Most popular stats blocks
* Now sharing pictures to WordPress opens the Block editor
* Fixed crash when inserting text right before an Image
* Now sharing pictures to WordPress opens the block editor

12.0
-----
* Faster opening of large posts
* Updated Notifications with tabs
* Add Posting activity block to the Stats/Insights
* Fixed error notifications for failed uploads
<|MERGE_RESOLUTION|>--- conflicted
+++ resolved
@@ -4,13 +4,10 @@
 12.8
 -----
 * Add percentage bar to following Stats cards - Posts and Pages, Authors, Tags and Categories
-<<<<<<< HEAD
-=======
 * Block Editor: Fix pasting simple text on Post Title
 * Block Editor: Remove editable empty line after list on the List block
 * Block Editor: Performance improvements on rich text editing
 * Add All-time, Today, Weekly and Minified widgets
->>>>>>> bb6776b3
 
 12.7
 -----
