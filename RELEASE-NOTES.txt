--- conflicted
+++ resolved
@@ -3,12 +3,10 @@
 * [*] My Site: Fixes crash on rotation while editing site title [https://github.com/wordpress-mobile/WordPress-Android/pull/13505]
 * [**] Posts List: Adds duplicate post functionality [https://github.com/wordpress-mobile/WordPress-Android/pull/13521]
 * [*] Block Editor: Fix Gallery block uploads when the editor is closed [https://github.com/wordpress-mobile/WordPress-Android/pull/13570]
-<<<<<<< HEAD
 * [*] Block Editor: Remove popup informing user that they will be using the block editor by default [https://github.com/wordpress-mobile/WordPress-Android/pull/13593]
-=======
 * [**] Block Editor: Fixed an issue where a block would disappear when deleting all of the text inside without requiring the extra backspace to remove the block. [https://github.com/wordpress-mobile/gutenberg-mobile/pull/2877]
 * [***] Block Editor: New Block: File [https://github.com/wordpress-mobile/gutenberg-mobile/pull/2835]
->>>>>>> 0fac4477
+
 
 16.3
 -----
