15.9
-----
 
15.8
-----
* [**] Reader: Now displaying preview images for more posts when no feature image is set.
* [***] Block Editor: Full-width and wide alignment support for Group, Cover and Image block [https://github.com/wordpress-mobile/gutenberg-mobile/pull/2559]
* [**] Block Editor: Add support for rounded style in Image block [https://github.com/wordpress-mobile/gutenberg-mobile/pull/2591]
* [**] Improved AppBar and Site Picker design.
<<<<<<< HEAD
* [***] Block Editor: Add message that mentions are unavailable when device is offline. [https://github.com/wordpress-mobile/WordPress-Android/pull/12968]
=======
* [**] Block Editor: Fixed a case where adding a block made the toolbar jump [https://github.com/WordPress/gutenberg/pull/24573] 
>>>>>>> a037c643

 
15.7
-----
* [**] Block Editor: New block: Pullquote
* [**] Block Editor: Block settings now immediately reflect changes from menu sliders.
 * [***] Reader: Introduced a new Discover tab tailored for each user.
 * [*] Reader: Added "(un)follow" button to the site and topic detail screens.

* [*] Media: Fixed a bug that would allow you to pick unsupported media that then couldn't be uploaded.

15.6
-----
* [**] Block Editor: Add settings to allow changing column widths
* [**] Block Editor: Media editing support in Gallery block.
* [*] Block Editor: Improved logic for creating undo levels.

15.5
-----
* [***] Block Editor: New feature for WordPress.com and Jetpack sites: auto-complete username mentions. An auto-complete popup will show up when the user types the @ character in the block editor.
* [***] Enables search on post list for self-hosted sites.
* [***] Enable upload of audio files and documents in the media library
* [*] Block Editor: Media editing support in Cover block.
* [*] Block Editor: Fixed a bug on the Heading block, where a heading with a link and string formatting showed a white shadow in dark mode.

15.4.1
-----
* [**] Block Editor: Fix for editing the Classic Block in the Unsupported block editor

15.4
-----
* [***] The login and signup flows were unified and have a new design.
* [***] Block Editor: Media editing support in Media & Text block.
* [***] Block Editor: New block: Social Icons
* [*] Block Editor: Cover block placeholder is updated to allow users to start the block with a background color

15.3
-----
* [*] Improve wording for confirmation dialogs when trashing posts
* [***] Block Editor: Adds Copy, Cut, Paste, and Duplicate functionality to blocks
* [***] Block Editor: Users can now individually edit unsupported blocks found in posts or pages. Not available on self-hosted sites or sites defaulted to classic editor.

15.2
-----
* [**] Fixes tons of rendering issues in Reader post detail by changing the technical solution (shared CSS file).
* [**] Block editor: Display content metrics information (blocks, words, characters count).
* [**] Block Editor: Adds editor support for theme defined colors and theme defined gradients on cover and button blocks.
* [**] Block Editor: Add support allowing Cover Block video uploads to complete after the editor has closed
* [*] Block Editor: Fix handling of upload completion while re-opening the editor
* [*] Fix crash when WordPress api response has an empty body
* [*] Added ability to change Site Title from My Site screen

15.1
-----
* Fixes issue on Notifications tab when two screens were drawn on top of each other
* [**] Fix video thumbnails, settings and preview in Media section for private sites
* [*] Support for breaking out of captions/citation authors by pressing enter on the following blocks: image, video, gallery, quote, and pullquote.

15.0
-----
* [*] Fix wrong icon is used when a Password is visible
* [***] Block Editor: New block: Verse
* [***] Block Editor: Trash icon that is used to remove blocks is moved to the new menu reachable via ellipsis button in the block toolbar
* [**] Block Editor: Add support for changing overlay color settings in Cover block
* [**] Block Editor: Add enter/exit animation in FloatingToolbar
* [**] Block Editor: Block toolbar can now collapse when the block width is smaller than the toolbar content
* [**] Block Editor: Tooltip for page template selection buttons
* [*] Block Editor: Fix merging of text blocks when text had active formatting (bold, italic, strike, link)
* [*] Block Editor: Fix button alignment in page templates and make strings consistent
* [*] Block Editor: Add support for displaying radial gradients in Buttons and Cover blocks
* [**] Add homepage settings to pages list and to site settings. Now it's possible to change your posts page and your homepage.
* [*] Fix wrong icon is used when a Password is visible
* [*] Reader: Improved UI of the post card in the post feeds.

14.9
-----
* [*] Fix issue with Preview post not working after switching to classic editor from inside the post
* [**] Block Editor: Add support for changing background and text color in Buttons block
* [*] Block Editor: Fix the icons and buttons in Gallery, Paragraph, List and MediaText block on RTL mode
* [**] Block Editor: Remove Subscription Button from the Blog template since it didn't have an initial functionality and it is hard to configure for users.
* [**] Block Editor: Update page templates to use recently added blocks
* [**] Block editor: Fix bug in Free Photo Library which allowed selecting multiple images but only inserted one

14.8
-----
* Block editor: Prefill caption for image blocks when available on the Media library
* Block editor: New block: Buttons. From now you’ll be able to add the individual Button block only inside the Buttons block
* Block editor: Fix bug where whitespaces at start of text blocks were being removed
* Block editor: Add support for upload options in Cover block
* Block editor: Floating toolbar, previously located above nested blocks, is now placed at the top of the screen
* Block editor: Fix the icons in FloatingToolbar on RTL mode
* Block editor: Add alignment options for heading block
* Block editor: Fix titles in the media picker
* Block editor: Update quote block to visually reflect selected alignment
* Block editor: Fix bug where buttons in page templates were not rendering correctly on web
* Block editor: You can now crop, zoom in/out and rotate images from the device that are being inserted in a post.
* Block editor: Remove Subscription Button from the Blog template since it didn't have an initial functionality and it is hard to configure for users.
* Added reblog functionality

14.7
-----
* Block editor: Disable ripple effect for Slider control
* Block editor: New block: Columns
* Block editor: New starter page template: Blog
* Block editor: Make Starter Page Template picker buttons visible only when the screen height is enough
* Block editor: Fix a bug which caused to show URL settings modal randomly when changing the device orientation multiple times during the time Starter Page Template Preview is open
* Block editor: "Choose media from device" now opens our built-in media picker instead of the OS default media picker.
* Added user Gravatar to the Me menu in My Site.
* Updated site details screen title to "My site", to avoid duplicating the title of the current site which is displayed in the screen's header area.

14.6
-----
* Block editor: You can now crop, zoom in/out and rotate images that are already inserted in a post.
* Fix a deeplinking issue that could lead to the app not being open after clicking on some special "wordpress://" URLs.
* Site Creation: Improved look of the loading screen while the site is being created
* Block editor: New block: Cover
* Block editor: Improve icon on the "Take a Video" media option
* Block editor: Removed the dimming effect on unselected blocks
* Block editor: Enabled edit button over image block for Android
* Block editor: Implemented dropdown toolbar for alignment toolbar in Heading, Paragraph, Image, MediaText blocks
* Block Editor: When editing link settings, tapping the keyboard return button now closes the settings panel as well as closing the keyboard.
* Page List: Fixed an issue where opening a page would sometimes result in an empty editor.
* Dark Theme support

14.5
-----
* Block editor: New block: Latest Posts
* Block editor: Fix Quote block's left border not being visible in Dark Mode
* Block editor: Added Starter Page Templates: when you create a new page, we now show you a few templates to get started more quickly.
* Block editor: Fix crash when pasting HTML content with embeded images on paragraphs
* Removes sections from post search results
* Page List: Unsaved changes are automatically backed up on all devices. On page opening, the app will let you choose which version you prefer.
* Page List: Minor design improvements
* Site Creation: faster site creation, removed intermediate steps. Just select what kind of site you'd like, enter the domain name and the site will be created.
* Fixed a bug where failed post uploads were sometimes being retried indefinitely

14.4.1
-----
* Block Editor: Fix crash when inserting a Button Block.

14.4
-----
* Fix an issue where image is sometimes uploaded with a path to local storage

14.3
-----
* Added search to set page parent screen
* Block editor: Add support for changing image sizes in Image blocks
* Block editor: Add support for upload options in Gallery block
* Block editor: Added the Button block
* Block editor: Added the Group block
* Block editor: Add scroll support inside block picker and block settings
* Block editor: Fix issue preventing correct placeholder image from displaying during image upload
* Block editor: Fix issue where adding emojis to the post title added strong HTML elements to the title of the post
* Block editor: We’ve introduced a new toolbar that floats above the block you’re editing, which makes navigating your blocks easier — especially complex ones.
* Reader Information Architecture: added tab filtering; added bottom sheet to filter and navigate the followed sites/tags posts.

14.2
-----
* Block editor: Long-press Inserter icon to show options to add before/after
* Block editor: Retry displaying image when connectivity restores
* Block editor: Fix blank post when sharing media from another app
* Block editor: Add support for image size options in the gallery block
* Block editor: Fix issue that sometimes prevented merging paragraph blocks
* Block editor: Fix retry media upload action

14.1
-----
* Fixes an issue where searching for posts sometimes doesn't show some results.

* Disable the option to remove a Jetpack site from site picker
* Block editor: small performance improvements

* Block Editor: Reduced padding around text on Rich Text based blocks.
* Block Editor: Improved stability on very long posts.
* Block Editor: New block "Shortcode". You can now create and edit Shortcode blocks in the editor.

14.0
-----
* Block Editor: Fix displaying placeholder for images
* Block Editor: Fix crash on undo
* Block Editor: Fix styling on navigation UI
* Information Architecture revised: moved the access to the Me screen to an option menu into My Site; added Floating Action Button in My Site to allow the creation of a new Blog post or Site page.

13.9
-----
* Block Editor: New block "Gallery". You can now create image galleries using WordPress Media library.
* Block Editor: Add support for the Preformatted block.
* Block Editor: Add support for changing Settings in the List Block.
* Block Editor: Add support for Video block settings.

13.8
-----
* Modified Blog Post search to search for posts under all categories.
* Block editor: Add support for Preformatted block.
* Block editor: New Spacer block to create white space between two blocks.

13.7
-----
* Block editor: Include block title in Unsupported block's UI
* Block editor: Show new-block-indicator when no blocks at all and when at the last block
* Block editor: Use existing links in the clipboard to prefill url field when inserting new link
* Block editor: Media & Text block alignment options
* Block editor: Images clickable for fullscreen preview
* Fixed time displayed on Post Conflict Detected and Unpublished Revision dialogs
* Block editor: Fix issue when removing image/page break block crashes the app
* Fixed a crash on Samsung devices running Android 5 (Lollipop)

* Removed support for Giphy

13.6
-----
 * Change navigation bar color to white on Android 8.1+
* Pages ordering is case insensitive now
* Block Editor: Add support for pexels images
* Block Editor: Add left, center, and right image alignment controls

13.5
-----
 * Block Editor: Fix issue when multiple media selection adds only one image or video block.
 * Block Editor: Add Link Target (Open in new tab) to Image Block.
 * Block Editor: New block "Media & Text".
 * Block Editor: Fix issue where the block inserter layout wasn't correct after device rotation.
 * Fix crash when fast-scrolling on Blog Posts screen

13.4
-----
* Add Remote Preview support for posts and pages.
* Post List: Trashed post must now be restored before edit or preview.
* Post List: Unhandled conflict with auto saves are now detected and visible. On post opening, the app will let you choose which version you prefer.
* Fixed: Clicking on "Publish" on a private post sometimes published the post as public
* Post List: Unsaved changes are automatically backed up on all devices. On post opening, the app will let you choose which version you prefer.
* Clicking on "Publish" on a private post sometimes published the post as public
* Fixed a bunch of upload related issues
* Block editor: Fix a link editing issue, where trying to add a empty link at the start of another link would remove the existing link.

13.3
-----
* Added ability to change the username via Account Settings
* Add Jetpack performance settings
* Sort more than 100 published pages chronologically like Calypso
* Significant performance improvements to Stats
* Block Editor: Add rich text styling to video captions
* Block Editor: Prevent keyboard dismissal when switching between caption and text block
* Block Editor: Blocks that would be replaced are now hidden when add block bottom sheet displays
* Block Editor: Tapping on empty editor area now always inserts new block at end of post
* Block Editor: Automatically saves post locally after 2 seconds of inactivity

13.2
-----
* Fix issue where establishing LinkedIn connection would always fail
* Display author of each post on Blog Posts screen
* Moved Notifications settings to Notifications List.
* Redesigned My Site screen to make most commonly used actions easily accessible.
* File downloads in Stats for WP.com sites

13.1
-----
* Added ability to switch between Desktop and Mobile versions of the content for Site and Page preview.
* Improvement to the functionality and design of Web Preview.
* Fixed an issue with social media service connections

13.0
-----
* Block editor: Auto-enabled upon first open of a block post, unless opted out in v12.9.
* Block editor: You can now enable and disable the block editor on a per-site basis.
* Improve accessibility in the Stats
* Block editor: Adding a block from the post title now shows the add block here indicator.
* Block editor: Deselect post title any time a block is added
* Block editor: Fix loss of center alignment in image captions

12.9
-----
* Add Publish screen to Edit post settings - with notification for scheduled posts and option to add event to calendar
* Block editor: Video block is now available in the Inserter
* Block editor: Tapping on an empty editor area will create a new paragraph block
* Block editor: Fix content loss issue when loading unsupported blocks containing inner blocks.
* Block editor: Adding a block from the Post Title now inserts the block at the top of the Post.
* Setting featured image on a post doesn't require network connection
* Full screen comments view
* Added Domain Registration functionality for customers with unclaimed domain credit

12.8
-----
* Add percentage bar to following Stats cards - Posts and Pages, Authors, Tags and Categories
* Remove "Discard Local Changes" feature from the editor
* Block Editor: Fix pasting simple text on Post Title
* Block Editor: Remove editable empty line after list on the List block
* Block Editor: Performance improvements on rich text editing
* Add All-time, Today, Weekly and Minified widgets

12.7.1
------
* Fix issue where local draft with "Publish" status got automatically published

12.7
-----
* Added Post search
* Show upload in progress notification when retrying
* Fix issue where two identical drafts were created
* Block Editor: Fixed keyboard flickering issue after pressing Enter repeatedly on the Post Title.
* Block Editor: New blocks are available: video/quote/more
* Block Editor: performance improvements
* Fixed issue where text appeared behind list of themes on the theme screen
* Domain Registration functionality for Business plan customers on a site without a custom domain during plugin installation
* Editor: Set "Publish" as the default button in the action bar for drafts.
* Editor: Add a new confirmation dialog when Updating published posts.

12.6
-----
* Add Insights management introductory card
* Local draft pages will be automatically uploaded to the server as soon as an internet connection is available.
* Block Editor: A new block is available: video block.
* Block Editor: Added UI to display a warning when a block has invalid content.
* Block Editor: Fixed issue with link settings where “Open in New Tab” was always OFF on open.

12.5
-----
* Local Drafts will be automatically uploaded to the server as soon as internet connection is available.
* Make current day difference grey in Stats Overview.
* Add link to the Post from the Post stats.

12.4
-----
* Reduce number of network calls in Stats and improve performance
* Added support for displaying posts in tabs based on their status
* Added ability to filter posts by their author
* Added ability to toggle to compact view type for blog posts list
* Fixed several bugs on the blog posts screen
* Fixed bug that prevented audio playing in the reader
* New Insights Management for selecting the most relevant stats
* App download size is now much smaller.

12.3
-----
* Updated primary button color to pink
* Redirect to username/password login when WordPress.com reports email login not allowed
* Updated notifications list to Material guidelines
* Updated snackbar design to Material guidelines
* New Follower totals insights in the Stats
* Fixed crash when viewing Notifications tab
* Add "This Year" card to Stats Insights screen
* The Site → Blog Posts → View WebView will no longer show any Calypso UI
* Fixed an issue with Twitter publicize connections
* Fixed an issue where the site icon wasn't updating correctly after switching to another site
* Fixes an issue which can result in missing posts in the Reader
* Fixed crash when editing a post with a previously cancelled image upload

12.2
-----
* Fixed padding of some icons on devices running Android Lollipop
* Added an action to share sites in the Reader
* Updated color scheme to Classic Bright
* Adds support for .blog subdomains for the new site creation flow

12.1
-----
* Design improvements for the new site creation flow
* Refreshed post stats detail screen - opens from the Blog posts/Stats and from Stats/Posts and Pages
* Added swiping between tabs in Notifications
* Refreshed View all Stats screens, when digging into stats data
* Visual update to Today's stats, All-time stats and Most popular stats blocks
* Now sharing pictures to WordPress opens the block editor
* Fixed crash when inserting text right before an Image
* Now sharing pictures to WordPress opens the block editor

12.0
-----
* Faster opening of large posts
* Updated Notifications with tabs
* Add Posting activity block to the Stats/Insights
* Fixed error notifications for failed uploads<|MERGE_RESOLUTION|>--- conflicted
+++ resolved
@@ -1,26 +1,21 @@
 15.9
 -----
- 
+* [*] Block Editor: Add message that mentions are unavailable when device is offline. [https://github.com/wordpress-mobile/WordPress-Android/pull/12968]
+
 15.8
 -----
 * [**] Reader: Now displaying preview images for more posts when no feature image is set.
 * [***] Block Editor: Full-width and wide alignment support for Group, Cover and Image block [https://github.com/wordpress-mobile/gutenberg-mobile/pull/2559]
 * [**] Block Editor: Add support for rounded style in Image block [https://github.com/wordpress-mobile/gutenberg-mobile/pull/2591]
 * [**] Improved AppBar and Site Picker design.
-<<<<<<< HEAD
-* [***] Block Editor: Add message that mentions are unavailable when device is offline. [https://github.com/wordpress-mobile/WordPress-Android/pull/12968]
-=======
 * [**] Block Editor: Fixed a case where adding a block made the toolbar jump [https://github.com/WordPress/gutenberg/pull/24573] 
->>>>>>> a037c643
-
  
 15.7
 -----
 * [**] Block Editor: New block: Pullquote
 * [**] Block Editor: Block settings now immediately reflect changes from menu sliders.
- * [***] Reader: Introduced a new Discover tab tailored for each user.
- * [*] Reader: Added "(un)follow" button to the site and topic detail screens.
-
+* [***] Reader: Introduced a new Discover tab tailored for each user.
+* [*] Reader: Added "(un)follow" button to the site and topic detail screens.
 * [*] Media: Fixed a bug that would allow you to pick unsupported media that then couldn't be uploaded.
 
 15.6
