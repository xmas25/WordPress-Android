--- conflicted
+++ resolved
@@ -2,11 +2,8 @@
 -----
 * [*] Improve wording for confirmation dialogs when trashing posts
 * [***] Block Editor: Adds Copy, Cut, Paste, and Duplicate functionality to blocks
-<<<<<<< HEAD
 * [***] Block Editor: Users can now individually edit unsupported blocks found in posts or pages. Not available on selfhosted sites or sites defaulted to classic editor.
-=======
 * [***] Block Editor: Users can now individually edit unsupported blocks found in posts or pages. Not available on self-hosted sites.
->>>>>>> 9982ea0a
  
 15.2
 -----
