<<<<<<< HEAD
* Introduced new site creation wizard
=======
* Refreshed page list layout that includes a timestamp and a featured image thumbnail
>>>>>>> 09594b6f
* Fixed a bug causing disappearance of old saved posts
* Add Importing from Giphy in Editor and Media Library
* Add support for .blog subdomains on new sites.
* First version of the refreshed stats project - all tabs and all the blocks are completely rewritten in new design
* Fix the coloring issue with Countries map stats block
* Fix a crash in Stats for new sites with no data (date parsing in the Overview block)
<|MERGE_RESOLUTION|>--- conflicted
+++ resolved
@@ -1,8 +1,5 @@
-<<<<<<< HEAD
 * Introduced new site creation wizard
-=======
 * Refreshed page list layout that includes a timestamp and a featured image thumbnail
->>>>>>> 09594b6f
 * Fixed a bug causing disappearance of old saved posts
 * Add Importing from Giphy in Editor and Media Library
 * Add support for .blog subdomains on new sites.
