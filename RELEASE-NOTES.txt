--- conflicted
+++ resolved
@@ -1,13 +1,10 @@
 16.0
 -----
 * [*] Stats: Added the possibility to report and unreport a referrer as spam. [https://github.com/wordpress-mobile/WordPress-Android/pull/13047]
-<<<<<<< HEAD
 * [***] Block Editor: Full-width and wide alignment support for Video, Latest-posts, Gallery, Media & text, and Pullquote block. [https://github.com/wordpress-mobile/gutenberg-mobile/pull/2605]
 * [***] Block Editor: Fix unsupported block bottom sheet is triggered when device is rotated. [https://github.com/wordpress-mobile/gutenberg-mobile/pull/2710]
 * [***] Block Editor: Unsupported Block Editor: Fixed issue when cannot view or interact with the classic block on Jetpack site. [https://github.com/wordpress-mobile/gutenberg-mobile/pull/2709]
-=======
 * [**] Reader: Allow users to access Reader even when they do not follow any tags/topics.
->>>>>>> a8def378
 
 15.9
 -----
