12.6
-----
* Add Insights management introductory card
* Local draft pages will be automatically uploaded to the server as soon as an internet connection is available.
<<<<<<< HEAD
* Show upload in progress notification when retrying

=======
* Block Editor: A new block is available: video block.
* Block Editor: Added UI to display a warning when a block has invalid content.
* Block Editor: Fixed issue with link settings where “Open in New Tab” was always OFF on open.
>>>>>>> 0cc4c4d8

12.5
-----
* Local Drafts will be automatically uploaded to the server as soon as internet connection is available.
* Make current day difference grey in Stats Overview.
* Add link to the Post from the Post stats.

12.4
-----
* Reduce number of network calls in Stats and improve performance
* Added support for displaying posts in tabs based on their status
* Added ability to filter posts by their author
* Added ability to toggle to compact view type for blog posts list
* Fixed several bugs on the blog posts screen
* Fixed bug that prevented audio playing in the reader
* New Insights Management for selecting the most relevant stats
* App download size is now much smaller.

12.3
-----
* Updated primary button color to pink
* Redirect to username/password login when WordPress.com reports email login not allowed
* Updated notifications list to Material guidelines
* Updated snackbar design to Material guidelines
* New Follower totals insights in the Stats
* Fixed crash when viewing Notifications tab
* Add "This Year" card to Stats Insights screen
* The Site → Blog Posts → View WebView will no longer show any Calypso UI
* Fixed an issue with Twitter publicize connections
* Fixed an issue where the site icon wasn't updating correctly after switching to another site
* Fixes an issue which can result in missing posts in the Reader
* Fixed crash when editing a post with a previously cancelled image upload

12.2
-----
* Fixed padding of some icons on devices running Android Lollipop
* Added an action to share sites in the Reader
* Updated color scheme to Classic Bright
* Adds support for .blog subdomains for the new site creation flow

12.1
-----
* Design improvements for the new site creation flow
* Refreshed post stats detail screen - opens from the Blog posts/Stats and from Stats/Posts and Pages
* Added swiping between tabs in Notifications
* Refreshed View all Stats screens, when digging into stats data
* Visual update to Today's stats, All-time stats and Most popular stats blocks
* Now sharing pictures to WordPress opens the Block editor
* Fixed crash when inserting text right before an Image
* Now sharing pictures to WordPress opens the block editor

12.0
-----
* Faster opening of large posts
* Updated Notifications with tabs
* Add Posting activity block to the Stats/Insights
* Fixed error notifications for failed uploads<|MERGE_RESOLUTION|>--- conflicted
+++ resolved
@@ -2,14 +2,11 @@
 -----
 * Add Insights management introductory card
 * Local draft pages will be automatically uploaded to the server as soon as an internet connection is available.
-<<<<<<< HEAD
 * Show upload in progress notification when retrying
 
-=======
 * Block Editor: A new block is available: video block.
 * Block Editor: Added UI to display a warning when a block has invalid content.
 * Block Editor: Fixed issue with link settings where “Open in New Tab” was always OFF on open.
->>>>>>> 0cc4c4d8
 
 12.5
 -----
