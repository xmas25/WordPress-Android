--- conflicted
+++ resolved
@@ -7,8 +7,5 @@
 * Fix the coloring issue with Countries map stats block
 * Fix a crash in Stats for new sites with no data (date parsing in the Overview block)
 * Fix an issue when the old stats screen would be shown in certain situations
-<<<<<<< HEAD
 * Gutenberg (a8c only): introduced upload media/image from device library/camera
-=======
-* Visual tweaks of the Latest post summary in Stats
->>>>>>> f5b79ce7
+* Visual tweaks of the Latest post summary in Stats