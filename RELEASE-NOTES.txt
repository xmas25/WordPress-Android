13.2
-----
* Fix issue where establishing LinkedIn connection would always fail
* Display author of each post on Blog Posts screen
* Moved Notifications settings to Notifications List.
<<<<<<< HEAD
* Redesigned My Site screen to make most commonly used actions easily accessible.
=======
* File downloads in Stats for WP.com sites
>>>>>>> baa4353c


13.1
-----
* Added ability to switch between Desktop and Mobile versions of the content for Site and Page preview.
* Improvement to the functionality and design of Web Preview.
* Fixed an issue with social media service connections

13.0
-----
* Block editor: Auto-enabled upon first open of a block post, unless opted out in v12.9.
* Block editor: You can now enable and disable the block editor on a per-site basis.
* Improve accessibility in the Stats
* Block editor: Adding a block from the post title now shows the add block here indicator.
* Block editor: Deselect post title any time a block is added
* Block editor: Fix loss of center alignment in image captions

12.9
-----
* Add Publish screen to Edit post settings - with notification for scheduled posts and option to add event to calendar
* Block editor: Video block is now available in the Inserter
* Block editor: Tapping on an empty editor area will create a new paragraph block
* Block editor: Fix content loss issue when loading unsupported blocks containing inner blocks.
* Block editor: Adding a block from the Post Title now inserts the block at the top of the Post.
* Setting featured image on a post doesn't require network connection
* Full screen comments view
* Added Domain Registration functionality for customers with unclaimed domain credit

12.8
-----
* Add percentage bar to following Stats cards - Posts and Pages, Authors, Tags and Categories
* Remove "Discard Local Changes" feature from the editor
* Block Editor: Fix pasting simple text on Post Title
* Block Editor: Remove editable empty line after list on the List block
* Block Editor: Performance improvements on rich text editing
* Add All-time, Today, Weekly and Minified widgets

12.7.1
------
* Fix issue where local draft with "Publish" status got automatically published

12.7
-----
* Added Post search
* Show upload in progress notification when retrying
* Fix issue where two identical drafts were created
* Block Editor: Fixed keyboard flickering issue after pressing Enter repeatedly on the Post Title.
* Block Editor: New blocks are available: video/quote/more
* Block Editor: performance improvements
* Fixed issue where text appeared behind list of themes on the theme screen
* Domain Registration functionality for Business plan customers on a site without a custom domain during plugin installation
* Editor: Set "Publish" as the default button in the action bar for drafts.
* Editor: Add a new confirmation dialog when Updating published posts.

12.6
-----
* Add Insights management introductory card
* Local draft pages will be automatically uploaded to the server as soon as an internet connection is available.
* Block Editor: A new block is available: video block.
* Block Editor: Added UI to display a warning when a block has invalid content.
* Block Editor: Fixed issue with link settings where “Open in New Tab” was always OFF on open.

12.5
-----
* Local Drafts will be automatically uploaded to the server as soon as internet connection is available.
* Make current day difference grey in Stats Overview.
* Add link to the Post from the Post stats.

12.4
-----
* Reduce number of network calls in Stats and improve performance
* Added support for displaying posts in tabs based on their status
* Added ability to filter posts by their author
* Added ability to toggle to compact view type for blog posts list
* Fixed several bugs on the blog posts screen
* Fixed bug that prevented audio playing in the reader
* New Insights Management for selecting the most relevant stats
* App download size is now much smaller.

12.3
-----
* Updated primary button color to pink
* Redirect to username/password login when WordPress.com reports email login not allowed
* Updated notifications list to Material guidelines
* Updated snackbar design to Material guidelines
* New Follower totals insights in the Stats
* Fixed crash when viewing Notifications tab
* Add "This Year" card to Stats Insights screen
* The Site → Blog Posts → View WebView will no longer show any Calypso UI
* Fixed an issue with Twitter publicize connections
* Fixed an issue where the site icon wasn't updating correctly after switching to another site
* Fixes an issue which can result in missing posts in the Reader
* Fixed crash when editing a post with a previously cancelled image upload

12.2
-----
* Fixed padding of some icons on devices running Android Lollipop
* Added an action to share sites in the Reader
* Updated color scheme to Classic Bright
* Adds support for .blog subdomains for the new site creation flow

12.1
-----
* Design improvements for the new site creation flow
* Refreshed post stats detail screen - opens from the Blog posts/Stats and from Stats/Posts and Pages
* Added swiping between tabs in Notifications
* Refreshed View all Stats screens, when digging into stats data
* Visual update to Today's stats, All-time stats and Most popular stats blocks
* Now sharing pictures to WordPress opens the block editor
* Fixed crash when inserting text right before an Image
* Now sharing pictures to WordPress opens the block editor

12.0
-----
* Faster opening of large posts
* Updated Notifications with tabs
* Add Posting activity block to the Stats/Insights
* Fixed error notifications for failed uploads
<|MERGE_RESOLUTION|>--- conflicted
+++ resolved
@@ -3,11 +3,8 @@
 * Fix issue where establishing LinkedIn connection would always fail
 * Display author of each post on Blog Posts screen
 * Moved Notifications settings to Notifications List.
-<<<<<<< HEAD
 * Redesigned My Site screen to make most commonly used actions easily accessible.
-=======
 * File downloads in Stats for WP.com sites
->>>>>>> baa4353c
 
 
 13.1
