16.2
-----
* [*] Posts List: fixed bug that prevented showing the Featured Image of a post for pure self-hosted sites [https://github.com/wordpress-mobile/WordPress-Android/pull/13323]
<<<<<<< HEAD
* [*] Posts Settings: Replaced deprecated Place Picker widget with new Autocomplete widget [https://github.com/wordpress-mobile/WordPress-Android/pull/13378]
=======
* [**] Media picker: New media picker is now used in all the places where the user selects any kind of file (featured image, site icon, gravatar, in posts or media library) except stories [https://github.com/wordpress-mobile/WordPress-Android/pull/13368]
* [*] Reader: Fixes an infinite loading indicator on Discover tab in Reader.
>>>>>>> 255d9292

16.1
-----
* [***] Block Editor: Adds new option to select from a variety of predefined page templates when creating a new page for a Gutenberg site.

16.0
-----
* [*] Stats: Added the possibility to report and unreport a referrer as spam. [https://github.com/wordpress-mobile/WordPress-Android/pull/13047]
* [***] Block Editor: Full-width and wide alignment support for Video, Latest-posts, Gallery, Media & text, and Pullquote block. [https://github.com/wordpress-mobile/gutenberg-mobile/pull/2605]
* [***] Block Editor: Fix unsupported block bottom sheet is triggered when device is rotated. [https://github.com/wordpress-mobile/gutenberg-mobile/pull/2710]
* [***] Block Editor: Unsupported Block Editor: Fixed issue when cannot view or interact with the classic block on Jetpack site. [https://github.com/wordpress-mobile/gutenberg-mobile/pull/2709]
* [**] Reader: Allow users to access Reader even when they do not follow any tags/topics.
* [***] Reader: The new redesigned Reader detail shows your post as beautiful as ever. And if you add a featured image it would be twice as beautiful! [https://github.com/wordpress-mobile/WordPress-Android/pull/13151]

15.9.2
-----
* [*] Block Editor: Fix for a crash that can occur when activity is null during capabilities update[https://github.com/wordpress-mobile/WordPress-Android/issues/13248]

15.9
-----
* [*] Block Editor: Add message that mentions are unavailable when device is offline. [https://github.com/wordpress-mobile/WordPress-Android/pull/12968]
* [**] Block Editor: Increase tap-target of primary action on unsupported blocks. [https://github.com/wordpress-mobile/gutenberg-mobile/pull/2608]
* [***] Block Editor: On Jetpack connected sites, Unsupported Block Editor can be enabled via enabling Jetpack SSO setting directly from within the missing block alert. [https://github.com/wordpress-mobile/gutenberg-mobile/pull/2610]
* [***] Block Editor: Add support for selecting user's post when configuring the link [https://github.com/wordpress-mobile/gutenberg-mobile/pull/2484]
* [**] Block Editor: Fix for a crash that can occur when long pressing selected images [https://github.com/wordpress-mobile/AztecEditor-Android/pull/924]
* [***] Block Editor: Added expected double tap for focus behavior for text fields in accessibility mode [https://github.com/WordPress/gutenberg/pull/25384]
* [*] Improved My Site layout on devices with big screens. [https://github.com/wordpress-mobile/WordPress-Android/pull/13026]
* [***] Block Editor: Unsupported Block Editor: Fixed issue when cannot view or interact with the classic block on Jetpack sites [https://github.com/wordpress-mobile/gutenberg-mobile/issues/2695]

15.8.1
-----
* [***] Login: Fixed an issue where some users would be prevented to login with a Jetpack site address.

15.8
-----
* [**] Reader: Now displaying preview images for more posts when no feature image is set.
* [***] Block Editor: Full-width and wide alignment support for Group, Cover and Image block [https://github.com/wordpress-mobile/gutenberg-mobile/pull/2559]
* [**] Block Editor: Add support for rounded style in Image block [https://github.com/wordpress-mobile/gutenberg-mobile/pull/2591]
* [**] Improved AppBar and Site Picker design.
* [**] Block Editor: Fixed a case where adding a block made the toolbar jump [https://github.com/WordPress/gutenberg/pull/24573]

15.7
-----
* [**] Block Editor: New block: Pullquote
* [**] Block Editor: Block settings now immediately reflect changes from menu sliders.
* [***] Reader: Introduced a new Discover tab tailored for each user.
* [*] Reader: Added "(un)follow" button to the site and topic detail screens.
* [*] Media: Fixed a bug that would allow you to pick unsupported media that then couldn't be uploaded.

15.6
-----
* [**] Block Editor: Add settings to allow changing column widths
* [**] Block Editor: Media editing support in Gallery block.
* [*] Block Editor: Improved logic for creating undo levels.

15.5
-----
* [***] Block Editor: New feature for WordPress.com and Jetpack sites: auto-complete username mentions. An auto-complete popup will show up when the user types the @ character in the block editor.
* [***] Enables search on post list for self-hosted sites.
* [***] Enable upload of audio files and documents in the media library
* [*] Block Editor: Media editing support in Cover block.
* [*] Block Editor: Fixed a bug on the Heading block, where a heading with a link and string formatting showed a white shadow in dark mode.

15.4.1
-----
* [**] Block Editor: Fix for editing the Classic Block in the Unsupported block editor

15.4
-----
* [***] The login and signup flows were unified and have a new design.
* [***] Block Editor: Media editing support in Media & Text block.
* [***] Block Editor: New block: Social Icons
* [*] Block Editor: Cover block placeholder is updated to allow users to start the block with a background color

15.3
-----
* [*] Improve wording for confirmation dialogs when trashing posts
* [***] Block Editor: Adds Copy, Cut, Paste, and Duplicate functionality to blocks
* [***] Block Editor: Users can now individually edit unsupported blocks found in posts or pages. Not available on self-hosted sites or sites defaulted to classic editor.

15.2
-----
* [**] Fixes tons of rendering issues in Reader post detail by changing the technical solution (shared CSS file).
* [**] Block editor: Display content metrics information (blocks, words, characters count).
* [**] Block Editor: Adds editor support for theme defined colors and theme defined gradients on cover and button blocks.
* [**] Block Editor: Add support allowing Cover Block video uploads to complete after the editor has closed
* [*] Block Editor: Fix handling of upload completion while re-opening the editor
* [*] Fix crash when WordPress api response has an empty body
* [*] Added ability to change Site Title from My Site screen

15.1
-----
* Fixes issue on Notifications tab when two screens were drawn on top of each other
* [**] Fix video thumbnails, settings and preview in Media section for private sites
* [*] Support for breaking out of captions/citation authors by pressing enter on the following blocks: image, video, gallery, quote, and pullquote.

15.0
-----
* [*] Fix wrong icon is used when a Password is visible
* [***] Block Editor: New block: Verse
* [***] Block Editor: Trash icon that is used to remove blocks is moved to the new menu reachable via ellipsis button in the block toolbar
* [**] Block Editor: Add support for changing overlay color settings in Cover block
* [**] Block Editor: Add enter/exit animation in FloatingToolbar
* [**] Block Editor: Block toolbar can now collapse when the block width is smaller than the toolbar content
* [**] Block Editor: Tooltip for page template selection buttons
* [*] Block Editor: Fix merging of text blocks when text had active formatting (bold, italic, strike, link)
* [*] Block Editor: Fix button alignment in page templates and make strings consistent
* [*] Block Editor: Add support for displaying radial gradients in Buttons and Cover blocks
* [**] Add homepage settings to pages list and to site settings. Now it's possible to change your posts page and your homepage.
* [*] Fix wrong icon is used when a Password is visible
* [*] Reader: Improved UI of the post card in the post feeds.

14.9
-----
* [*] Fix issue with Preview post not working after switching to classic editor from inside the post
* [**] Block Editor: Add support for changing background and text color in Buttons block
* [*] Block Editor: Fix the icons and buttons in Gallery, Paragraph, List and MediaText block on RTL mode
* [**] Block Editor: Remove Subscription Button from the Blog template since it didn't have an initial functionality and it is hard to configure for users.
* [**] Block Editor: Update page templates to use recently added blocks
* [**] Block editor: Fix bug in Free Photo Library which allowed selecting multiple images but only inserted one

14.8
-----
* Block editor: Prefill caption for image blocks when available on the Media library
* Block editor: New block: Buttons. From now you’ll be able to add the individual Button block only inside the Buttons block
* Block editor: Fix bug where whitespaces at start of text blocks were being removed
* Block editor: Add support for upload options in Cover block
* Block editor: Floating toolbar, previously located above nested blocks, is now placed at the top of the screen
* Block editor: Fix the icons in FloatingToolbar on RTL mode
* Block editor: Add alignment options for heading block
* Block editor: Fix titles in the media picker
* Block editor: Update quote block to visually reflect selected alignment
* Block editor: Fix bug where buttons in page templates were not rendering correctly on web
* Block editor: You can now crop, zoom in/out and rotate images from the device that are being inserted in a post.
* Block editor: Remove Subscription Button from the Blog template since it didn't have an initial functionality and it is hard to configure for users.
* Added reblog functionality

14.7
-----
* Block editor: Disable ripple effect for Slider control
* Block editor: New block: Columns
* Block editor: New starter page template: Blog
* Block editor: Make Starter Page Template picker buttons visible only when the screen height is enough
* Block editor: Fix a bug which caused to show URL settings modal randomly when changing the device orientation multiple times during the time Starter Page Template Preview is open
* Block editor: "Choose media from device" now opens our built-in media picker instead of the OS default media picker.
* Added user Gravatar to the Me menu in My Site.
* Updated site details screen title to "My site", to avoid duplicating the title of the current site which is displayed in the screen's header area.

14.6
-----
* Block editor: You can now crop, zoom in/out and rotate images that are already inserted in a post.
* Fix a deeplinking issue that could lead to the app not being open after clicking on some special "wordpress://" URLs.
* Site Creation: Improved look of the loading screen while the site is being created
* Block editor: New block: Cover
* Block editor: Improve icon on the "Take a Video" media option
* Block editor: Removed the dimming effect on unselected blocks
* Block editor: Enabled edit button over image block for Android
* Block editor: Implemented dropdown toolbar for alignment toolbar in Heading, Paragraph, Image, MediaText blocks
* Block Editor: When editing link settings, tapping the keyboard return button now closes the settings panel as well as closing the keyboard.
* Page List: Fixed an issue where opening a page would sometimes result in an empty editor.
* Dark Theme support

14.5
-----
* Block editor: New block: Latest Posts
* Block editor: Fix Quote block's left border not being visible in Dark Mode
* Block editor: Added Starter Page Templates: when you create a new page, we now show you a few templates to get started more quickly.
* Block editor: Fix crash when pasting HTML content with embeded images on paragraphs
* Removes sections from post search results
* Page List: Unsaved changes are automatically backed up on all devices. On page opening, the app will let you choose which version you prefer.
* Page List: Minor design improvements
* Site Creation: faster site creation, removed intermediate steps. Just select what kind of site you'd like, enter the domain name and the site will be created.
* Fixed a bug where failed post uploads were sometimes being retried indefinitely

14.4.1
-----
* Block Editor: Fix crash when inserting a Button Block.

14.4
-----
* Fix an issue where image is sometimes uploaded with a path to local storage

14.3
-----
* Added search to set page parent screen
* Block editor: Add support for changing image sizes in Image blocks
* Block editor: Add support for upload options in Gallery block
* Block editor: Added the Button block
* Block editor: Added the Group block
* Block editor: Add scroll support inside block picker and block settings
* Block editor: Fix issue preventing correct placeholder image from displaying during image upload
* Block editor: Fix issue where adding emojis to the post title added strong HTML elements to the title of the post
* Block editor: We’ve introduced a new toolbar that floats above the block you’re editing, which makes navigating your blocks easier — especially complex ones.
* Reader Information Architecture: added tab filtering; added bottom sheet to filter and navigate the followed sites/tags posts.

14.2
-----
* Block editor: Long-press Inserter icon to show options to add before/after
* Block editor: Retry displaying image when connectivity restores
* Block editor: Fix blank post when sharing media from another app
* Block editor: Add support for image size options in the gallery block
* Block editor: Fix issue that sometimes prevented merging paragraph blocks
* Block editor: Fix retry media upload action

14.1
-----
* Fixes an issue where searching for posts sometimes doesn't show some results.

* Disable the option to remove a Jetpack site from site picker
* Block editor: small performance improvements

* Block Editor: Reduced padding around text on Rich Text based blocks.
* Block Editor: Improved stability on very long posts.
* Block Editor: New block "Shortcode". You can now create and edit Shortcode blocks in the editor.

14.0
-----
* Block Editor: Fix displaying placeholder for images
* Block Editor: Fix crash on undo
* Block Editor: Fix styling on navigation UI
* Information Architecture revised: moved the access to the Me screen to an option menu into My Site; added Floating Action Button in My Site to allow the creation of a new Blog post or Site page.

13.9
-----
* Block Editor: New block "Gallery". You can now create image galleries using WordPress Media library.
* Block Editor: Add support for the Preformatted block.
* Block Editor: Add support for changing Settings in the List Block.
* Block Editor: Add support for Video block settings.

13.8
-----
* Modified Blog Post search to search for posts under all categories.
* Block editor: Add support for Preformatted block.
* Block editor: New Spacer block to create white space between two blocks.

13.7
-----
* Block editor: Include block title in Unsupported block's UI
* Block editor: Show new-block-indicator when no blocks at all and when at the last block
* Block editor: Use existing links in the clipboard to prefill url field when inserting new link
* Block editor: Media & Text block alignment options
* Block editor: Images clickable for fullscreen preview
* Fixed time displayed on Post Conflict Detected and Unpublished Revision dialogs
* Block editor: Fix issue when removing image/page break block crashes the app
* Fixed a crash on Samsung devices running Android 5 (Lollipop)

* Removed support for Giphy

13.6
-----
 * Change navigation bar color to white on Android 8.1+
* Pages ordering is case insensitive now
* Block Editor: Add support for pexels images
* Block Editor: Add left, center, and right image alignment controls

13.5
-----
 * Block Editor: Fix issue when multiple media selection adds only one image or video block.
 * Block Editor: Add Link Target (Open in new tab) to Image Block.
 * Block Editor: New block "Media & Text".
 * Block Editor: Fix issue where the block inserter layout wasn't correct after device rotation.
 * Fix crash when fast-scrolling on Blog Posts screen

13.4
-----
* Add Remote Preview support for posts and pages.
* Post List: Trashed post must now be restored before edit or preview.
* Post List: Unhandled conflict with auto saves are now detected and visible. On post opening, the app will let you choose which version you prefer.
* Fixed: Clicking on "Publish" on a private post sometimes published the post as public
* Post List: Unsaved changes are automatically backed up on all devices. On post opening, the app will let you choose which version you prefer.
* Clicking on "Publish" on a private post sometimes published the post as public
* Fixed a bunch of upload related issues
* Block editor: Fix a link editing issue, where trying to add a empty link at the start of another link would remove the existing link.

13.3
-----
* Added ability to change the username via Account Settings
* Add Jetpack performance settings
* Sort more than 100 published pages chronologically like Calypso
* Significant performance improvements to Stats
* Block Editor: Add rich text styling to video captions
* Block Editor: Prevent keyboard dismissal when switching between caption and text block
* Block Editor: Blocks that would be replaced are now hidden when add block bottom sheet displays
* Block Editor: Tapping on empty editor area now always inserts new block at end of post
* Block Editor: Automatically saves post locally after 2 seconds of inactivity

13.2
-----
* Fix issue where establishing LinkedIn connection would always fail
* Display author of each post on Blog Posts screen
* Moved Notifications settings to Notifications List.
* Redesigned My Site screen to make most commonly used actions easily accessible.
* File downloads in Stats for WP.com sites

13.1
-----
* Added ability to switch between Desktop and Mobile versions of the content for Site and Page preview.
* Improvement to the functionality and design of Web Preview.
* Fixed an issue with social media service connections

13.0
-----
* Block editor: Auto-enabled upon first open of a block post, unless opted out in v12.9.
* Block editor: You can now enable and disable the block editor on a per-site basis.
* Improve accessibility in the Stats
* Block editor: Adding a block from the post title now shows the add block here indicator.
* Block editor: Deselect post title any time a block is added
* Block editor: Fix loss of center alignment in image captions

12.9
-----
* Add Publish screen to Edit post settings - with notification for scheduled posts and option to add event to calendar
* Block editor: Video block is now available in the Inserter
* Block editor: Tapping on an empty editor area will create a new paragraph block
* Block editor: Fix content loss issue when loading unsupported blocks containing inner blocks.
* Block editor: Adding a block from the Post Title now inserts the block at the top of the Post.
* Setting featured image on a post doesn't require network connection
* Full screen comments view
* Added Domain Registration functionality for customers with unclaimed domain credit

12.8
-----
* Add percentage bar to following Stats cards - Posts and Pages, Authors, Tags and Categories
* Remove "Discard Local Changes" feature from the editor
* Block Editor: Fix pasting simple text on Post Title
* Block Editor: Remove editable empty line after list on the List block
* Block Editor: Performance improvements on rich text editing
* Add All-time, Today, Weekly and Minified widgets

12.7.1
------
* Fix issue where local draft with "Publish" status got automatically published

12.7
-----
* Added Post search
* Show upload in progress notification when retrying
* Fix issue where two identical drafts were created
* Block Editor: Fixed keyboard flickering issue after pressing Enter repeatedly on the Post Title.
* Block Editor: New blocks are available: video/quote/more
* Block Editor: performance improvements
* Fixed issue where text appeared behind list of themes on the theme screen
* Domain Registration functionality for Business plan customers on a site without a custom domain during plugin installation
* Editor: Set "Publish" as the default button in the action bar for drafts.
* Editor: Add a new confirmation dialog when Updating published posts.

12.6
-----
* Add Insights management introductory card
* Local draft pages will be automatically uploaded to the server as soon as an internet connection is available.
* Block Editor: A new block is available: video block.
* Block Editor: Added UI to display a warning when a block has invalid content.
* Block Editor: Fixed issue with link settings where “Open in New Tab” was always OFF on open.

12.5
-----
* Local Drafts will be automatically uploaded to the server as soon as internet connection is available.
* Make current day difference grey in Stats Overview.
* Add link to the Post from the Post stats.

12.4
-----
* Reduce number of network calls in Stats and improve performance
* Added support for displaying posts in tabs based on their status
* Added ability to filter posts by their author
* Added ability to toggle to compact view type for blog posts list
* Fixed several bugs on the blog posts screen
* Fixed bug that prevented audio playing in the reader
* New Insights Management for selecting the most relevant stats
* App download size is now much smaller.

12.3
-----
* Updated primary button color to pink
* Redirect to username/password login when WordPress.com reports email login not allowed
* Updated notifications list to Material guidelines
* Updated snackbar design to Material guidelines
* New Follower totals insights in the Stats
* Fixed crash when viewing Notifications tab
* Add "This Year" card to Stats Insights screen
* The Site → Blog Posts → View WebView will no longer show any Calypso UI
* Fixed an issue with Twitter publicize connections
* Fixed an issue where the site icon wasn't updating correctly after switching to another site
* Fixes an issue which can result in missing posts in the Reader
* Fixed crash when editing a post with a previously cancelled image upload

12.2
-----
* Fixed padding of some icons on devices running Android Lollipop
* Added an action to share sites in the Reader
* Updated color scheme to Classic Bright
* Adds support for .blog subdomains for the new site creation flow

12.1
-----
* Design improvements for the new site creation flow
* Refreshed post stats detail screen - opens from the Blog posts/Stats and from Stats/Posts and Pages
* Added swiping between tabs in Notifications
* Refreshed View all Stats screens, when digging into stats data
* Visual update to Today's stats, All-time stats and Most popular stats blocks
* Now sharing pictures to WordPress opens the block editor
* Fixed crash when inserting text right before an Image
* Now sharing pictures to WordPress opens the block editor

12.0
-----
* Faster opening of large posts
* Updated Notifications with tabs
* Add Posting activity block to the Stats/Insights
* Fixed error notifications for failed uploads<|MERGE_RESOLUTION|>--- conflicted
+++ resolved
@@ -1,12 +1,9 @@
 16.2
 -----
 * [*] Posts List: fixed bug that prevented showing the Featured Image of a post for pure self-hosted sites [https://github.com/wordpress-mobile/WordPress-Android/pull/13323]
-<<<<<<< HEAD
 * [*] Posts Settings: Replaced deprecated Place Picker widget with new Autocomplete widget [https://github.com/wordpress-mobile/WordPress-Android/pull/13378]
-=======
 * [**] Media picker: New media picker is now used in all the places where the user selects any kind of file (featured image, site icon, gravatar, in posts or media library) except stories [https://github.com/wordpress-mobile/WordPress-Android/pull/13368]
 * [*] Reader: Fixes an infinite loading indicator on Discover tab in Reader.
->>>>>>> 255d9292
 
 16.1
 -----
