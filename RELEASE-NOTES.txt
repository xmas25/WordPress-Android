12.9
-----
<<<<<<< HEAD
* Added Domain Registration functionality for customers with unclaimed domain credit

=======
* Full screen comments view

 
>>>>>>> 7eb61135
12.8
-----
* Add percentage bar to following Stats cards - Posts and Pages, Authors, Tags and Categories
* Remove "Discard Local Changes" feature from the editor
* Block Editor: Fix pasting simple text on Post Title
* Block Editor: Remove editable empty line after list on the List block
* Block Editor: Performance improvements on rich text editing
* Add All-time, Today, Weekly and Minified widgets

12.7
-----
* Added Post search
* Show upload in progress notification when retrying
* Fix issue where two identical drafts were created
* Block Editor: Fixed keyboard flickering issue after pressing Enter repeatedly on the Post Title.
* Block Editor: New blocks are available: video/quote/more
* Block Editor: performance improvements
* Fixed issue where text appeared behind list of themes on the theme screen
* Domain Registration functionality for Business plan customers on a site without a custom domain during plugin installation
* Editor: Set "Publish" as the default button in the action bar for drafts.
* Editor: Add a new confirmation dialog when Updating published posts.

12.6
-----
* Add Insights management introductory card
* Local draft pages will be automatically uploaded to the server as soon as an internet connection is available.
* Block Editor: A new block is available: video block.
* Block Editor: Added UI to display a warning when a block has invalid content.
* Block Editor: Fixed issue with link settings where “Open in New Tab” was always OFF on open.

12.5
-----
* Local Drafts will be automatically uploaded to the server as soon as internet connection is available.
* Make current day difference grey in Stats Overview.
* Add link to the Post from the Post stats.

12.4
-----
* Reduce number of network calls in Stats and improve performance
* Added support for displaying posts in tabs based on their status
* Added ability to filter posts by their author
* Added ability to toggle to compact view type for blog posts list
* Fixed several bugs on the blog posts screen
* Fixed bug that prevented audio playing in the reader
* New Insights Management for selecting the most relevant stats
* App download size is now much smaller.

12.3
-----
* Updated primary button color to pink
* Redirect to username/password login when WordPress.com reports email login not allowed
* Updated notifications list to Material guidelines
* Updated snackbar design to Material guidelines
* New Follower totals insights in the Stats
* Fixed crash when viewing Notifications tab
* Add "This Year" card to Stats Insights screen
* The Site → Blog Posts → View WebView will no longer show any Calypso UI
* Fixed an issue with Twitter publicize connections
* Fixed an issue where the site icon wasn't updating correctly after switching to another site
* Fixes an issue which can result in missing posts in the Reader
* Fixed crash when editing a post with a previously cancelled image upload

12.2
-----
* Fixed padding of some icons on devices running Android Lollipop
* Added an action to share sites in the Reader
* Updated color scheme to Classic Bright
* Adds support for .blog subdomains for the new site creation flow

12.1
-----
* Design improvements for the new site creation flow
* Refreshed post stats detail screen - opens from the Blog posts/Stats and from Stats/Posts and Pages
* Added swiping between tabs in Notifications
* Refreshed View all Stats screens, when digging into stats data
* Visual update to Today's stats, All-time stats and Most popular stats blocks
* Now sharing pictures to WordPress opens the block editor
* Fixed crash when inserting text right before an Image
* Now sharing pictures to WordPress opens the block editor

12.0
-----
* Faster opening of large posts
* Updated Notifications with tabs
* Add Posting activity block to the Stats/Insights
* Fixed error notifications for failed uploads
<|MERGE_RESOLUTION|>--- conflicted
+++ resolved
@@ -1,13 +1,8 @@
 12.9
 -----
-<<<<<<< HEAD
+* Full screen comments view
 * Added Domain Registration functionality for customers with unclaimed domain credit
 
-=======
-* Full screen comments view
-
- 
->>>>>>> 7eb61135
 12.8
 -----
 * Add percentage bar to following Stats cards - Posts and Pages, Authors, Tags and Categories
