--- conflicted
+++ resolved
@@ -1,14 +1,11 @@
 14.7
 -----
-<<<<<<< HEAD
 * Block editor: Disable ripple effect for Slider control
 * Block editor: New block: Columns
 * Block editor: New starter page template: Blog
 * Block editor: Make Starter Page Template picker buttons visible only when the screen height is enough
 * Block editor: Fix a bug which caused to show URL settings modal randomly when changing the device orientation multiple times during the time Starter Page Template Preview is open
-=======
 * Block editor: "Choose media from device" now opens our built-in media picker instead of the OS default media picker.
->>>>>>> 0d433f58
 * Added user Gravatar to the Me menu in My Site.
 
 14.6
