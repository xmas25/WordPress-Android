15.8
-----
<<<<<<< HEAD
* [**] Reader: Now displaying preview images for more posts when no feature image is set.

=======
 
>>>>>>> 0c054682
15.7
-----
* [**] Block Editor: New block: Pullquote
* [**] Block Editor: Block settings now immediately reflect changes from menu sliders.
 * [***] Reader: Introduced a new Discover tab tailored for each user.
 * [*] Reader: Added "(un)follow" button to the site and topic detail screens.

* [*] Media: Fixed a bug that would allow you to pick unsupported media that then couldn't be uploaded.
 
15.6
-----
* [**] Block Editor: Add settings to allow changing column widths
* [**] Block Editor: Media editing support in Gallery block.
* [*] Block Editor: Improved logic for creating undo levels.
 
15.5
-----
* [***] Block Editor: New feature for WordPress.com and Jetpack sites: auto-complete username mentions. An auto-complete popup will show up when the user types the @ character in the block editor.
* [***] Enables search on post list for self-hosted sites.
* [***] Enable upload of audio files and documents in the media library
* [*] Block Editor: Media editing support in Cover block.
* [*] Block Editor: Fixed a bug on the Heading block, where a heading with a link and string formatting showed a white shadow in dark mode.

15.4.1
-----
* [**] Block Editor: Fix for editing the Classic Block in the Unsupported block editor

15.4
-----
* [***] The login and signup flows were unified and have a new design.
* [***] Block Editor: Media editing support in Media & Text block.
* [***] Block Editor: New block: Social Icons
* [*] Block Editor: Cover block placeholder is updated to allow users to start the block with a background color
 
15.3
-----
* [*] Improve wording for confirmation dialogs when trashing posts
* [***] Block Editor: Adds Copy, Cut, Paste, and Duplicate functionality to blocks
* [***] Block Editor: Users can now individually edit unsupported blocks found in posts or pages. Not available on self-hosted sites or sites defaulted to classic editor.
 
15.2
-----
* [**] Fixes tons of rendering issues in Reader post detail by changing the technical solution (shared CSS file).
* [**] Block editor: Display content metrics information (blocks, words, characters count).
* [**] Block Editor: Adds editor support for theme defined colors and theme defined gradients on cover and button blocks.
* [**] Block Editor: Add support allowing Cover Block video uploads to complete after the editor has closed
* [*] Block Editor: Fix handling of upload completion while re-opening the editor
* [*] Fix crash when WordPress api response has an empty body
* [*] Added ability to change Site Title from My Site screen

15.1
-----
* Fixes issue on Notifications tab when two screens were drawn on top of each other
* [**] Fix video thumbnails, settings and preview in Media section for private sites
* [*] Support for breaking out of captions/citation authors by pressing enter on the following blocks: image, video, gallery, quote, and pullquote.

15.0
-----
* [*] Fix wrong icon is used when a Password is visible
* [***] Block Editor: New block: Verse
* [***] Block Editor: Trash icon that is used to remove blocks is moved to the new menu reachable via ellipsis button in the block toolbar
* [**] Block Editor: Add support for changing overlay color settings in Cover block
* [**] Block Editor: Add enter/exit animation in FloatingToolbar
* [**] Block Editor: Block toolbar can now collapse when the block width is smaller than the toolbar content
* [**] Block Editor: Tooltip for page template selection buttons
* [*] Block Editor: Fix merging of text blocks when text had active formatting (bold, italic, strike, link)
* [*] Block Editor: Fix button alignment in page templates and make strings consistent
* [*] Block Editor: Add support for displaying radial gradients in Buttons and Cover blocks
* [**] Add homepage settings to pages list and to site settings. Now it's possible to change your posts page and your homepage.
* [*] Fix wrong icon is used when a Password is visible
* [*] Reader: Improved UI of the post card in the post feeds.

14.9
-----
* [*] Fix issue with Preview post not working after switching to classic editor from inside the post
* [**] Block Editor: Add support for changing background and text color in Buttons block
* [*] Block Editor: Fix the icons and buttons in Gallery, Paragraph, List and MediaText block on RTL mode
* [**] Block Editor: Remove Subscription Button from the Blog template since it didn't have an initial functionality and it is hard to configure for users.
* [**] Block Editor: Update page templates to use recently added blocks
* [**] Block editor: Fix bug in Free Photo Library which allowed selecting multiple images but only inserted one

14.8
-----
* Block editor: Prefill caption for image blocks when available on the Media library
* Block editor: New block: Buttons. From now you’ll be able to add the individual Button block only inside the Buttons block
* Block editor: Fix bug where whitespaces at start of text blocks were being removed
* Block editor: Add support for upload options in Cover block
* Block editor: Floating toolbar, previously located above nested blocks, is now placed at the top of the screen
* Block editor: Fix the icons in FloatingToolbar on RTL mode
* Block editor: Add alignment options for heading block
* Block editor: Fix titles in the media picker
* Block editor: Update quote block to visually reflect selected alignment
* Block editor: Fix bug where buttons in page templates were not rendering correctly on web
* Block editor: You can now crop, zoom in/out and rotate images from the device that are being inserted in a post.
* Block editor: Remove Subscription Button from the Blog template since it didn't have an initial functionality and it is hard to configure for users.
* Added reblog functionality

14.7
-----
* Block editor: Disable ripple effect for Slider control
* Block editor: New block: Columns
* Block editor: New starter page template: Blog
* Block editor: Make Starter Page Template picker buttons visible only when the screen height is enough
* Block editor: Fix a bug which caused to show URL settings modal randomly when changing the device orientation multiple times during the time Starter Page Template Preview is open
* Block editor: "Choose media from device" now opens our built-in media picker instead of the OS default media picker.
* Added user Gravatar to the Me menu in My Site.
* Updated site details screen title to "My site", to avoid duplicating the title of the current site which is displayed in the screen's header area.

14.6
-----
* Block editor: You can now crop, zoom in/out and rotate images that are already inserted in a post.
* Fix a deeplinking issue that could lead to the app not being open after clicking on some special "wordpress://" URLs.
* Site Creation: Improved look of the loading screen while the site is being created
* Block editor: New block: Cover
* Block editor: Improve icon on the "Take a Video" media option
* Block editor: Removed the dimming effect on unselected blocks
* Block editor: Enabled edit button over image block for Android
* Block editor: Implemented dropdown toolbar for alignment toolbar in Heading, Paragraph, Image, MediaText blocks
* Block Editor: When editing link settings, tapping the keyboard return button now closes the settings panel as well as closing the keyboard.
* Page List: Fixed an issue where opening a page would sometimes result in an empty editor.
* Dark Theme support

14.5
-----
* Block editor: New block: Latest Posts
* Block editor: Fix Quote block's left border not being visible in Dark Mode
* Block editor: Added Starter Page Templates: when you create a new page, we now show you a few templates to get started more quickly.
* Block editor: Fix crash when pasting HTML content with embeded images on paragraphs
* Removes sections from post search results
* Page List: Unsaved changes are automatically backed up on all devices. On page opening, the app will let you choose which version you prefer.
* Page List: Minor design improvements
* Site Creation: faster site creation, removed intermediate steps. Just select what kind of site you'd like, enter the domain name and the site will be created.
* Fixed a bug where failed post uploads were sometimes being retried indefinitely

14.4.1
-----
* Block Editor: Fix crash when inserting a Button Block.

14.4
-----
* Fix an issue where image is sometimes uploaded with a path to local storage

14.3
-----
* Added search to set page parent screen
* Block editor: Add support for changing image sizes in Image blocks
* Block editor: Add support for upload options in Gallery block
* Block editor: Added the Button block
* Block editor: Added the Group block
* Block editor: Add scroll support inside block picker and block settings
* Block editor: Fix issue preventing correct placeholder image from displaying during image upload
* Block editor: Fix issue where adding emojis to the post title added strong HTML elements to the title of the post
* Block editor: We’ve introduced a new toolbar that floats above the block you’re editing, which makes navigating your blocks easier — especially complex ones.
* Reader Information Architecture: added tab filtering; added bottom sheet to filter and navigate the followed sites/tags posts.

14.2
-----
* Block editor: Long-press Inserter icon to show options to add before/after
* Block editor: Retry displaying image when connectivity restores
* Block editor: Fix blank post when sharing media from another app
* Block editor: Add support for image size options in the gallery block
* Block editor: Fix issue that sometimes prevented merging paragraph blocks
* Block editor: Fix retry media upload action

14.1
-----
* Fixes an issue where searching for posts sometimes doesn't show some results.

* Disable the option to remove a Jetpack site from site picker
* Block editor: small performance improvements

* Block Editor: Reduced padding around text on Rich Text based blocks.
* Block Editor: Improved stability on very long posts.
* Block Editor: New block "Shortcode". You can now create and edit Shortcode blocks in the editor.

14.0
-----
* Block Editor: Fix displaying placeholder for images
* Block Editor: Fix crash on undo
* Block Editor: Fix styling on navigation UI
* Information Architecture revised: moved the access to the Me screen to an option menu into My Site; added Floating Action Button in My Site to allow the creation of a new Blog post or Site page.

13.9
-----
* Block Editor: New block "Gallery". You can now create image galleries using WordPress Media library.
* Block Editor: Add support for the Preformatted block.
* Block Editor: Add support for changing Settings in the List Block.
* Block Editor: Add support for Video block settings.

13.8
-----
* Modified Blog Post search to search for posts under all categories.
* Block editor: Add support for Preformatted block.
* Block editor: New Spacer block to create white space between two blocks.

13.7
-----
* Block editor: Include block title in Unsupported block's UI
* Block editor: Show new-block-indicator when no blocks at all and when at the last block
* Block editor: Use existing links in the clipboard to prefill url field when inserting new link
* Block editor: Media & Text block alignment options
* Block editor: Images clickable for fullscreen preview
* Fixed time displayed on Post Conflict Detected and Unpublished Revision dialogs
* Block editor: Fix issue when removing image/page break block crashes the app
* Fixed a crash on Samsung devices running Android 5 (Lollipop)

* Removed support for Giphy

13.6
-----
 * Change navigation bar color to white on Android 8.1+
* Pages ordering is case insensitive now
* Block Editor: Add support for pexels images
* Block Editor: Add left, center, and right image alignment controls

13.5
-----
 * Block Editor: Fix issue when multiple media selection adds only one image or video block.
 * Block Editor: Add Link Target (Open in new tab) to Image Block.
 * Block Editor: New block "Media & Text".
 * Block Editor: Fix issue where the block inserter layout wasn't correct after device rotation.
 * Fix crash when fast-scrolling on Blog Posts screen

13.4
-----
* Add Remote Preview support for posts and pages.
* Post List: Trashed post must now be restored before edit or preview.
* Post List: Unhandled conflict with auto saves are now detected and visible. On post opening, the app will let you choose which version you prefer.
* Fixed: Clicking on "Publish" on a private post sometimes published the post as public
* Post List: Unsaved changes are automatically backed up on all devices. On post opening, the app will let you choose which version you prefer.
* Clicking on "Publish" on a private post sometimes published the post as public
* Fixed a bunch of upload related issues
* Block editor: Fix a link editing issue, where trying to add a empty link at the start of another link would remove the existing link.

13.3
-----
* Added ability to change the username via Account Settings
* Add Jetpack performance settings
* Sort more than 100 published pages chronologically like Calypso
* Significant performance improvements to Stats
* Block Editor: Add rich text styling to video captions
* Block Editor: Prevent keyboard dismissal when switching between caption and text block
* Block Editor: Blocks that would be replaced are now hidden when add block bottom sheet displays
* Block Editor: Tapping on empty editor area now always inserts new block at end of post
* Block Editor: Automatically saves post locally after 2 seconds of inactivity

13.2
-----
* Fix issue where establishing LinkedIn connection would always fail
* Display author of each post on Blog Posts screen
* Moved Notifications settings to Notifications List.
* Redesigned My Site screen to make most commonly used actions easily accessible.
* File downloads in Stats for WP.com sites

13.1
-----
* Added ability to switch between Desktop and Mobile versions of the content for Site and Page preview.
* Improvement to the functionality and design of Web Preview.
* Fixed an issue with social media service connections

13.0
-----
* Block editor: Auto-enabled upon first open of a block post, unless opted out in v12.9.
* Block editor: You can now enable and disable the block editor on a per-site basis.
* Improve accessibility in the Stats
* Block editor: Adding a block from the post title now shows the add block here indicator.
* Block editor: Deselect post title any time a block is added
* Block editor: Fix loss of center alignment in image captions

12.9
-----
* Add Publish screen to Edit post settings - with notification for scheduled posts and option to add event to calendar
* Block editor: Video block is now available in the Inserter
* Block editor: Tapping on an empty editor area will create a new paragraph block
* Block editor: Fix content loss issue when loading unsupported blocks containing inner blocks.
* Block editor: Adding a block from the Post Title now inserts the block at the top of the Post.
* Setting featured image on a post doesn't require network connection
* Full screen comments view
* Added Domain Registration functionality for customers with unclaimed domain credit

12.8
-----
* Add percentage bar to following Stats cards - Posts and Pages, Authors, Tags and Categories
* Remove "Discard Local Changes" feature from the editor
* Block Editor: Fix pasting simple text on Post Title
* Block Editor: Remove editable empty line after list on the List block
* Block Editor: Performance improvements on rich text editing
* Add All-time, Today, Weekly and Minified widgets

12.7.1
------
* Fix issue where local draft with "Publish" status got automatically published

12.7
-----
* Added Post search
* Show upload in progress notification when retrying
* Fix issue where two identical drafts were created
* Block Editor: Fixed keyboard flickering issue after pressing Enter repeatedly on the Post Title.
* Block Editor: New blocks are available: video/quote/more
* Block Editor: performance improvements
* Fixed issue where text appeared behind list of themes on the theme screen
* Domain Registration functionality for Business plan customers on a site without a custom domain during plugin installation
* Editor: Set "Publish" as the default button in the action bar for drafts.
* Editor: Add a new confirmation dialog when Updating published posts.

12.6
-----
* Add Insights management introductory card
* Local draft pages will be automatically uploaded to the server as soon as an internet connection is available.
* Block Editor: A new block is available: video block.
* Block Editor: Added UI to display a warning when a block has invalid content.
* Block Editor: Fixed issue with link settings where “Open in New Tab” was always OFF on open.

12.5
-----
* Local Drafts will be automatically uploaded to the server as soon as internet connection is available.
* Make current day difference grey in Stats Overview.
* Add link to the Post from the Post stats.

12.4
-----
* Reduce number of network calls in Stats and improve performance
* Added support for displaying posts in tabs based on their status
* Added ability to filter posts by their author
* Added ability to toggle to compact view type for blog posts list
* Fixed several bugs on the blog posts screen
* Fixed bug that prevented audio playing in the reader
* New Insights Management for selecting the most relevant stats
* App download size is now much smaller.

12.3
-----
* Updated primary button color to pink
* Redirect to username/password login when WordPress.com reports email login not allowed
* Updated notifications list to Material guidelines
* Updated snackbar design to Material guidelines
* New Follower totals insights in the Stats
* Fixed crash when viewing Notifications tab
* Add "This Year" card to Stats Insights screen
* The Site → Blog Posts → View WebView will no longer show any Calypso UI
* Fixed an issue with Twitter publicize connections
* Fixed an issue where the site icon wasn't updating correctly after switching to another site
* Fixes an issue which can result in missing posts in the Reader
* Fixed crash when editing a post with a previously cancelled image upload

12.2
-----
* Fixed padding of some icons on devices running Android Lollipop
* Added an action to share sites in the Reader
* Updated color scheme to Classic Bright
* Adds support for .blog subdomains for the new site creation flow

12.1
-----
* Design improvements for the new site creation flow
* Refreshed post stats detail screen - opens from the Blog posts/Stats and from Stats/Posts and Pages
* Added swiping between tabs in Notifications
* Refreshed View all Stats screens, when digging into stats data
* Visual update to Today's stats, All-time stats and Most popular stats blocks
* Now sharing pictures to WordPress opens the block editor
* Fixed crash when inserting text right before an Image
* Now sharing pictures to WordPress opens the block editor

12.0
-----
* Faster opening of large posts
* Updated Notifications with tabs
* Add Posting activity block to the Stats/Insights
* Fixed error notifications for failed uploads<|MERGE_RESOLUTION|>--- conflicted
+++ resolved
@@ -1,11 +1,8 @@
 15.8
 -----
-<<<<<<< HEAD
 * [**] Reader: Now displaying preview images for more posts when no feature image is set.
 
-=======
- 
->>>>>>> 0c054682
+ 
 15.7
 -----
 * [**] Block Editor: New block: Pullquote
