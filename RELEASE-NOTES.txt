--- conflicted
+++ resolved
@@ -1,15 +1,12 @@
 15.9
 -----
 * [*] Block Editor: Add message that mentions are unavailable when device is offline. [https://github.com/wordpress-mobile/WordPress-Android/pull/12968]
-<<<<<<< HEAD
-* [*] Improved My Site layout on devices with big screens. [https://github.com/wordpress-mobile/WordPress-Android/pull/13026]
-=======
 * [**] Block Editor: Increase tap-target of primary action on unsupported blocks. [https://github.com/wordpress-mobile/gutenberg-mobile/pull/2608]
 * [***] Block Editor: On Jetpack connected sites, Unsupported Block Editor can be enabled via enabling Jetpack SSO setting directly from within the missing block alert. [https://github.com/wordpress-mobile/gutenberg-mobile/pull/2610]
 * [***] Block Editor: Add support for selecting user's post when configuring the link [https://github.com/wordpress-mobile/gutenberg-mobile/pull/2484]
 * [**] Block Editor: Fix for a crash that can occur when long pressing selected images [https://github.com/wordpress-mobile/AztecEditor-Android/pull/924]
 * [***] Block Editor: Added expected double tap for focus behavior for text fields in accessibility mode [https://github.com/WordPress/gutenberg/pull/25384]
->>>>>>> d5575c34
+* [*] Improved My Site layout on devices with big screens. [https://github.com/wordpress-mobile/WordPress-Android/pull/13026]
 
 15.8
 -----
