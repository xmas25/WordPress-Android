package org.wordpress.android.imageeditor.crop

import android.os.Bundle
import android.view.LayoutInflater
import android.view.Menu
import android.view.MenuInflater
import android.view.MenuItem
import android.view.View
import android.view.ViewGroup
<<<<<<< HEAD
=======
import androidx.fragment.app.Fragment
>>>>>>> fa373c09
import androidx.lifecycle.Observer
import androidx.lifecycle.ViewModelProvider
import org.wordpress.android.imageeditor.R
<<<<<<< HEAD
import androidx.navigation.fragment.navArgs
=======
import com.yalantis.ucrop.UCropFragment
>>>>>>> fa373c09

/**
 * Container fragment for displaying third party crop fragment.
 */
class CropFragment : Fragment() {
    private lateinit var viewModel: CropViewModel
<<<<<<< HEAD
    private val navArgs: CropFragmentArgs by navArgs()
=======
    private lateinit var thirdPartyCropFragment: UCropFragment
>>>>>>> fa373c09

    override fun onCreate(savedInstanceState: Bundle?) {
        super.onCreate(savedInstanceState)
        setHasOptionsMenu(true)
    }

<<<<<<< HEAD
    override fun onCreateView(inflater: LayoutInflater, container: ViewGroup?, savedInstanceState: Bundle?): View? {
        initializeViewModels()
        return super.onCreateView(inflater, container, savedInstanceState)
=======
    override fun onCreateView(
        inflater: LayoutInflater,
        container: ViewGroup?,
        savedInstanceState: Bundle?
    ): View? = inflater.inflate(R.layout.fragment_crop_image, container, false)

    override fun onViewCreated(view: View, savedInstanceState: Bundle?) {
        super.onViewCreated(view, savedInstanceState)
        initializeViewModels()
        showThirdPartyCropFragment()
>>>>>>> fa373c09
    }

    private fun initializeViewModels() {
        viewModel = ViewModelProvider(this).get(CropViewModel::class.java)
        setupObservers()
        viewModel.start(navArgs.inputFilePath, requireContext().cacheDir)
        viewModel.writeToBundle(requireNotNull(arguments))
    }

    private fun setupObservers() {
        viewModel.shouldCropAndSaveImage.observe(this, Observer { shouldCropAndSaveImage ->
            if (shouldCropAndSaveImage) {
                thirdPartyCropFragment.cropAndSaveImage()
            }
        })
    }

    override fun onCreateOptionsMenu(menu: Menu?, inflater: MenuInflater?) {
        super.onCreateOptionsMenu(menu, inflater)
        inflater?.inflate(R.menu.menu_crop_fragment, menu)
    }

    override fun onOptionsItemSelected(item: MenuItem): Boolean = if (item.itemId == R.id.menu_done) {
        viewModel.onDoneMenuClicked()
        true
    } else {
        super.onOptionsItemSelected(item)
    }

    private fun showThirdPartyCropFragment() {
        thirdPartyCropFragment = UCropFragment.newInstance(arguments)
        childFragmentManager.beginTransaction()
            .replace(R.id.fragment_container, thirdPartyCropFragment, UCropFragment.TAG)
            .disallowAddToBackStack()
            .commit()
    }
}<|MERGE_RESOLUTION|>--- conflicted
+++ resolved
@@ -7,40 +7,26 @@
 import android.view.MenuItem
 import android.view.View
 import android.view.ViewGroup
-<<<<<<< HEAD
-=======
 import androidx.fragment.app.Fragment
->>>>>>> fa373c09
 import androidx.lifecycle.Observer
 import androidx.lifecycle.ViewModelProvider
+import androidx.navigation.fragment.navArgs
 import org.wordpress.android.imageeditor.R
-<<<<<<< HEAD
-import androidx.navigation.fragment.navArgs
-=======
 import com.yalantis.ucrop.UCropFragment
->>>>>>> fa373c09
 
 /**
  * Container fragment for displaying third party crop fragment.
  */
 class CropFragment : Fragment() {
     private lateinit var viewModel: CropViewModel
-<<<<<<< HEAD
+    private lateinit var thirdPartyCropFragment: UCropFragment
     private val navArgs: CropFragmentArgs by navArgs()
-=======
-    private lateinit var thirdPartyCropFragment: UCropFragment
->>>>>>> fa373c09
 
     override fun onCreate(savedInstanceState: Bundle?) {
         super.onCreate(savedInstanceState)
         setHasOptionsMenu(true)
     }
 
-<<<<<<< HEAD
-    override fun onCreateView(inflater: LayoutInflater, container: ViewGroup?, savedInstanceState: Bundle?): View? {
-        initializeViewModels()
-        return super.onCreateView(inflater, container, savedInstanceState)
-=======
     override fun onCreateView(
         inflater: LayoutInflater,
         container: ViewGroup?,
@@ -51,7 +37,6 @@
         super.onViewCreated(view, savedInstanceState)
         initializeViewModels()
         showThirdPartyCropFragment()
->>>>>>> fa373c09
     }
 
     private fun initializeViewModels() {
@@ -84,8 +69,8 @@
     private fun showThirdPartyCropFragment() {
         thirdPartyCropFragment = UCropFragment.newInstance(arguments)
         childFragmentManager.beginTransaction()
-            .replace(R.id.fragment_container, thirdPartyCropFragment, UCropFragment.TAG)
-            .disallowAddToBackStack()
-            .commit()
+                .replace(R.id.fragment_container, thirdPartyCropFragment, UCropFragment.TAG)
+                .disallowAddToBackStack()
+                .commit()
     }
 }