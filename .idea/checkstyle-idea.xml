<?xml version="1.0" encoding="UTF-8"?>
<project version="4">
  <component name="CheckStyle-IDEA">
    <option name="configuration">
      <map>
<<<<<<< HEAD
        <entry key="checkstyle-version" value="8.10" />
        <entry key="copy-libs" value="false" />
        <entry key="location-0" value="BUNDLED:(bundled):Sun Checks" />
        <entry key="location-1" value="BUNDLED:(bundled):Google Checks" />
=======
        <entry key="active-configuration" value="LOCAL_FILE:$PROJECT_DIR$/config/checkstyle.xml:a8c Style" />
        <entry key="checkstyle-version" value="8.2" />
        <entry key="copy-libs" value="false" />
        <entry key="location-0" value="BUNDLED:(bundled):Sun Checks" />
        <entry key="location-1" value="BUNDLED:(bundled):Google Checks" />
        <entry key="location-2" value="LOCAL_FILE:$PROJECT_DIR$/config/checkstyle.xml:a8c Style" />
>>>>>>> bc235797
        <entry key="scan-before-checkin" value="false" />
        <entry key="scanscope" value="JavaOnly" />
        <entry key="suppress-errors" value="false" />
      </map>
    </option>
  </component>
</project><|MERGE_RESOLUTION|>--- conflicted
+++ resolved
@@ -3,21 +3,14 @@
   <component name="CheckStyle-IDEA">
     <option name="configuration">
       <map>
-<<<<<<< HEAD
-        <entry key="checkstyle-version" value="8.10" />
-        <entry key="copy-libs" value="false" />
-        <entry key="location-0" value="BUNDLED:(bundled):Sun Checks" />
-        <entry key="location-1" value="BUNDLED:(bundled):Google Checks" />
-=======
         <entry key="active-configuration" value="LOCAL_FILE:$PROJECT_DIR$/config/checkstyle.xml:a8c Style" />
         <entry key="checkstyle-version" value="8.2" />
         <entry key="copy-libs" value="false" />
         <entry key="location-0" value="BUNDLED:(bundled):Sun Checks" />
         <entry key="location-1" value="BUNDLED:(bundled):Google Checks" />
         <entry key="location-2" value="LOCAL_FILE:$PROJECT_DIR$/config/checkstyle.xml:a8c Style" />
->>>>>>> bc235797
         <entry key="scan-before-checkin" value="false" />
-        <entry key="scanscope" value="JavaOnly" />
+        <entry key="scanscope" value="AllSourcesWithTests" />
         <entry key="suppress-errors" value="false" />
       </map>
     </option>
