<?xml version="1.0" encoding="utf-8"?>
<manifest xmlns:android="http://schemas.android.com/apk/res/android"
    package="org.wordpress.android"
    android:installLocation="auto"
    android:versionCode="77"
    android:versionName="2.4.5" >

    <uses-sdk
        android:minSdkVersion="8"
        android:targetSdkVersion="17" />

    <supports-screens
        android:anyDensity="true"
        android:largeScreens="true"
        android:normalScreens="true"
        android:smallScreens="true" />

    <uses-permission android:name="android.permission.INTERNET" />
    <uses-permission android:name="android.permission.CAMERA" />
    <uses-permission android:name="android.permission.WRITE_EXTERNAL_STORAGE" />
    <uses-permission android:name="android.permission.VIBRATE" />
    <uses-permission android:name="android.permission.ACCESS_FINE_LOCATION" />
    <uses-permission android:name="android.permission.ACCESS_COARSE_LOCATION" />
    <uses-permission android:name="android.permission.ACCESS_NETWORK_STATE" />
    <uses-permission android:name="com.android.launcher.permission.INSTALL_SHORTCUT" />
    <uses-permission android:name="com.android.launcher.permission.UNINSTALL_SHORTCUT" />
    
    <!-- GCM configuration -->
    <permission
        android:name="org.wordpress.android.permission.C2D_MESSAGE"
        android:protectionLevel="signature" />

    <uses-permission android:name="org.wordpress.android.permission.C2D_MESSAGE" />
    <uses-permission android:name="com.google.android.c2dm.permission.RECEIVE" />
    <uses-permission android:name="android.permission.GET_ACCOUNTS" />
    <uses-permission android:name="android.permission.WAKE_LOCK" />

    <uses-feature
        android:name="android.hardware.camera"
        android:required="false" />
    <uses-feature
        android:name="android.hardware.location"
        android:required="false" />
    <uses-feature
        android:name="android.hardware.location.gps"
        android:required="false" />
    <uses-feature
        android:name="android.hardware.location.network"
        android:required="false" />
    <uses-feature
        android:name="android.hardware.touchscreen"
        android:required="false" />

    <application
        android:name="WordPress"
        android:allowBackup="false"
        android:hardwareAccelerated="true"
        android:icon="@drawable/app_icon"
        android:label="WordPress"
        android:theme="@style/WordPress" >

        <!-- Account activities -->
        <activity
            android:name=".ui.accounts.AccountSetupActivity"
            android:configChanges="orientation|keyboardHidden|screenSize"
            android:windowSoftInputMode="adjustResize" />
        <activity android:name=".ui.accounts.AdditionalSettingsActivity" />
        <activity android:name=".ui.accounts.NewAccountActivity" />
        <activity
            android:name=".ui.accounts.SignupActivity"
            android:configChanges="orientation|keyboardHidden|screenSize" />

        <!-- Preferences activities -->
        <activity android:name=".ui.prefs.AboutActivity" />
        <activity
            android:name=".ui.prefs.BlogPreferencesActivity"
            android:configChanges="orientation|keyboardHidden|screenSize"
            android:windowSoftInputMode="stateHidden"
            android:theme="@style/Theme.Sherlock.Light" />
        <activity android:name=".ui.prefs.LicensesActivity" />
        <activity
            android:name=".ui.prefs.PreferencesActivity"
            android:windowSoftInputMode="stateHidden"
            android:theme="@style/Theme.Sherlock.Light" />

        <!-- Comments activities -->
        <activity
            android:name=".ui.comments.CommentsActivity"
            android:configChanges="orientation|keyboardHidden|screenSize" />
        <activity
            android:name=".ui.comments.EditCommentActivity"
            android:configChanges="orientation|keyboardHidden|screenSize" />
        <activity
            android:name=".ui.comments.AddCommentActivity"
            android:theme="@style/WordPress.Dialog"
            android:windowSoftInputMode="stateVisible" />

        <!-- Posts activities -->
        <activity
            android:name=".ui.posts.AddCategoryActivity"
            android:configChanges="orientation|keyboardHidden|screenSize"
            android:label="@string/add_new_category"
            android:theme="@style/WordPress.Dialog" />
        <activity
            android:name=".ui.posts.EditLinkActivity"
            android:label="@string/create_a_link"
            android:theme="@style/WordPress.Dialog" />
        <activity
            android:name=".ui.posts.EditPostActivity"
            android:configChanges="orientation|keyboardHidden|screenSize"
            android:windowSoftInputMode="stateHidden|adjustResize" >
            <intent-filter android:label="@string/new_post">
                <action android:name="android.intent.action.SEND" />
                <action android:name="android.intent.action.SEND_MULTIPLE" />

                <category android:name="android.intent.category.DEFAULT" />

                <data android:mimeType="text/plain" />
                <data android:mimeType="image/*" />
                <data android:mimeType="video/*" />
            </intent-filter>
        </activity>
        <activity
            android:name=".ui.posts.PostsActivity"
            android:configChanges="orientation|keyboardHidden|screenSize" >
            <intent-filter>
                <action android:name="android.intent.action.MAIN" />

                <category android:name="android.intent.category.LAUNCHER" />
            </intent-filter>
        </activity>
        <activity
            android:name=".ui.posts.PagesActivity"
            android:configChanges="orientation|keyboardHidden|screenSize" />
        <activity
            android:name=".ui.posts.PreviewPostActivity"
            android:configChanges="orientation|keyboardHidden|screenSize" />
        <activity
            android:name=".ui.posts.SelectCategoriesActivity"
            android:configChanges="orientation|keyboardHidden|screenSize" />
        <activity android:name=".ui.posts.ViewPostActivity" />

        <!-- Stats Activities -->
        <activity android:name=".ui.stats.StatsActivity" >
        </activity>
        <activity android:name=".ui.stats.StatsActivityTablet" >
        </activity>
        
        <!-- Media Activities -->
        <activity android:name=".ui.media.MediaBrowserActivity" >
            <intent-filter android:label="@string/media_add_popup_title">
                <action android:name="android.intent.action.SEND" />
                <action android:name="android.intent.action.SEND_MULTIPLE" />

                <category android:name="android.intent.category.DEFAULT" />

                <data android:mimeType="text/plain" />
                <data android:mimeType="image/*" />
                <data android:mimeType="video/*" />
            </intent-filter>
        </activity>

        <activity android:name=".ui.media.MediaGalleryActivity">
        </activity>
        
        <!-- Theme Activities -->
        <activity android:name=".ui.themes.ThemeBrowserActivity" >
        </activity>
                
        <!-- Other activities -->
        <activity
            android:name=".ui.AddQuickPressShortcutActivity"
            android:label="QuickPress" >
            <intent-filter>
                <action android:name="android.intent.action.CREATE_SHORTCUT" />

                <category android:name="android.intent.category.DEFAULT" />
            </intent-filter>
        </activity>
        <activity
            android:name=".ui.DashboardActivity"
            android:configChanges="orientation|keyboardHidden|screenSize" />
        <activity
            android:name=".ui.reader.ReaderActivity"
            android:configChanges="orientation|keyboardHidden|screenSize" />
        <activity
            android:name=".ui.OldStatsActivity"
            android:configChanges="orientation|keyboardHidden|screenSize" />
        <activity android:name=".ui.ViewSiteActivity"
            android:configChanges="orientation|keyboardHidden|screenSize" >
        </activity>
        
        <!-- Notifications activities -->
        <activity
            android:name=".ui.notifications.NotificationsActivity"
            android:configChanges="orientation|keyboardHidden|screenSize" />

        <!-- Services -->
        <service
            android:name=".util.PostUploadService"
            android:label="Post Upload Service" >
        </service>
        
        <service
            android:name=".util.MediaUploadService"
            android:label="Media Upload Service" >
        </service>

        <service
            android:name=".util.MediaDeleteService"
            android:label="Media Delete Service" >
        </service>
                
        <service android:name="org.wordpress.android.GCMIntentService" />
        <receiver
            android:name="com.google.android.gcm.GCMBroadcastReceiver"
            android:permission="com.google.android.c2dm.permission.SEND" >
            <intent-filter>
                <action android:name="com.google.android.c2dm.intent.RECEIVE" />
                <action android:name="com.google.android.c2dm.intent.REGISTRATION" />

                <category android:name="org.wordpress.android" />
            </intent-filter>
        </receiver>
<<<<<<< HEAD
            
        <provider
            android:name=".providers.StatsContentProvider"
            android:authorities="org.wordpress.android.providers.StatsContentProvider"
            android:exported="false" />
=======
        <activity android:name="org.wordpress.android.lockmanager.AppUnlockActivity"></activity>
        <activity android:name="org.wordpress.android.lockmanager.AppLockPreferencesActivity"></activity>
>>>>>>> c6dd71f3
    </application>

</manifest><|MERGE_RESOLUTION|>--- conflicted
+++ resolved
@@ -222,16 +222,14 @@
                 <category android:name="org.wordpress.android" />
             </intent-filter>
         </receiver>
-<<<<<<< HEAD
             
+        <activity android:name="org.wordpress.android.lockmanager.AppUnlockActivity"></activity>
+        <activity android:name="org.wordpress.android.lockmanager.AppLockPreferencesActivity"></activity>
+        
         <provider
             android:name=".providers.StatsContentProvider"
             android:authorities="org.wordpress.android.providers.StatsContentProvider"
             android:exported="false" />
-=======
-        <activity android:name="org.wordpress.android.lockmanager.AppUnlockActivity"></activity>
-        <activity android:name="org.wordpress.android.lockmanager.AppLockPreferencesActivity"></activity>
->>>>>>> c6dd71f3
     </application>
 
 </manifest>