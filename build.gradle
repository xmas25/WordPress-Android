--- conflicted
+++ resolved
@@ -105,9 +105,5 @@
 
 ext {
     daggerVersion = '2.22.1'
-<<<<<<< HEAD
-    fluxCVersion = 'bdbeeb10a9ab5eb09c13cdf6cfb6475b3f85eb9e'
-=======
     fluxCVersion = 'b3bbec15b0434c404b778764e26b9df4b18f5ab2'
->>>>>>> cd993975
 }