--- conflicted
+++ resolved
@@ -104,9 +104,5 @@
 }
 
 ext {
-<<<<<<< HEAD
-    fluxCVersion = '4e7c0ca5fff583c6d82e847d7170eeae912549f6'
-=======
-    fluxCVersion = '06d86f902063d8b633ce0f9c1fadf7e01f1e4f70'
->>>>>>> 658a0d74
+    fluxCVersion = '7a03ff9379255b5023da1eb33643679fb53f9c3d'
 }