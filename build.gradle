buildscript {
    ext.kotlin_version = '1.3.11'
    ext.kotlin_coroutines_version = '1.1.0'
    ext.arch_components_version = '1.1.1'

    repositories {
        google()
        jcenter()
    }

    dependencies {
        classpath 'com.android.tools.build:gradle:3.2.1'
        classpath 'com.automattic.android:fetchstyle:1.1'
    }
}

plugins {
  id 'com.gradle.build-scan' version '1.16'
}

apply plugin: 'com.automattic.android.fetchstyle'

project.ext.buildGutenbergFromSource = project.properties.getOrDefault('wp.BUILD_GUTENBERG_FROM_SOURCE', false).toBoolean()

allprojects {
    apply plugin: 'checkstyle'

    repositories {
        google()
        jcenter()
        maven { url "https://dl.bintray.com/wordpress-mobile/maven" }

        if (rootProject.ext.buildGutenbergFromSource) {
            // nested RN libraries need the RN maven repo defined from outside so, do it here when building from source

            maven {
                // All of React Native (JS, Obj-C sources, Android binaries) is installed from npm
                url "$rootDir/libs/gutenberg-mobile/node_modules/react-native/android"
            }
            maven {
                // Local Maven repo containing AARs with JSC library built for Android
                url "$rootDir/libs/gutenberg-mobile/node_modules/jsc-android/dist"
            }
        } else {
            maven { url "https://dl.bintray.com/wordpress-mobile/react-native-mirror/" }
        }
    }

    configurations.all {
        resolutionStrategy {
            force 'org.webkit:android-jsc:r224109'
        }
    }

    task checkstyle(type: Checkstyle) {
        source 'src'

        classpath = files()
    }

    checkstyle {
        toolVersion = '8.3'
        configFile file("${project.rootDir}/config/checkstyle.xml")
    }
}

subprojects {

    configurations {
        ktlint
    }

    dependencies {
        ktlint 'com.github.shyiko:ktlint:0.29.0'
    }

    task ktlint(type: JavaExec) {
        main = "com.github.shyiko.ktlint.Main"
        classpath = configurations.ktlint
        args "src/**/*.kt"
    }

    task ktlintFormat(type: JavaExec) {
        main = "com.github.shyiko.ktlint.Main"
        classpath = configurations.ktlint
        args "-F", "src/**/*.kt"
    }

    task ciktlint(type: JavaExec) {
        main = "com.github.shyiko.ktlint.Main"
        classpath = configurations.ktlint
        args "src/**/*.kt", "--reporter=checkstyle,output=${buildDir}/ktlint.xml"
    }
}

buildScan {
    // Always run Gradle scan on CI builds
    if (System.getenv('CI')) {
        licenseAgreementUrl = 'https://gradle.com/terms-of-service'
        licenseAgree = 'yes'
        tag 'CI'
        publishAlways()
    }
}

ext {
<<<<<<< HEAD
    fluxCVersion = 'd8f81a2d5e013f86b91321b9447948a63f9bfde1'
=======
    fluxCVersion = 'c63d56745dbb2be614b6aa22de302ddebd859cdd'
>>>>>>> e09c6599
}<|MERGE_RESOLUTION|>--- conflicted
+++ resolved
@@ -104,9 +104,5 @@
 }
 
 ext {
-<<<<<<< HEAD
-    fluxCVersion = 'd8f81a2d5e013f86b91321b9447948a63f9bfde1'
-=======
     fluxCVersion = 'c63d56745dbb2be614b6aa22de302ddebd859cdd'
->>>>>>> e09c6599
 }