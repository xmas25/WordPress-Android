--- conflicted
+++ resolved
@@ -38,11 +38,7 @@
 
 android {
 
-<<<<<<< HEAD
     compileSdkVersion 19
-=======
-    compileSdkVersion 18
->>>>>>> 23c12d6a
     buildToolsVersion "19"
 
     defaultConfig {
