--- conflicted
+++ resolved
@@ -106,9 +106,5 @@
 
 ext {
     daggerVersion = '2.22.1'
-<<<<<<< HEAD
-    fluxCVersion = '3da9391867cab2d6d4ab84912e8365078d61a645'
-=======
-    fluxCVersion = '1.4.0'
->>>>>>> 09abbcb1
+    fluxCVersion = '6875566c14de5c2d12be6ddc6d68d04bb3338e06'
 }