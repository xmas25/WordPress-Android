buildscript {
    ext.kotlinVersion = '1.4.10'
    ext.serializationVersion = '1.0-M1-1.4.0-rc'
    ext.navComponentVersion = '2.0.0'
    ext.kotlin_coroutines_version = '1.3.9'
    ext.coroutinesVersion = '1.3.9'
    ext.kotlin_ktx_version = '1.2.0'
    ext.buildGutenbergMobileJSBundle = 1
    ext.wordPressUtilsVersion = '1.30.1'

    repositories {
        google()
        jcenter()
    }

    dependencies {
        classpath 'com.android.tools.build:gradle:4.0.1'
        classpath 'com.automattic.android:fetchstyle:1.1'
        classpath "org.jetbrains.kotlin:kotlin-allopen:$kotlinVersion"
        classpath "org.jetbrains.kotlin:kotlin-gradle-plugin:$kotlinVersion"
        classpath "org.jetbrains.kotlin:kotlin-serialization:$kotlinVersion"
        classpath "androidx.navigation:navigation-safe-args-gradle-plugin:$navComponentVersion"
    }
}

ext {
    buildGutenbergMobileJSBundle = 1
}

apply plugin: 'com.automattic.android.fetchstyle'

project.ext.buildGutenbergFromSource = project.properties.getOrDefault('wp.BUILD_GUTENBERG_FROM_SOURCE', false).toBoolean()
def suppressJSBundle =  System.getenv('SUPPRESS_GUTENBERG_MOBILE_JS_BUNDLE_BUILD').asBoolean()
project.ext.buildGutenbergMobileJSBundle = !(suppressJSBundle || project.ext.buildGutenbergFromSource)

if (project.ext.buildGutenbergFromSource) {
    def nodeModulesDir = new File('libs/gutenberg-mobile/node_modules')
    if (!nodeModulesDir.exists()) {
        def message = "Attempting to build Gutenberg from source without a libs/gutenberg-mobile/node_modules directory. \
Either run `npm install` manually within libs/gutenberg-mobile or disable building Gutenberg from source by \
setting wp.BUILD_GUTENBERG_FROM_SOURCE to false."
        throw new GradleException(message)
    }
}

allprojects {
    apply plugin: 'checkstyle'

    repositories {
        google()
        jcenter()
        maven { url "https://dl.bintray.com/wordpress-mobile/maven" }
        maven { url "https://jitpack.io" }

        if (rootProject.ext.buildGutenbergFromSource) {
            // nested RN libraries need the RN maven repo defined from outside so, do it here when building from source

            maven {
                // All of React Native (JS, Obj-C sources, Android binaries) is installed from npm
                url "$rootDir/libs/gutenberg-mobile/gutenberg/node_modules/react-native/android"
            }
        } else {
            maven { url "https://dl.bintray.com/wordpress-mobile/react-native-mirror/" }
        }

        flatDir {
            dirs '../aars'
        }
    }

    task checkstyle(type: Checkstyle) {
        source 'src'

        classpath = files()
    }

    checkstyle {
        toolVersion = '8.3'
        configFile file("${project.rootDir}/config/checkstyle.xml")
    }

    tasks.withType(org.jetbrains.kotlin.gradle.tasks.KotlinCompile).all {
        kotlinOptions {
            jvmTarget = "1.8"
        }
    }
}

subprojects {

    configurations {
        ktlint
    }

    dependencies {
        ktlint 'com.github.shyiko:ktlint:0.29.0'
    }

    task ktlint(type: JavaExec) {
        main = "com.github.shyiko.ktlint.Main"
        classpath = configurations.ktlint
        args "src/**/*.kt"
    }

    task ktlintFormat(type: JavaExec) {
        main = "com.github.shyiko.ktlint.Main"
        classpath = configurations.ktlint
        args "-F", "src/**/*.kt"
    }

    task ciktlint(type: JavaExec) {
        main = "com.github.shyiko.ktlint.Main"
        classpath = configurations.ktlint
        args "src/**/*.kt", "--reporter=checkstyle,output=${buildDir}/ktlint.xml"
    }
}

buildScan {
    // Always run Gradle scan on CI builds
    if (System.getenv('CI')) {
        termsOfServiceUrl = 'https://gradle.com/terms-of-service'
        termsOfServiceAgree = 'yes'
        tag 'CI'
        publishAlways()
    }
}

ext {
    compileSdkVersion = 29
    buildToolVersion = '29.0.2'

    minSdkVersion = 21
    targetSdkVersion = 29

    coroutinesVersion = '1.3.9'
    androidxWorkVersion = "2.4.0"

    daggerVersion = '2.29.1'
<<<<<<< HEAD
    fluxCVersion = '4e43d811acf353ac67bf95b6ff978fa5af72ae0f'
=======
    fluxCVersion = '1.7.0'
>>>>>>> b27ce46e


    appCompatVersion = '1.0.2'
    coreVersion = '1.2.0'
    constraintLayoutVersion = '1.1.3'
    materialVersion = '1.2.1'
    preferenceVersion = '1.1.0'
    swipeToRefresh = '1.1.0'
    uCropVersion = '2.2.4'
    lifecycleVersion = '2.2.0'

    // testing
    jUnitVersion = '4.13'
    androidxTestVersion = '1.1.0'
    androidxArchCoreVersion = '2.0.0'
    assertJVersion = '3.11.1'
    espressoVersion = '3.1.0'
    mockitoCoreVersion = "3.3.3"
    nhaarmanMockitoVersion = "2.2.0"
}

// Onboarding and dev env setup tasks
task checkBundler(type:Exec) {
    doFirst {
        println "Check Bundler"
    }

    workingDir = './'
    executable "sh"
    args "-c", "if ! type 'bundle' > /dev/null; then gem install bundler; fi"

    //store the output instead of printing to the console:
    standardOutput = new ByteArrayOutputStream()

    //extension method checkBundler.output() can be used to obtain the output:
    ext.output = {
        return standardOutput.toString()
    }
}

task checkBundle(type:Exec, dependsOn:checkBundler) {
    doFirst {
        println "Check Bundle"
    }

    workingDir = './'
    executable "sh"
    args "-c", "bundle check --path=\${BUNDLE_PATH:-vendor/bundle} > /dev/null || bundle install --jobs=3 --retry=3 --path=\${BUNDLE_PATH:-vendor/bundle}"

    //store the output instead of printing to the console:
    standardOutput = new ByteArrayOutputStream()

    //extension method checkBundle.output() can be used to obtain the output:
    ext.output = {
        return standardOutput.toString()
    }
}

task applyCredentials(type:Exec, dependsOn:checkBundle) {
    doFirst {
        println "Apply credentials for this branch"
    }

    workingDir = './'
    executable "sh"
    args "-c", "FASTLANE_SKIP_UPDATE_CHECK=1 FASTLANE_ENV_PRINTER=1 bundle exec fastlane run configure_apply force:true"

    //store the output instead of printing to the console:
    standardOutput = new ByteArrayOutputStream()

    //extension method checkBundle.output() can be used to obtain the output:
    ext.output = {
        return standardOutput.toString()
    }
}

tasks.register("configureApply") {
    group = 'Onboarding'
    description = 'Install dependencies for debug and production builds'
    dependsOn applyCredentials
    doLast {
        println("Done")
    }
}<|MERGE_RESOLUTION|>--- conflicted
+++ resolved
@@ -136,11 +136,8 @@
     androidxWorkVersion = "2.4.0"
 
     daggerVersion = '2.29.1'
-<<<<<<< HEAD
+    //fluxCVersion = '1.7.0'
     fluxCVersion = '4e43d811acf353ac67bf95b6ff978fa5af72ae0f'
-=======
-    fluxCVersion = '1.7.0'
->>>>>>> b27ce46e
 
 
     appCompatVersion = '1.0.2'
