buildscript {
    ext.kotlin_version = '1.2.61'
    ext.arch_components_version = '1.1.1'

    repositories {
        google()
        jcenter()
    }

    dependencies {
        classpath 'com.android.tools.build:gradle:3.1.3'
        classpath 'com.automattic.android:fetchstyle:1.1'
    }
}

apply plugin: 'com.automattic.android.fetchstyle'

project.ext.preDexLibs = !project.hasProperty('disablePreDex')

allprojects {
    apply plugin: 'checkstyle'

    repositories {
        google()
        jcenter()
        maven { url "https://dl.bintray.com/wordpress-mobile/maven" }
    }

    task checkstyle(type: Checkstyle) {
        source 'src'

        classpath = files()
    }

    checkstyle {
        toolVersion = '8.3'
        configFile file("${project.rootDir}/config/checkstyle.xml")
    }
}

subprojects {
    project.plugins.whenPluginAdded { plugin ->
        if ("com.android.build.gradle.AppPlugin".equals(plugin.class.name)) {
            project.android.dexOptions.preDexLibraries = rootProject.ext.preDexLibs
        } else if ("com.android.build.gradle.LibraryPlugin".equals(plugin.class.name)) {
            project.android.dexOptions.preDexLibraries = rootProject.ext.preDexLibs
        }
    }

    configurations {
        ktlint
    }

    dependencies {
        ktlint 'com.github.shyiko:ktlint:0.28.0'
    }

    task ktlint(type: JavaExec) {
        main = "com.github.shyiko.ktlint.Main"
        classpath = configurations.ktlint
        args "src/**/*.kt"
    }

    task ktlintFormat(type: JavaExec) {
        main = "com.github.shyiko.ktlint.Main"
        classpath = configurations.ktlint
        args "-F", "src/**/*.kt"
    }
}

ext {
<<<<<<< HEAD
    fluxCVersion = '7a9d7311f0b25e9e08e2e5e9dd77d00f6f607542'
=======
    fluxCVersion = 'd694153be7a62fd56579d0efbfcdbae88d274394'
>>>>>>> ce536c3b
}<|MERGE_RESOLUTION|>--- conflicted
+++ resolved
@@ -69,9 +69,5 @@
 }
 
 ext {
-<<<<<<< HEAD
-    fluxCVersion = '7a9d7311f0b25e9e08e2e5e9dd77d00f6f607542'
-=======
-    fluxCVersion = 'd694153be7a62fd56579d0efbfcdbae88d274394'
->>>>>>> ce536c3b
+    fluxCVersion = '5a2623ead82bf502b1bde1d9616aee668b4ffddd'
 }