buildscript {
    ext.kotlin_version = '1.3.11'
    ext.kotlin_coroutines_version = '1.1.0'
    ext.androidx_work_version = "2.0.1"

    repositories {
        google()
        jcenter()
    }

    dependencies {
        classpath 'com.android.tools.build:gradle:3.3.2'
        classpath 'com.automattic.android:fetchstyle:1.1'
        classpath "org.jetbrains.kotlin:kotlin-allopen:$kotlin_version"
    }
}

plugins {
    id 'com.gradle.build-scan' version '1.16'
}

apply plugin: 'com.automattic.android.fetchstyle'

project.ext.buildGutenbergFromSource = project.properties.getOrDefault('wp.BUILD_GUTENBERG_FROM_SOURCE', false).toBoolean()

allprojects {
    apply plugin: 'checkstyle'

    repositories {
        google()
        jcenter()
        maven { url "https://dl.bintray.com/wordpress-mobile/maven" }

        if (rootProject.ext.buildGutenbergFromSource) {
            // nested RN libraries need the RN maven repo defined from outside so, do it here when building from source

            maven {
                // All of React Native (JS, Obj-C sources, Android binaries) is installed from npm
                url "$rootDir/libs/gutenberg-mobile/node_modules/react-native/android"
            }
            maven {
                // Local Maven repo containing AARs with JSC library built for Android
                url "$rootDir/libs/gutenberg-mobile/node_modules/jsc-android/dist"
            }
        } else {
            maven { url "https://dl.bintray.com/wordpress-mobile/react-native-mirror/" }
        }
    }

    configurations.all {
        resolutionStrategy {
            force 'org.webkit:android-jsc:r241213'
        }
    }

    task checkstyle(type: Checkstyle) {
        source 'src'

        classpath = files()
    }

    checkstyle {
        toolVersion = '8.3'
        configFile file("${project.rootDir}/config/checkstyle.xml")
    }
}

subprojects {

    configurations {
        ktlint
    }

    dependencies {
        ktlint 'com.github.shyiko:ktlint:0.29.0'
    }

    task ktlint(type: JavaExec) {
        main = "com.github.shyiko.ktlint.Main"
        classpath = configurations.ktlint
        args "src/**/*.kt"
    }

    task ktlintFormat(type: JavaExec) {
        main = "com.github.shyiko.ktlint.Main"
        classpath = configurations.ktlint
        args "-F", "src/**/*.kt"
    }

    task ciktlint(type: JavaExec) {
        main = "com.github.shyiko.ktlint.Main"
        classpath = configurations.ktlint
        args "src/**/*.kt", "--reporter=checkstyle,output=${buildDir}/ktlint.xml"
    }
}

buildScan {
    // Always run Gradle scan on CI builds
    if (System.getenv('CI')) {
        licenseAgreementUrl = 'https://gradle.com/terms-of-service'
        licenseAgree = 'yes'
        tag 'CI'
        publishAlways()
    }
}

ext {
    daggerVersion = '2.22.1'
<<<<<<< HEAD
    fluxCVersion = '82de10b9fa29799f97cf7e75a8a3e3692e8181d8'
=======
    fluxCVersion = '1.2.1'
>>>>>>> e8d74561
}<|MERGE_RESOLUTION|>--- conflicted
+++ resolved
@@ -106,9 +106,5 @@
 
 ext {
     daggerVersion = '2.22.1'
-<<<<<<< HEAD
-    fluxCVersion = '82de10b9fa29799f97cf7e75a8a3e3692e8181d8'
-=======
-    fluxCVersion = '1.2.1'
->>>>>>> e8d74561
+    fluxCVersion = '969a8c3059e70e365837b9812b35b183a8e4bd42'
 }