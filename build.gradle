buildscript {
    ext.kotlinVersion = '1.3.61'
<<<<<<< HEAD
    ext.serializationVersion = '0.14.0'
    ext.navComponentVersion = '2.0.0'
=======
    ext.kotlin_coroutines_version = '1.3.3'
    ext.kotlin_ktx_version = '1.2.0'
    ext.androidx_work_version = "2.0.1"
    ext.navComponenVersion = '2.0.0'
>>>>>>> 64ccafa1
    ext.buildGutenbergMobileJSBundle = 1

    repositories {
        google()
        jcenter()
    }

    dependencies {
        classpath 'com.android.tools.build:gradle:3.5.1'
        classpath 'com.automattic.android:fetchstyle:1.1'
        classpath "org.jetbrains.kotlin:kotlin-allopen:$kotlinVersion"
        classpath "org.jetbrains.kotlin:kotlin-gradle-plugin:$kotlinVersion"
        classpath "org.jetbrains.kotlin:kotlin-serialization:$kotlinVersion"
        classpath "androidx.navigation:navigation-safe-args-gradle-plugin:$navComponentVersion"
    }
}

plugins {
    id 'com.gradle.build-scan' version '2.0.2'
}

ext {
    buildGutenbergMobileJSBundle = 1
}

apply plugin: 'com.automattic.android.fetchstyle'

project.ext.buildGutenbergFromSource = project.properties.getOrDefault('wp.BUILD_GUTENBERG_FROM_SOURCE', false).toBoolean()
def suppressJSBundle =  System.getenv('SUPPRESS_GUTENBERG_MOBILE_JS_BUNDLE_BUILD').asBoolean()
project.ext.buildGutenbergMobileJSBundle = !(suppressJSBundle || project.ext.buildGutenbergFromSource)

if (project.ext.buildGutenbergFromSource) {
    def nodeModulesDir = new File('libs/gutenberg-mobile/node_modules')
    if (!nodeModulesDir.exists()) {
        def message = "Attempting to build Gutenberg from source without a libs/gutenberg-mobile/node_modules directory. \
Either run `npm install` manually within libs/gutenberg-mobile or disable building Gutenberg from source by \
setting wp.BUILD_GUTENBERG_FROM_SOURCE to false."
        throw new GradleException(message)
    }
}

allprojects {
    apply plugin: 'checkstyle'

    repositories {
        google()
        jcenter()
        maven { url "https://dl.bintray.com/wordpress-mobile/maven" }
        maven { url "https://jitpack.io" }

        if (rootProject.ext.buildGutenbergFromSource) {
            // nested RN libraries need the RN maven repo defined from outside so, do it here when building from source

            maven {
                // All of React Native (JS, Obj-C sources, Android binaries) is installed from npm
                url "$rootDir/libs/gutenberg-mobile/gutenberg/node_modules/react-native/android"
            }
        } else {
            maven { url "https://dl.bintray.com/wordpress-mobile/react-native-mirror/" }
        }
    }

    task checkstyle(type: Checkstyle) {
        source 'src'

        classpath = files()
    }

    checkstyle {
        toolVersion = '8.3'
        configFile file("${project.rootDir}/config/checkstyle.xml")
    }
}

subprojects {

    configurations {
        ktlint
    }

    dependencies {
        ktlint 'com.github.shyiko:ktlint:0.29.0'
    }

    task ktlint(type: JavaExec) {
        main = "com.github.shyiko.ktlint.Main"
        classpath = configurations.ktlint
        args "src/**/*.kt"
    }

    task ktlintFormat(type: JavaExec) {
        main = "com.github.shyiko.ktlint.Main"
        classpath = configurations.ktlint
        args "-F", "src/**/*.kt"
    }

    task ciktlint(type: JavaExec) {
        main = "com.github.shyiko.ktlint.Main"
        classpath = configurations.ktlint
        args "src/**/*.kt", "--reporter=checkstyle,output=${buildDir}/ktlint.xml"
    }
}

buildScan {
    // Always run Gradle scan on CI builds
    if (System.getenv('CI')) {
        termsOfServiceUrl = 'https://gradle.com/terms-of-service'
        termsOfServiceAgree = 'yes'
        tag 'CI'
        publishAlways()
    }
}

ext {
    compileSdkVersion = 28
    buildToolVersion = '28.0.3'

    minSdkVersion = 21
    targetSdkVersion = 28

    coroutinesVersion = '1.3.3'
    androidxWorkVersion = "2.0.1"

    daggerVersion = '2.22.1'
    fluxCVersion = '1.6.16'

    appCompatVersion = '1.0.2'
    coreVersion = '1.2.0'
    constraintLayoutVersion = '1.1.3'
    materialVersion = '1.1.0'
    uCropVersion = '2.2.4'
    lifecycleVersion = '2.2.0'

    // testing
    jUnitVersion = '4.12'
    androidxTestVersion = '1.1.0'
    androidxArchCoreVersion = '2.0.0'
    assertJVersion = '3.11.1'
    espressoVersion = '3.1.0'
    mockitoCoreVersion = "2.28.2"
    nhaarmanMockitoVersion = "2.1.0"
}

// Onboarding and dev env setup tasks
task checkBundler(type:Exec) {
    doFirst {
        println "Check Bundler"
    }

    workingDir = './'
    executable "sh"
    args "-c", "if ! type 'bundle' > /dev/null; then gem install bundler; fi"

    //store the output instead of printing to the console:
    standardOutput = new ByteArrayOutputStream()

    //extension method checkBundler.output() can be used to obtain the output:
    ext.output = {
        return standardOutput.toString()
    }
}

task checkBundle(type:Exec, dependsOn:checkBundler) {
    doFirst {
        println "Check Bundle"
    }

    workingDir = './'
    executable "sh"
    args "-c", "bundle check --path=\${BUNDLE_PATH:-vendor/bundle} > /dev/null || bundle install --jobs=3 --retry=3 --path=\${BUNDLE_PATH:-vendor/bundle}"

    //store the output instead of printing to the console:
    standardOutput = new ByteArrayOutputStream()

    //extension method checkBundle.output() can be used to obtain the output:
    ext.output = {
        return standardOutput.toString()
    }
}

task applyCredentials(type:Exec, dependsOn:checkBundle) {
    doFirst {
        println "Apply credentials for this branch"
    }

    workingDir = './'
    executable "sh"
    args "-c", "FASTLANE_SKIP_UPDATE_CHECK=1 FASTLANE_ENV_PRINTER=1 bundle exec fastlane run configure_apply force:true"

    //store the output instead of printing to the console:
    standardOutput = new ByteArrayOutputStream()

    //extension method checkBundle.output() can be used to obtain the output:
    ext.output = {
        return standardOutput.toString()
    }
}

tasks.register("prodDeps") {
    group = 'Onboarding'
    description = 'Install dependencies for production builds'
    dependsOn applyCredentials
    doLast {
        println("Done")
    }
}<|MERGE_RESOLUTION|>--- conflicted
+++ resolved
@@ -1,14 +1,10 @@
 buildscript {
     ext.kotlinVersion = '1.3.61'
-<<<<<<< HEAD
     ext.serializationVersion = '0.14.0'
     ext.navComponentVersion = '2.0.0'
-=======
     ext.kotlin_coroutines_version = '1.3.3'
     ext.kotlin_ktx_version = '1.2.0'
     ext.androidx_work_version = "2.0.1"
-    ext.navComponenVersion = '2.0.0'
->>>>>>> 64ccafa1
     ext.buildGutenbergMobileJSBundle = 1
 
     repositories {
