--- conflicted
+++ resolved
@@ -129,11 +129,7 @@
     androidxWorkVersion = "2.0.1"
 
     daggerVersion = '2.22.1'
-<<<<<<< HEAD
-    fluxCVersion = 'eae9f97bb3b64e34e1f5de0def11377821274822'
-=======
-    fluxCVersion = '6511d978ad1f75c8bce3582555c81d92d765dd44'
->>>>>>> ca668c05
+    fluxCVersion = '106b2be0495a4e7495ded612fdd4641726d8212f'
 
     appCompatVersion = '1.0.2'
     coreVersion = '1.2.0'
