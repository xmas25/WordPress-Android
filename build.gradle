buildscript {
    ext.kotlinVersion = '1.4.10'
    ext.serializationVersion = '1.0-M1-1.4.0-rc'
    ext.navComponentVersion = '2.0.0'
    ext.kotlin_coroutines_version = '1.3.9'
    ext.coroutinesVersion = '1.3.9'
    ext.kotlin_ktx_version = '1.2.0'
    ext.buildGutenbergMobileJSBundle = 1
    ext.wordPressUtilsVersion = '1.30.1'

    repositories {
        google()
        jcenter()
    }

    dependencies {
        classpath 'com.android.tools.build:gradle:4.0.1'
        classpath 'com.automattic.android:fetchstyle:1.1'
        classpath "org.jetbrains.kotlin:kotlin-allopen:$kotlinVersion"
        classpath "org.jetbrains.kotlin:kotlin-gradle-plugin:$kotlinVersion"
        classpath "org.jetbrains.kotlin:kotlin-serialization:$kotlinVersion"
        classpath "androidx.navigation:navigation-safe-args-gradle-plugin:$navComponentVersion"
    }
}

ext {
    buildGutenbergMobileJSBundle = 1
}

apply plugin: 'com.automattic.android.fetchstyle'

project.ext.buildGutenbergFromSource = project.properties.getOrDefault('wp.BUILD_GUTENBERG_FROM_SOURCE', false).toBoolean()
def suppressJSBundle =  System.getenv('SUPPRESS_GUTENBERG_MOBILE_JS_BUNDLE_BUILD').asBoolean()
project.ext.buildGutenbergMobileJSBundle = !(suppressJSBundle || project.ext.buildGutenbergFromSource)

if (project.ext.buildGutenbergFromSource) {
    def nodeModulesDir = new File('libs/gutenberg-mobile/node_modules')
    if (!nodeModulesDir.exists()) {
        def message = "Attempting to build Gutenberg from source without a libs/gutenberg-mobile/node_modules directory. \
Either run `npm install` manually within libs/gutenberg-mobile or disable building Gutenberg from source by \
setting wp.BUILD_GUTENBERG_FROM_SOURCE to false."
        throw new GradleException(message)
    }
}

allprojects {
    apply plugin: 'checkstyle'

    repositories {
        google()
        jcenter()
        maven { url "https://dl.bintray.com/wordpress-mobile/maven" }
        maven { url "https://jitpack.io" }

        if (rootProject.ext.buildGutenbergFromSource) {
            // nested RN libraries need the RN maven repo defined from outside so, do it here when building from source

            maven {
                // All of React Native (JS, Obj-C sources, Android binaries) is installed from npm
                url "$rootDir/libs/gutenberg-mobile/gutenberg/node_modules/react-native/android"
            }
        } else {
            maven { url "https://dl.bintray.com/wordpress-mobile/react-native-mirror/" }
        }

        flatDir {
            dirs '../aars'
        }
    }

    task checkstyle(type: Checkstyle) {
        source 'src'

        classpath = files()
    }

    checkstyle {
        toolVersion = '8.3'
        configFile file("${project.rootDir}/config/checkstyle.xml")
    }

    tasks.withType(org.jetbrains.kotlin.gradle.tasks.KotlinCompile).all {
        kotlinOptions {
            jvmTarget = "1.8"
        }
    }
}

subprojects {

    configurations {
        ktlint
    }

    dependencies {
        ktlint 'com.github.shyiko:ktlint:0.29.0'
    }

    task ktlint(type: JavaExec) {
        main = "com.github.shyiko.ktlint.Main"
        classpath = configurations.ktlint
        args "src/**/*.kt"
    }

    task ktlintFormat(type: JavaExec) {
        main = "com.github.shyiko.ktlint.Main"
        classpath = configurations.ktlint
        args "-F", "src/**/*.kt"
    }

    task ciktlint(type: JavaExec) {
        main = "com.github.shyiko.ktlint.Main"
        classpath = configurations.ktlint
        args "src/**/*.kt", "--reporter=checkstyle,output=${buildDir}/ktlint.xml"
    }
}

buildScan {
    // Always run Gradle scan on CI builds
    if (System.getenv('CI')) {
        termsOfServiceUrl = 'https://gradle.com/terms-of-service'
        termsOfServiceAgree = 'yes'
        tag 'CI'
        publishAlways()
    }
}

ext {
    compileSdkVersion = 29
    buildToolVersion = '29.0.2'

    minSdkVersion = 21
    targetSdkVersion = 29

    coroutinesVersion = '1.3.9'
    androidxWorkVersion = "2.4.0"

    daggerVersion = '2.29.1'
<<<<<<< HEAD
    fluxCVersion = '1.6.28-beta-2'
=======
    fluxCVersion = '1.7.0'
>>>>>>> 235f52f1


    appCompatVersion = '1.0.2'
    coreVersion = '1.2.0'
    constraintLayoutVersion = '1.1.3'
    materialVersion = '1.2.1'
    preferenceVersion = '1.1.0'
    swipeToRefresh = '1.1.0'
    uCropVersion = '2.2.4'
    lifecycleVersion = '2.2.0'

    // testing
    jUnitVersion = '4.13'
    androidxTestVersion = '1.1.0'
    androidxArchCoreVersion = '2.0.0'
    assertJVersion = '3.11.1'
    espressoVersion = '3.1.0'
    mockitoCoreVersion = "3.3.3"
    nhaarmanMockitoVersion = "2.2.0"
}

// Onboarding and dev env setup tasks
task checkBundler(type:Exec) {
    doFirst {
        println "Check Bundler"
    }

    workingDir = './'
    executable "sh"
    args "-c", "if ! type 'bundle' > /dev/null; then gem install bundler; fi"

    //store the output instead of printing to the console:
    standardOutput = new ByteArrayOutputStream()

    //extension method checkBundler.output() can be used to obtain the output:
    ext.output = {
        return standardOutput.toString()
    }
}

task checkBundle(type:Exec, dependsOn:checkBundler) {
    doFirst {
        println "Check Bundle"
    }

    workingDir = './'
    executable "sh"
    args "-c", "bundle check --path=\${BUNDLE_PATH:-vendor/bundle} > /dev/null || bundle install --jobs=3 --retry=3 --path=\${BUNDLE_PATH:-vendor/bundle}"

    //store the output instead of printing to the console:
    standardOutput = new ByteArrayOutputStream()

    //extension method checkBundle.output() can be used to obtain the output:
    ext.output = {
        return standardOutput.toString()
    }
}

task applyCredentials(type:Exec, dependsOn:checkBundle) {
    doFirst {
        println "Apply credentials for this branch"
    }

    workingDir = './'
    executable "sh"
    args "-c", "FASTLANE_SKIP_UPDATE_CHECK=1 FASTLANE_ENV_PRINTER=1 bundle exec fastlane run configure_apply force:true"

    //store the output instead of printing to the console:
    standardOutput = new ByteArrayOutputStream()

    //extension method checkBundle.output() can be used to obtain the output:
    ext.output = {
        return standardOutput.toString()
    }
}

tasks.register("configureApply") {
    group = 'Onboarding'
    description = 'Install dependencies for debug and production builds'
    dependsOn applyCredentials
    doLast {
        println("Done")
    }
}<|MERGE_RESOLUTION|>--- conflicted
+++ resolved
@@ -136,11 +136,7 @@
     androidxWorkVersion = "2.4.0"
 
     daggerVersion = '2.29.1'
-<<<<<<< HEAD
-    fluxCVersion = '1.6.28-beta-2'
-=======
     fluxCVersion = '1.7.0'
->>>>>>> 235f52f1
 
 
     appCompatVersion = '1.0.2'
