buildscript {
    ext.kotlin_version = '1.2.31'
    ext.arch_components_version = '1.1.1'

    repositories {
        jcenter()
        google()
    }

    dependencies {
        classpath 'com.android.tools.build:gradle:3.1.2'
        classpath 'com.automattic.android:fetchstyle:1.1'
    }
}

apply plugin: 'com.automattic.android.fetchstyle'

project.ext.preDexLibs = !project.hasProperty('disablePreDex')

allprojects {
    apply plugin: 'checkstyle'

    repositories {
        google()
        jcenter()
        maven { url "https://dl.bintray.com/wordpress-mobile/maven" }
    }

    task checkstyle(type: Checkstyle) {
        source 'src'

        classpath = files()
    }

    checkstyle {
        toolVersion = '8.3'
        configFile file("${project.rootDir}/config/checkstyle.xml")
    }
}

subprojects {
    project.plugins.whenPluginAdded { plugin ->
        if ("com.android.build.gradle.AppPlugin".equals(plugin.class.name)) {
            project.android.dexOptions.preDexLibraries = rootProject.ext.preDexLibs
        } else if ("com.android.build.gradle.LibraryPlugin".equals(plugin.class.name)) {
            project.android.dexOptions.preDexLibraries = rootProject.ext.preDexLibs
        }
    }

    configurations {
        ktlint
    }

    dependencies {
        ktlint 'com.github.shyiko:ktlint:0.21.0'
    }

    task ktlint(type: JavaExec) {
        main = "com.github.shyiko.ktlint.Main"
        classpath = configurations.ktlint
        args "src/**/*.kt"
    }

    task ktlintFormat(type: JavaExec) {
        main = "com.github.shyiko.ktlint.Main"
        classpath = configurations.ktlint
        args "-F", "src/**/*.kt"
    }
}

ext {
<<<<<<< HEAD
    fluxCVersion = '8f3007805ccccd985e4643399df67bca9fc76cbd'
=======
    fluxCVersion = 'd82478c66e24cf6a50a714b7261a68c99ccf7145'
>>>>>>> 2eba8053
}<|MERGE_RESOLUTION|>--- conflicted
+++ resolved
@@ -69,9 +69,5 @@
 }
 
 ext {
-<<<<<<< HEAD
-    fluxCVersion = '8f3007805ccccd985e4643399df67bca9fc76cbd'
-=======
-    fluxCVersion = 'd82478c66e24cf6a50a714b7261a68c99ccf7145'
->>>>>>> 2eba8053
+    fluxCVersion = '5b04a8510e0e12ec4c29323f8726d7badd405a58'
 }