buildscript {
    ext.kotlin_version = '1.3.61'
    ext.kotlin_coroutines_version = '1.3.3'
    ext.androidx_work_version = "2.0.1"

    repositories {
        google()
        jcenter()
    }

    dependencies {
        classpath 'com.android.tools.build:gradle:3.5.1'
        classpath 'com.automattic.android:fetchstyle:1.1'
        classpath "org.jetbrains.kotlin:kotlin-allopen:$kotlin_version"
        classpath "org.jetbrains.kotlin:kotlin-gradle-plugin:$kotlin_version"
    }
}

plugins {
    id 'com.gradle.build-scan' version '2.0.2'
}

apply plugin: 'com.automattic.android.fetchstyle'

project.ext.buildGutenbergFromSource = project.properties.getOrDefault('wp.BUILD_GUTENBERG_FROM_SOURCE', false).toBoolean()

allprojects {
    apply plugin: 'checkstyle'

    repositories {
        google()
        jcenter()
        maven { url "https://dl.bintray.com/wordpress-mobile/maven" }
        maven { url "https://jitpack.io" }

        if (rootProject.ext.buildGutenbergFromSource) {
            // nested RN libraries need the RN maven repo defined from outside so, do it here when building from source

            maven {
                // All of React Native (JS, Obj-C sources, Android binaries) is installed from npm
                url "$rootDir/libs/gutenberg-mobile/node_modules/react-native/android"
            }
        } else {
            maven { url "https://dl.bintray.com/wordpress-mobile/react-native-mirror/" }
        }
    }

    task checkstyle(type: Checkstyle) {
        source 'src'

        classpath = files()
    }

    checkstyle {
        toolVersion = '8.3'
        configFile file("${project.rootDir}/config/checkstyle.xml")
    }
}

subprojects {

    configurations {
        ktlint
    }

    dependencies {
        ktlint 'com.github.shyiko:ktlint:0.29.0'
    }

    task ktlint(type: JavaExec) {
        main = "com.github.shyiko.ktlint.Main"
        classpath = configurations.ktlint
        args "src/**/*.kt"
    }

    task ktlintFormat(type: JavaExec) {
        main = "com.github.shyiko.ktlint.Main"
        classpath = configurations.ktlint
        args "-F", "src/**/*.kt"
    }

    task ciktlint(type: JavaExec) {
        main = "com.github.shyiko.ktlint.Main"
        classpath = configurations.ktlint
        args "src/**/*.kt", "--reporter=checkstyle,output=${buildDir}/ktlint.xml"
    }
}

buildScan {
    // Always run Gradle scan on CI builds
    if (System.getenv('CI')) {
        termsOfServiceUrl = 'https://gradle.com/terms-of-service'
        termsOfServiceAgree = 'yes'
        tag 'CI'
        publishAlways()
    }
}

ext {
    compileSdkVersion = 28
    buildToolVersion = '28.0.3'

    minSdkVersion = 21
    targetSdkVersion = 28

    daggerVersion = '2.22.1'
<<<<<<< HEAD
    fluxCVersion = 'c5ea220f70c3a77681d376a17ce5c57e26c1c392'

    appCompatVersion = '1.0.2'
    constraintLayoutVersion = '1.1.3'
    uCropVersion = '2.2.2'
    lifecycleExtensionsVersion = '2.0.0'

    // testing
    jUnitVersion = '4.12'
    androidxTestVersion = '1.1.0'
    androidxArchCoreVersion = '2.0.0'
    assertJVersion = '3.11.1'
    espressoVersion = '3.1.0'
=======
    fluxCVersion = '1.6.1.1'
>>>>>>> 232f8189
}

// Onboarding and dev env setup tasks
task checkBundler(type:Exec) {
    doFirst {
        println "Check Bundler"
    }

    workingDir = './'
    executable "sh"
    args "-c", "if ! type 'bundle' > /dev/null; then gem install bundler; fi"

    //store the output instead of printing to the console:
    standardOutput = new ByteArrayOutputStream()

    //extension method checkBundler.output() can be used to obtain the output:
    ext.output = {
        return standardOutput.toString()
    }
}

task checkBundle(type:Exec, dependsOn:checkBundler) {
    doFirst {
        println "Check Bundle"
    }

    workingDir = './'
    executable "sh"
    args "-c", "bundle check --path=\${BUNDLE_PATH:-vendor/bundle} > /dev/null || bundle install --jobs=3 --retry=3 --path=\${BUNDLE_PATH:-vendor/bundle}"

    //store the output instead of printing to the console:
    standardOutput = new ByteArrayOutputStream()

    //extension method checkBundle.output() can be used to obtain the output:
    ext.output = {
        return standardOutput.toString()
    }
}

task applyCredentials(type:Exec, dependsOn:checkBundle) {
    doFirst {
        println "Apply credentials for this branch"
    }

    workingDir = './'
    executable "sh"
    args "-c", "FASTLANE_SKIP_UPDATE_CHECK=1 FASTLANE_ENV_PRINTER=1 bundle exec fastlane run configure_apply force:true"

    //store the output instead of printing to the console:
    standardOutput = new ByteArrayOutputStream()

    //extension method checkBundle.output() can be used to obtain the output:
    ext.output = {
        return standardOutput.toString()
    }
}

tasks.register("prodDeps") {
    group = 'Onboarding'
    description = 'Install dependencies for production builds'
    dependsOn applyCredentials
    doLast {
        println("Done")
    }
}<|MERGE_RESOLUTION|>--- conflicted
+++ resolved
@@ -104,8 +104,7 @@
     targetSdkVersion = 28
 
     daggerVersion = '2.22.1'
-<<<<<<< HEAD
-    fluxCVersion = 'c5ea220f70c3a77681d376a17ce5c57e26c1c392'
+    fluxCVersion = '1.6.1.1'
 
     appCompatVersion = '1.0.2'
     constraintLayoutVersion = '1.1.3'
@@ -118,9 +117,6 @@
     androidxArchCoreVersion = '2.0.0'
     assertJVersion = '3.11.1'
     espressoVersion = '3.1.0'
-=======
-    fluxCVersion = '1.6.1.1'
->>>>>>> 232f8189
 }
 
 // Onboarding and dev env setup tasks
