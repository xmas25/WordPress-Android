--- conflicted
+++ resolved
@@ -107,11 +107,7 @@
     androidxWorkVersion = "2.0.1"
 
     daggerVersion = '2.22.1'
-<<<<<<< HEAD
     fluxCVersion = '1.6.12-beta-1'
-=======
-    fluxCVersion = '1.6.11'
->>>>>>> 7a6c1f96
 
     appCompatVersion = '1.0.2'
     constraintLayoutVersion = '1.1.3'
