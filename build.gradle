buildscript {
    repositories {
        mavenCentral()
        maven { url 'http://download.crashlytics.com/maven' }

    }
    dependencies {
        classpath 'com.android.tools.build:gradle:0.9.+'
        classpath 'com.github.nrudenko:gradle-android-cq-plugin:0.1+'
<<<<<<< HEAD
        classpath 'com.crashlytics.tools.gradle:crashlytics-gradle:1.0+'
=======
        classpath 'com.crashlytics.tools.gradle:crashlytics-gradle:1.0.+'
>>>>>>> a73118f3
    }
}

repositories {
    mavenCentral()
    maven { url 'http://wordpress-mobile.github.io/WordPress-Android' }
    maven { url 'http://download.crashlytics.com/maven' }
    maven { url "http://simperium.github.io/simperium-android" }
}

apply plugin: 'android'
apply plugin: 'android-cq'
apply plugin: 'crashlytics'
dependencies {
<<<<<<< HEAD
    compile 'com.crashlytics.android:crashlytics:1.0+'
=======
    compile 'com.crashlytics.android:crashlytics:1.0.+'
>>>>>>> a73118f3
}

android {
    lintOptions {
        quiet true
        abortOnError false
    }

    packagingOptions {
        exclude "META-INF/LICENSE.txt"
        exclude "META-INF/NOTICE.txt"
    }

    buildTypes {
        release {
            buildConfigField "String", "APP_PN_KEY", "\"org.wordpress.android.playstore\""
            buildConfigField "String", "STATS_PROVIDER_AUTHORITY", "\"org.wordpress.android.providers.StatsContentProvider\""
        }
        debug {
            buildConfigField "String", "APP_PN_KEY", "\"org.wordpress.android.debug.build\""
            buildConfigField "String", "STATS_PROVIDER_AUTHORITY", "\"org.wordpress.android.providers.StatsContentProvider\""
        }
        zbetagroup {
            buildConfigField "String", "APP_PN_KEY", "\"org.wordpress.android.beta.build\""
            buildConfigField "String", "STATS_PROVIDER_AUTHORITY", "\"org.wordpress.android.providers.StatsContentProviderBeta\""
            packageNameSuffix ".beta"
        }
    }

    compileSdkVersion 19
    buildToolsVersion "19.0.1"

    defaultConfig {
        packageName "org.wordpress.android"
        versionName "2.9-beta-1"
        versionCode 111
        minSdkVersion 14
        targetSdkVersion 19
    }

    dependencies {
        // Provided by maven central
        compile 'com.google.code.gson:gson:2.2.2'
        compile 'org.ccil.cowan.tagsoup:tagsoup:1.2.1'
        compile 'com.android.support:support-v13:19.0.+'
        compile 'com.github.castorflex.smoothprogressbar:library:0.4.0'
        compile 'com.github.chrisbanes.photoview:library:1.2.3'

        androidTestCompile 'com.jayway.android.robotium:robotium-solo:5.+'
        androidTestCompile 'com.google.dexmaker:dexmaker-mockito:1.0'
        androidTestCompile 'org.objenesis:objenesis:2.1'
        androidTestCompile 'org.mockito:mockito-core:+'

        // These are provided by the WordPress-Android Repository
        compile 'org.wordpress:menudrawer:3.0.5-SNAPSHOT'
        compile 'org.wordpress:gcm:1.0.0'
        compile 'com.automattic:wordpresscom-rest:0.0.5'
        compile 'org.wordpress:httpmime:4.1.2'
        compile 'org.wordpress:graphview:3.1.1'
        compile 'org.wordpress:drag-sort-listview:0.6.1'
        compile 'org.wordpress:slidinguppanel:1.0.0'
        compile 'org.wordpress:android-passcodelock:0.0.5'
        compile 'org.wordpress:commons-lang:2.6'
        compile 'org.wordpress:pulltorefresh-main:+'
        releaseCompile 'org.wordpress:emailchecker:0.2'
        debugCompile 'org.wordpress:emailchecker-debug:0.2'
        zbetagroupCompile 'org.wordpress:emailchecker:0.2'

        // Simperium
        compile 'com.simperium:simperium-android:0.4.6'

        // Local dependencies
        compile files('libs/MixpanelAPI.jar')
    }

    sourceSets {
        main {
            manifest.srcFile 'AndroidManifest.xml'
            java.srcDirs = ['src']
            res.srcDirs = ['res']
            assets.srcDirs = ['assets']
        }

        release {
            manifest.srcFile 'AndroidManifestReleaseAndDebug.xml'
        }

        debug {
            manifest.srcFile 'AndroidManifestReleaseAndDebug.xml'
        }

        zbetagroup {
            res.srcDirs = ['res-zbetagroup']
            manifest.srcFile 'AndroidManifestBetagroup.xml'
        }

        androidTest.setRoot('tests')
    }
} // end android


task generateCrashlyticsConfig(group: "generate", description: "Generate Crashlytics config") {
    def outputFile = new File("${rootDir}/crashlytics.properties")
    def inputFile = file("${rootDir}/gradle.properties")
    outputs.file outputFile
    inputs.file inputFile
    doLast {
        def properties = new Properties()
        inputFile.withInputStream { stream ->
            properties.load(stream)
        }
        def crashlyticsApiKey = properties.getProperty('crashlytics.apikey', '0')
        def writer = new FileWriter(outputFile)
        writer.write("""// auto-generated file from ${rootDir}/gradle.properties do not modify
apiKey=${crashlyticsApiKey}""")
        writer.close()
    }
}

// Add the generateWPConfig task to every buildType's compile tasks
android.buildTypes.all { buildType ->
    project.properties.any { property ->
        if (property.key.toLowerCase().startsWith("wp.")) {
            buildType.buildConfigField "String", property.key.replace("wp.", "").replace(".", "_").toUpperCase(),
                    "\"${property.value}\""
        }
    }
    def name = "generate${buildType.name.capitalize()}BuildConfig"
    tasks.whenTaskAdded { task ->
        if (task.name == name) {
            task.dependsOn(generateCrashlyticsConfig)
        }
    }
}

// For app signing
if (["storeFile", "storePassword", "keyAlias", "keyPassword"].count { !project.hasProperty(it) } == 0) {
    android {
        signingConfigs {
            release {
                storeFile = file(project.storeFile)
                storePassword = project.storePassword
                keyAlias = project.keyAlias
                keyPassword = project.keyPassword
            }
        }
    }
    android.buildTypes.release.signingConfig = android.signingConfigs.release
    android.buildTypes.zbetagroup.signingConfig = android.signingConfigs.release
}<|MERGE_RESOLUTION|>--- conflicted
+++ resolved
@@ -7,11 +7,7 @@
     dependencies {
         classpath 'com.android.tools.build:gradle:0.9.+'
         classpath 'com.github.nrudenko:gradle-android-cq-plugin:0.1+'
-<<<<<<< HEAD
-        classpath 'com.crashlytics.tools.gradle:crashlytics-gradle:1.0+'
-=======
         classpath 'com.crashlytics.tools.gradle:crashlytics-gradle:1.0.+'
->>>>>>> a73118f3
     }
 }
 
@@ -26,11 +22,7 @@
 apply plugin: 'android-cq'
 apply plugin: 'crashlytics'
 dependencies {
-<<<<<<< HEAD
-    compile 'com.crashlytics.android:crashlytics:1.0+'
-=======
     compile 'com.crashlytics.android:crashlytics:1.0.+'
->>>>>>> a73118f3
 }
 
 android {
