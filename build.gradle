--- conflicted
+++ resolved
@@ -129,11 +129,7 @@
     androidxWorkVersion = "2.0.1"
 
     daggerVersion = '2.22.1'
-<<<<<<< HEAD
-    fluxCVersion = '01ab9c6364da298b3d0181e32c23c6511ea1db28'
-=======
-    fluxCVersion = '1.6.23-beta-3'
->>>>>>> 99fe8edb
+    fluxCVersion = '1.6.23-beta-4'
 
     appCompatVersion = '1.0.2'
     coreVersion = '1.2.0'
