buildscript {
    ext.kotlinVersion = '1.4.10'
    ext.serializationVersion = '1.0-M1-1.4.0-rc'
    ext.navComponentVersion = '2.0.0'
    ext.kotlin_coroutines_version = '1.3.9'
    ext.coroutinesVersion = '1.3.9'
    ext.kotlin_ktx_version = '1.2.0'
    ext.buildGutenbergMobileJSBundle = 1
    ext.wordPressUtilsVersion = '1.30.3-beta.1'

    repositories {
        google()
        jcenter()
    }

    dependencies {
        classpath 'com.android.tools.build:gradle:4.0.1'
        classpath 'com.automattic.android:fetchstyle:1.1'
        classpath "org.jetbrains.kotlin:kotlin-allopen:$kotlinVersion"
        classpath "org.jetbrains.kotlin:kotlin-gradle-plugin:$kotlinVersion"
        classpath "org.jetbrains.kotlin:kotlin-serialization:$kotlinVersion"
        classpath "androidx.navigation:navigation-safe-args-gradle-plugin:$navComponentVersion"
    }
}

ext {
    buildGutenbergMobileJSBundle = 1
}

apply plugin: 'com.automattic.android.fetchstyle'

project.ext.buildGutenbergFromSource = project.properties.getOrDefault('wp.BUILD_GUTENBERG_FROM_SOURCE', false).toBoolean()
def suppressJSBundle =  System.getenv('SUPPRESS_GUTENBERG_MOBILE_JS_BUNDLE_BUILD').asBoolean()
project.ext.buildGutenbergMobileJSBundle = !(suppressJSBundle || project.ext.buildGutenbergFromSource)

if (project.ext.buildGutenbergFromSource) {
    def nodeModulesDir = new File('libs/gutenberg-mobile/node_modules')
    if (!nodeModulesDir.exists()) {
        def message = "Attempting to build Gutenberg from source without a libs/gutenberg-mobile/node_modules directory. \
Either run `npm install` manually within libs/gutenberg-mobile or disable building Gutenberg from source by \
setting wp.BUILD_GUTENBERG_FROM_SOURCE to false."
        throw new GradleException(message)
    }
}

allprojects {
    apply plugin: 'checkstyle'

    repositories {
        google()
        jcenter()
        maven { url "https://dl.bintray.com/wordpress-mobile/maven" }
        maven { url "https://jitpack.io" }

        if (rootProject.ext.buildGutenbergFromSource) {
            // nested RN libraries need the RN maven repo defined from outside so, do it here when building from source

            maven {
                // All of React Native (JS, Obj-C sources, Android binaries) is installed from npm
                url "$rootDir/libs/gutenberg-mobile/gutenberg/node_modules/react-native/android"
            }
        } else {
            maven { url "https://dl.bintray.com/wordpress-mobile/react-native-mirror/" }
        }

        flatDir {
            dirs '../aars'
        }
    }

    task checkstyle(type: Checkstyle) {
        source 'src'

        classpath = files()
    }

    checkstyle {
        toolVersion = '8.3'
        configFile file("${project.rootDir}/config/checkstyle.xml")
    }

    tasks.withType(org.jetbrains.kotlin.gradle.tasks.KotlinCompile).all {
        kotlinOptions {
            jvmTarget = "1.8"
        }
    }
}

subprojects {

    configurations {
        ktlint
    }

    dependencies {
        ktlint 'com.github.shyiko:ktlint:0.29.0'
    }

    task ktlint(type: JavaExec) {
        main = "com.github.shyiko.ktlint.Main"
        classpath = configurations.ktlint
        args "src/**/*.kt"
    }

    task ktlintFormat(type: JavaExec) {
        main = "com.github.shyiko.ktlint.Main"
        classpath = configurations.ktlint
        args "-F", "src/**/*.kt"
    }

    task ciktlint(type: JavaExec) {
        main = "com.github.shyiko.ktlint.Main"
        classpath = configurations.ktlint
        args "src/**/*.kt", "--reporter=checkstyle,output=${buildDir}/ktlint.xml"
    }
}

buildScan {
    // Always run Gradle scan on CI builds
    if (System.getenv('CI')) {
        termsOfServiceUrl = 'https://gradle.com/terms-of-service'
        termsOfServiceAgree = 'yes'
        tag 'CI'
        publishAlways()
    }
}

ext {
    compileSdkVersion = 29
    buildToolVersion = '29.0.2'

    minSdkVersion = 21
    targetSdkVersion = 29

    coroutinesVersion = '1.3.9'
    androidxWorkVersion = "2.4.0"

    daggerVersion = '2.29.1'
<<<<<<< HEAD
    fluxCVersion = '1.10.0-beta-5'
=======
    fluxCVersion = '1.10.0-beta-6'
>>>>>>> aa1f3f0d


    appCompatVersion = '1.0.2'
    coreVersion = '1.2.0'
    constraintLayoutVersion = '1.1.3'
    materialVersion = '1.2.1'
    preferenceVersion = '1.1.0'
    swipeToRefresh = '1.1.0'
    uCropVersion = '2.2.4'
    lifecycleVersion = '2.2.0'

    // testing
    jUnitVersion = '4.13'
    androidxTestVersion = '1.1.0'
    androidxArchCoreVersion = '2.0.0'
    assertJVersion = '3.11.1'
    espressoVersion = '3.1.0'
    mockitoCoreVersion = "3.3.3"
    nhaarmanMockitoVersion = "2.2.0"
}

// Onboarding and dev env setup tasks
task checkBundler(type:Exec) {
    doFirst {
        println "Check Bundler"
    }

    workingDir = './'
    executable "sh"
    args "-c", "if ! type 'bundle' > /dev/null; then gem install bundler; fi"

    //store the output instead of printing to the console:
    standardOutput = new ByteArrayOutputStream()

    //extension method checkBundler.output() can be used to obtain the output:
    ext.output = {
        return standardOutput.toString()
    }
}

task checkBundle(type:Exec, dependsOn:checkBundler) {
    doFirst {
        println "Check Bundle"
    }

    workingDir = './'
    executable "sh"
    args "-c", "bundle check --path=\${BUNDLE_PATH:-vendor/bundle} > /dev/null || bundle install --jobs=3 --retry=3 --path=\${BUNDLE_PATH:-vendor/bundle}"

    //store the output instead of printing to the console:
    standardOutput = new ByteArrayOutputStream()

    //extension method checkBundle.output() can be used to obtain the output:
    ext.output = {
        return standardOutput.toString()
    }
}

task applyCredentials(type:Exec, dependsOn:checkBundle) {
    doFirst {
        println "Apply credentials for this branch"
    }

    workingDir = './'
    executable "sh"
    args "-c", "FASTLANE_SKIP_UPDATE_CHECK=1 FASTLANE_ENV_PRINTER=1 bundle exec fastlane run configure_apply force:true"

    //store the output instead of printing to the console:
    standardOutput = new ByteArrayOutputStream()

    //extension method checkBundle.output() can be used to obtain the output:
    ext.output = {
        return standardOutput.toString()
    }
}

tasks.register("configureApply") {
    group = 'Onboarding'
    description = 'Install dependencies for debug and production builds'
    dependsOn applyCredentials
    doLast {
        println("Done")
    }
}<|MERGE_RESOLUTION|>--- conflicted
+++ resolved
@@ -136,11 +136,7 @@
     androidxWorkVersion = "2.4.0"
 
     daggerVersion = '2.29.1'
-<<<<<<< HEAD
-    fluxCVersion = '1.10.0-beta-5'
-=======
     fluxCVersion = '1.10.0-beta-6'
->>>>>>> aa1f3f0d
 
 
     appCompatVersion = '1.0.2'
