buildscript {
    ext.kotlinVersion = '1.3.61'
    ext.serializationVersion = '0.14.0'
    ext.navComponentVersion = '2.0.0'
    ext.kotlin_coroutines_version = '1.3.3'
    ext.kotlin_ktx_version = '1.2.0'
    ext.androidx_work_version = "2.0.1"
    ext.buildGutenbergMobileJSBundle = 1

    repositories {
        google()
        jcenter()
    }

    dependencies {
        classpath 'com.android.tools.build:gradle:4.0.1'
        classpath 'com.automattic.android:fetchstyle:1.1'
        classpath "org.jetbrains.kotlin:kotlin-allopen:$kotlinVersion"
        classpath "org.jetbrains.kotlin:kotlin-gradle-plugin:$kotlinVersion"
        classpath "org.jetbrains.kotlin:kotlin-serialization:$kotlinVersion"
        classpath "androidx.navigation:navigation-safe-args-gradle-plugin:$navComponentVersion"
    }
}

ext {
    buildGutenbergMobileJSBundle = 1
}

apply plugin: 'com.automattic.android.fetchstyle'

project.ext.buildGutenbergFromSource = project.properties.getOrDefault('wp.BUILD_GUTENBERG_FROM_SOURCE', false).toBoolean()
def suppressJSBundle =  System.getenv('SUPPRESS_GUTENBERG_MOBILE_JS_BUNDLE_BUILD').asBoolean()
project.ext.buildGutenbergMobileJSBundle = !(suppressJSBundle || project.ext.buildGutenbergFromSource)

if (project.ext.buildGutenbergFromSource) {
    def nodeModulesDir = new File('libs/gutenberg-mobile/node_modules')
    if (!nodeModulesDir.exists()) {
        def message = "Attempting to build Gutenberg from source without a libs/gutenberg-mobile/node_modules directory. \
Either run `npm install` manually within libs/gutenberg-mobile or disable building Gutenberg from source by \
setting wp.BUILD_GUTENBERG_FROM_SOURCE to false."
        throw new GradleException(message)
    }
}

allprojects {
    apply plugin: 'checkstyle'

    repositories {
        google()
        jcenter()
        maven { url "https://dl.bintray.com/wordpress-mobile/maven" }
        maven { url "https://jitpack.io" }

        if (rootProject.ext.buildGutenbergFromSource) {
            // nested RN libraries need the RN maven repo defined from outside so, do it here when building from source

            maven {
                // All of React Native (JS, Obj-C sources, Android binaries) is installed from npm
                url "$rootDir/libs/gutenberg-mobile/gutenberg/node_modules/react-native/android"
            }
        } else {
            maven { url "https://dl.bintray.com/wordpress-mobile/react-native-mirror/" }
        }

        flatDir {
            dirs '../aars'
        }
    }

    task checkstyle(type: Checkstyle) {
        source 'src'

        classpath = files()
    }

    checkstyle {
        toolVersion = '8.3'
        configFile file("${project.rootDir}/config/checkstyle.xml")
    }
}

subprojects {

    configurations {
        ktlint
    }

    dependencies {
        ktlint 'com.github.shyiko:ktlint:0.29.0'
    }

    task ktlint(type: JavaExec) {
        main = "com.github.shyiko.ktlint.Main"
        classpath = configurations.ktlint
        args "src/**/*.kt"
    }

    task ktlintFormat(type: JavaExec) {
        main = "com.github.shyiko.ktlint.Main"
        classpath = configurations.ktlint
        args "-F", "src/**/*.kt"
    }

    task ciktlint(type: JavaExec) {
        main = "com.github.shyiko.ktlint.Main"
        classpath = configurations.ktlint
        args "src/**/*.kt", "--reporter=checkstyle,output=${buildDir}/ktlint.xml"
    }
}

buildScan {
    // Always run Gradle scan on CI builds
    if (System.getenv('CI')) {
        termsOfServiceUrl = 'https://gradle.com/terms-of-service'
        termsOfServiceAgree = 'yes'
        tag 'CI'
        publishAlways()
    }
}

ext {
    compileSdkVersion = 29
    buildToolVersion = '29.0.2'

    minSdkVersion = 21
    targetSdkVersion = 29

    coroutinesVersion = '1.3.3'
    androidxWorkVersion = "2.0.1"

    daggerVersion = '2.22.1'
<<<<<<< HEAD
    fluxCVersion = '59a45d45d51d174d5823c72b58f3488da0c94ec0'
=======
    fluxCVersion = '01ab9c6364da298b3d0181e32c23c6511ea1db28'
>>>>>>> 63f86086

    appCompatVersion = '1.0.2'
    coreVersion = '1.2.0'
    constraintLayoutVersion = '1.1.3'
    materialVersion = '1.1.0'
    uCropVersion = '2.2.4'
    lifecycleVersion = '2.2.0'

    // testing
    jUnitVersion = '4.13'
    androidxTestVersion = '1.1.0'
    androidxArchCoreVersion = '2.0.0'
    assertJVersion = '3.11.1'
    espressoVersion = '3.1.0'
    mockitoCoreVersion = "3.3.3"
    nhaarmanMockitoVersion = "2.2.0"
}

// Onboarding and dev env setup tasks
task checkBundler(type:Exec) {
    doFirst {
        println "Check Bundler"
    }

    workingDir = './'
    executable "sh"
    args "-c", "if ! type 'bundle' > /dev/null; then gem install bundler; fi"

    //store the output instead of printing to the console:
    standardOutput = new ByteArrayOutputStream()

    //extension method checkBundler.output() can be used to obtain the output:
    ext.output = {
        return standardOutput.toString()
    }
}

task checkBundle(type:Exec, dependsOn:checkBundler) {
    doFirst {
        println "Check Bundle"
    }

    workingDir = './'
    executable "sh"
    args "-c", "bundle check --path=\${BUNDLE_PATH:-vendor/bundle} > /dev/null || bundle install --jobs=3 --retry=3 --path=\${BUNDLE_PATH:-vendor/bundle}"

    //store the output instead of printing to the console:
    standardOutput = new ByteArrayOutputStream()

    //extension method checkBundle.output() can be used to obtain the output:
    ext.output = {
        return standardOutput.toString()
    }
}

task applyCredentials(type:Exec, dependsOn:checkBundle) {
    doFirst {
        println "Apply credentials for this branch"
    }

    workingDir = './'
    executable "sh"
    args "-c", "FASTLANE_SKIP_UPDATE_CHECK=1 FASTLANE_ENV_PRINTER=1 bundle exec fastlane run configure_apply force:true"

    //store the output instead of printing to the console:
    standardOutput = new ByteArrayOutputStream()

    //extension method checkBundle.output() can be used to obtain the output:
    ext.output = {
        return standardOutput.toString()
    }
}

tasks.register("prodDeps") {
    group = 'Onboarding'
    description = 'Install dependencies for production builds'
    dependsOn applyCredentials
    doLast {
        println("Done")
    }
}<|MERGE_RESOLUTION|>--- conflicted
+++ resolved
@@ -129,11 +129,7 @@
     androidxWorkVersion = "2.0.1"
 
     daggerVersion = '2.22.1'
-<<<<<<< HEAD
-    fluxCVersion = '59a45d45d51d174d5823c72b58f3488da0c94ec0'
-=======
-    fluxCVersion = '01ab9c6364da298b3d0181e32c23c6511ea1db28'
->>>>>>> 63f86086
+    fluxCVersion = '6511d978ad1f75c8bce3582555c81d92d765dd44'
 
     appCompatVersion = '1.0.2'
     coreVersion = '1.2.0'
