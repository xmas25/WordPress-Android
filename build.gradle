--- conflicted
+++ resolved
@@ -129,11 +129,7 @@
     androidxWorkVersion = "2.0.1"
 
     daggerVersion = '2.22.1'
-<<<<<<< HEAD
-    fluxCVersion = '106b2be0495a4e7495ded612fdd4641726d8212f'
-=======
     fluxCVersion = '2d15cf0bac24f91198c15149312b64c87836abec'
->>>>>>> 9a6c6af4
 
     appCompatVersion = '1.0.2'
     coreVersion = '1.2.0'
