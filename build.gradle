buildscript {
    ext.kotlin_version = '1.2.50'
    ext.arch_components_version = '1.1.1'

    repositories {
        google()
        jcenter()
    }

    dependencies {
        classpath 'com.android.tools.build:gradle:3.1.3'
        classpath 'com.automattic.android:fetchstyle:1.1'
    }
}

apply plugin: 'com.automattic.android.fetchstyle'

project.ext.preDexLibs = !project.hasProperty('disablePreDex')

allprojects {
    apply plugin: 'checkstyle'

    repositories {
        google()
        jcenter()
        maven { url "https://dl.bintray.com/wordpress-mobile/maven" }
    }

    task checkstyle(type: Checkstyle) {
        source 'src'

        classpath = files()
    }

    checkstyle {
        toolVersion = '8.3'
        configFile file("${project.rootDir}/config/checkstyle.xml")
    }
}

subprojects {
    project.plugins.whenPluginAdded { plugin ->
        if ("com.android.build.gradle.AppPlugin".equals(plugin.class.name)) {
            project.android.dexOptions.preDexLibraries = rootProject.ext.preDexLibs
        } else if ("com.android.build.gradle.LibraryPlugin".equals(plugin.class.name)) {
            project.android.dexOptions.preDexLibraries = rootProject.ext.preDexLibs
        }
    }

    configurations {
        ktlint
    }

    dependencies {
        ktlint 'com.github.shyiko:ktlint:0.21.0'
    }

    task ktlint(type: JavaExec) {
        main = "com.github.shyiko.ktlint.Main"
        classpath = configurations.ktlint
        args "src/**/*.kt"
    }

    task ktlintFormat(type: JavaExec) {
        main = "com.github.shyiko.ktlint.Main"
        classpath = configurations.ktlint
        args "-F", "src/**/*.kt"
    }
}

ext {
<<<<<<< HEAD
    fluxCVersion = '95302f0474f48e5ae42b312e9bbe9db5e0b4e4cc'
=======
    fluxCVersion = '692c67ef36658e2b862ec4b98a152593958b5a02'
>>>>>>> b22fd4ff
}<|MERGE_RESOLUTION|>--- conflicted
+++ resolved
@@ -69,9 +69,5 @@
 }
 
 ext {
-<<<<<<< HEAD
-    fluxCVersion = '95302f0474f48e5ae42b312e9bbe9db5e0b4e4cc'
-=======
     fluxCVersion = '692c67ef36658e2b862ec4b98a152593958b5a02'
->>>>>>> b22fd4ff
 }