buildscript {
    ext.kotlin_version = '1.2.50'
    ext.arch_components_version = '1.1.1'

    repositories {
        google()
        jcenter()
    }

    dependencies {
        classpath 'com.android.tools.build:gradle:3.1.3'
        classpath 'com.automattic.android:fetchstyle:1.1'
    }
}

apply plugin: 'com.automattic.android.fetchstyle'

project.ext.preDexLibs = !project.hasProperty('disablePreDex')

allprojects {
    apply plugin: 'checkstyle'

    repositories {
        google()
        jcenter()
        maven { url "https://dl.bintray.com/wordpress-mobile/maven" }
    }

    task checkstyle(type: Checkstyle) {
        source 'src'

        classpath = files()
    }

    checkstyle {
        toolVersion = '8.3'
        configFile file("${project.rootDir}/config/checkstyle.xml")
    }
}

subprojects {
    project.plugins.whenPluginAdded { plugin ->
        if ("com.android.build.gradle.AppPlugin".equals(plugin.class.name)) {
            project.android.dexOptions.preDexLibraries = rootProject.ext.preDexLibs
        } else if ("com.android.build.gradle.LibraryPlugin".equals(plugin.class.name)) {
            project.android.dexOptions.preDexLibraries = rootProject.ext.preDexLibs
        }
    }

    configurations {
        ktlint
    }

    dependencies {
        ktlint 'com.github.shyiko:ktlint:0.21.0'
    }

    task ktlint(type: JavaExec) {
        main = "com.github.shyiko.ktlint.Main"
        classpath = configurations.ktlint
        args "src/**/*.kt"
    }

    task ktlintFormat(type: JavaExec) {
        main = "com.github.shyiko.ktlint.Main"
        classpath = configurations.ktlint
        args "-F", "src/**/*.kt"
    }
}

ext {
<<<<<<< HEAD
    fluxCVersion = 'e7fe4e47179458026e0f3d6a309fbc1eb5816bdb'
=======
    fluxCVersion = '91f0f5972cc674a1b5a992235f9739f1b2d12a05'
>>>>>>> cd3c261f
}<|MERGE_RESOLUTION|>--- conflicted
+++ resolved
@@ -69,9 +69,5 @@
 }
 
 ext {
-<<<<<<< HEAD
-    fluxCVersion = 'e7fe4e47179458026e0f3d6a309fbc1eb5816bdb'
-=======
-    fluxCVersion = '91f0f5972cc674a1b5a992235f9739f1b2d12a05'
->>>>>>> cd3c261f
+    fluxCVersion = '9df456b3502cdd61f1a4f3525c3b23dfb51435b0'
 }