buildscript {
    ext.kotlin_version = '1.3.61'
    ext.kotlin_coroutines_version = '1.3.3'
    ext.androidx_work_version = "2.0.1"

    repositories {
        google()
        jcenter()
    }

    dependencies {
        classpath 'com.android.tools.build:gradle:3.5.1'
        classpath 'com.automattic.android:fetchstyle:1.1'
        classpath "org.jetbrains.kotlin:kotlin-allopen:$kotlin_version"
        classpath "org.jetbrains.kotlin:kotlin-gradle-plugin:$kotlin_version"
    }
}

plugins {
    id 'com.gradle.build-scan' version '2.0.2'
}

apply plugin: 'com.automattic.android.fetchstyle'

project.ext.buildGutenbergFromSource = project.properties.getOrDefault('wp.BUILD_GUTENBERG_FROM_SOURCE', false).toBoolean()

allprojects {
    apply plugin: 'checkstyle'

    repositories {
        google()
        jcenter()
        maven { url "https://dl.bintray.com/wordpress-mobile/maven" }
        maven { url "https://jitpack.io" }

        if (rootProject.ext.buildGutenbergFromSource) {
            // nested RN libraries need the RN maven repo defined from outside so, do it here when building from source

            maven {
                // All of React Native (JS, Obj-C sources, Android binaries) is installed from npm
                url "$rootDir/libs/gutenberg-mobile/node_modules/react-native/android"
            }
        } else {
            maven { url "https://dl.bintray.com/wordpress-mobile/react-native-mirror/" }
        }
    }

    task checkstyle(type: Checkstyle) {
        source 'src'

        classpath = files()
    }

    checkstyle {
        toolVersion = '8.3'
        configFile file("${project.rootDir}/config/checkstyle.xml")
    }
}

subprojects {

    configurations {
        ktlint
    }

    dependencies {
        ktlint 'com.github.shyiko:ktlint:0.29.0'
    }

    task ktlint(type: JavaExec) {
        main = "com.github.shyiko.ktlint.Main"
        classpath = configurations.ktlint
        args "src/**/*.kt"
    }

    task ktlintFormat(type: JavaExec) {
        main = "com.github.shyiko.ktlint.Main"
        classpath = configurations.ktlint
        args "-F", "src/**/*.kt"
    }

    task ciktlint(type: JavaExec) {
        main = "com.github.shyiko.ktlint.Main"
        classpath = configurations.ktlint
        args "src/**/*.kt", "--reporter=checkstyle,output=${buildDir}/ktlint.xml"
    }
}

buildScan {
    // Always run Gradle scan on CI builds
    if (System.getenv('CI')) {
        termsOfServiceUrl = 'https://gradle.com/terms-of-service'
        termsOfServiceAgree = 'yes'
        tag 'CI'
        publishAlways()
    }
}

ext {
    compileSdkVersion = 28
    buildToolVersion = '28.0.3'

    minSdkVersion = 21
    targetSdkVersion = 28

    daggerVersion = '2.22.1'
<<<<<<< HEAD
    fluxCVersion = '1.6.0'

    appCompatVersion = '1.0.2'
    constraintLayoutVersion = '1.1.3'
    uCropVersion = '2.2.2'
    lifecycleExtensionsVersion = '2.0.0'

    // testing
    jUnitVersion = '4.12'
    androidxTestVersion = '1.1.0'
    espressoVersion = '3.1.0'
=======
    fluxCVersion = 'c5ea220f70c3a77681d376a17ce5c57e26c1c392'
>>>>>>> 15f014b7
}

// Onboarding and dev env setup tasks
task checkBundler(type:Exec) {
    doFirst {
        println "Check Bundler"
    }

    workingDir = './'
    executable "sh"
    args "-c", "if ! type 'bundle' > /dev/null; then gem install bundler; fi"

    //store the output instead of printing to the console:
    standardOutput = new ByteArrayOutputStream()

    //extension method checkBundler.output() can be used to obtain the output:
    ext.output = {
        return standardOutput.toString()
    }
}

task checkBundle(type:Exec, dependsOn:checkBundler) {
    doFirst {
        println "Check Bundle"
    }

    workingDir = './'
    executable "sh"
    args "-c", "bundle check --path=\${BUNDLE_PATH:-vendor/bundle} > /dev/null || bundle install --jobs=3 --retry=3 --path=\${BUNDLE_PATH:-vendor/bundle}"

    //store the output instead of printing to the console:
    standardOutput = new ByteArrayOutputStream()

    //extension method checkBundle.output() can be used to obtain the output:
    ext.output = {
        return standardOutput.toString()
    }
}

task applyCredentials(type:Exec, dependsOn:checkBundle) {
    doFirst {
        println "Apply credentials for this branch"
    }

    workingDir = './'
    executable "sh"
    args "-c", "FASTLANE_SKIP_UPDATE_CHECK=1 FASTLANE_ENV_PRINTER=1 bundle exec fastlane run configure_apply force:true"

    //store the output instead of printing to the console:
    standardOutput = new ByteArrayOutputStream()

    //extension method checkBundle.output() can be used to obtain the output:
    ext.output = {
        return standardOutput.toString()
    }
}

tasks.register("prodDeps") {
    group = 'Onboarding'
    description = 'Install dependencies for production builds'
    dependsOn applyCredentials
    doLast {
        println("Done")
    }
}<|MERGE_RESOLUTION|>--- conflicted
+++ resolved
@@ -104,8 +104,7 @@
     targetSdkVersion = 28
 
     daggerVersion = '2.22.1'
-<<<<<<< HEAD
-    fluxCVersion = '1.6.0'
+    fluxCVersion = 'c5ea220f70c3a77681d376a17ce5c57e26c1c392'
 
     appCompatVersion = '1.0.2'
     constraintLayoutVersion = '1.1.3'
@@ -116,9 +115,6 @@
     jUnitVersion = '4.12'
     androidxTestVersion = '1.1.0'
     espressoVersion = '3.1.0'
-=======
-    fluxCVersion = 'c5ea220f70c3a77681d376a17ce5c57e26c1c392'
->>>>>>> 15f014b7
 }
 
 // Onboarding and dev env setup tasks
