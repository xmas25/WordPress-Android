buildscript {
    ext.kotlin_version = '1.3.11'
    ext.kotlin_coroutines_version = '1.1.0'
    ext.arch_components_version = '1.1.1'

    repositories {
        google()
        jcenter()
    }

    dependencies {
        classpath 'com.android.tools.build:gradle:3.2.1'
        classpath 'com.automattic.android:fetchstyle:1.1'
    }
}

plugins {
    id 'com.gradle.build-scan' version '1.16'
}

apply plugin: 'com.automattic.android.fetchstyle'

project.ext.buildGutenbergFromSource = project.properties.getOrDefault('wp.BUILD_GUTENBERG_FROM_SOURCE', false).toBoolean()

allprojects {
    apply plugin: 'checkstyle'

    repositories {
        google()
        jcenter()
        maven { url "https://dl.bintray.com/wordpress-mobile/maven" }

        if (rootProject.ext.buildGutenbergFromSource) {
            // nested RN libraries need the RN maven repo defined from outside so, do it here when building from source

            maven {
                // All of React Native (JS, Obj-C sources, Android binaries) is installed from npm
                url "$rootDir/libs/gutenberg-mobile/node_modules/react-native/android"
            }
            maven {
                // Local Maven repo containing AARs with JSC library built for Android
                url "$rootDir/libs/gutenberg-mobile/node_modules/jsc-android/dist"
            }
        } else {
            maven { url "https://dl.bintray.com/wordpress-mobile/react-native-mirror/" }
        }
    }

    configurations.all {
        resolutionStrategy {
            force 'org.webkit:android-jsc:r224109'
        }
    }

    task checkstyle(type: Checkstyle) {
        source 'src'

        classpath = files()
    }

    checkstyle {
        toolVersion = '8.3'
        configFile file("${project.rootDir}/config/checkstyle.xml")
    }
}

subprojects {

    configurations {
        ktlint
    }

    dependencies {
        ktlint 'com.github.shyiko:ktlint:0.29.0'
    }

    task ktlint(type: JavaExec) {
        main = "com.github.shyiko.ktlint.Main"
        classpath = configurations.ktlint
        args "src/**/*.kt"
    }

    task ktlintFormat(type: JavaExec) {
        main = "com.github.shyiko.ktlint.Main"
        classpath = configurations.ktlint
        args "-F", "src/**/*.kt"
    }

    task ciktlint(type: JavaExec) {
        main = "com.github.shyiko.ktlint.Main"
        classpath = configurations.ktlint
        args "src/**/*.kt", "--reporter=checkstyle,output=${buildDir}/ktlint.xml"
    }
}

buildScan {
    // Always run Gradle scan on CI builds
    if (System.getenv('CI')) {
        licenseAgreementUrl = 'https://gradle.com/terms-of-service'
        licenseAgree = 'yes'
        tag 'CI'
        publishAlways()
    }
}

ext {
<<<<<<< HEAD
    daggerVersion = '2.11'
    fluxCVersion = 'e103ef5cbabd636bf734d3b164bb90becb7aca97'
=======
    daggerVersion = '2.22.1'
    fluxCVersion = 'b3bbec15b0434c404b778764e26b9df4b18f5ab2'
>>>>>>> 6fc6b421
}<|MERGE_RESOLUTION|>--- conflicted
+++ resolved
@@ -104,11 +104,6 @@
 }
 
 ext {
-<<<<<<< HEAD
-    daggerVersion = '2.11'
+    daggerVersion = '2.22.1'
     fluxCVersion = 'e103ef5cbabd636bf734d3b164bb90becb7aca97'
-=======
-    daggerVersion = '2.22.1'
-    fluxCVersion = 'b3bbec15b0434c404b778764e26b9df4b18f5ab2'
->>>>>>> 6fc6b421
 }