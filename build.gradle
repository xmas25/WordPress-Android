--- conflicted
+++ resolved
@@ -92,9 +92,5 @@
 }
 
 ext {
-<<<<<<< HEAD
-    fluxCVersion = 'b8de3ac7cec321a3c1296840ff713e87b8f74b33'
-=======
-    fluxCVersion = '0b78142d158b06f3017807d0395d39bbc65ed88e'
->>>>>>> f37140ed
+    fluxCVersion = 'b5f72ff5a2e6657ea6cd5301e07d9c3bd42100e2'
 }