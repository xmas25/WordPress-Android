--- conflicted
+++ resolved
@@ -129,12 +129,8 @@
     androidxWorkVersion = "2.0.1"
 
     daggerVersion = '2.22.1'
-<<<<<<< HEAD
-    // fluxCVersion = '1.6.25-beta-2'
-    fluxCVersion = '8def75a'
-=======
-    fluxCVersion = '1.6.26-beta-1'
->>>>>>> f531869a
+    fluxCVersion = '1.6.26-beta-2'
+
 
     appCompatVersion = '1.0.2'
     coreVersion = '1.2.0'
