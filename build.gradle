buildscript {
    ext.kotlinVersion = '1.4.10'
    ext.serializationVersion = '1.0-M1-1.4.0-rc'
    ext.navComponentVersion = '2.0.0'
    ext.kotlin_coroutines_version = '1.3.9'
    ext.coroutinesVersion = '1.3.9'
    ext.kotlin_ktx_version = '1.2.0'
    ext.buildGutenbergMobileJSBundle = 1
    ext.wordPressUtilsVersion = '1.30.1'

    repositories {
        google()
        jcenter()
    }

    dependencies {
        classpath 'com.android.tools.build:gradle:4.0.1'
        classpath 'com.automattic.android:fetchstyle:1.1'
        classpath "org.jetbrains.kotlin:kotlin-allopen:$kotlinVersion"
        classpath "org.jetbrains.kotlin:kotlin-gradle-plugin:$kotlinVersion"
        classpath "org.jetbrains.kotlin:kotlin-serialization:$kotlinVersion"
        classpath "androidx.navigation:navigation-safe-args-gradle-plugin:$navComponentVersion"
    }
}

ext {
    buildGutenbergMobileJSBundle = 1
}

apply plugin: 'com.automattic.android.fetchstyle'

project.ext.buildGutenbergFromSource = project.properties.getOrDefault('wp.BUILD_GUTENBERG_FROM_SOURCE', false).toBoolean()
def suppressJSBundle =  System.getenv('SUPPRESS_GUTENBERG_MOBILE_JS_BUNDLE_BUILD').asBoolean()
project.ext.buildGutenbergMobileJSBundle = !(suppressJSBundle || project.ext.buildGutenbergFromSource)

if (project.ext.buildGutenbergFromSource) {
    def nodeModulesDir = new File('libs/gutenberg-mobile/node_modules')
    if (!nodeModulesDir.exists()) {
        def message = "Attempting to build Gutenberg from source without a libs/gutenberg-mobile/node_modules directory. \
Either run `npm install` manually within libs/gutenberg-mobile or disable building Gutenberg from source by \
setting wp.BUILD_GUTENBERG_FROM_SOURCE to false."
        throw new GradleException(message)
    }
}

allprojects {
    apply plugin: 'checkstyle'

    repositories {
        google()
        jcenter()
        maven { url "https://dl.bintray.com/wordpress-mobile/maven" }
        maven { url "https://jitpack.io" }

        if (rootProject.ext.buildGutenbergFromSource) {
            // nested RN libraries need the RN maven repo defined from outside so, do it here when building from source

            maven {
                // All of React Native (JS, Obj-C sources, Android binaries) is installed from npm
                url "$rootDir/libs/gutenberg-mobile/gutenberg/node_modules/react-native/android"
            }
        } else {
            maven { url "https://dl.bintray.com/wordpress-mobile/react-native-mirror/" }
        }

        flatDir {
            dirs '../aars'
        }
    }

    task checkstyle(type: Checkstyle) {
        source 'src'

        classpath = files()
    }

    checkstyle {
        toolVersion = '8.3'
        configFile file("${project.rootDir}/config/checkstyle.xml")
    }

    tasks.withType(org.jetbrains.kotlin.gradle.tasks.KotlinCompile).all {
        kotlinOptions {
            jvmTarget = "1.8"
        }
    }
}

subprojects {

    configurations {
        ktlint
    }

    dependencies {
        ktlint 'com.github.shyiko:ktlint:0.29.0'
    }

    task ktlint(type: JavaExec) {
        main = "com.github.shyiko.ktlint.Main"
        classpath = configurations.ktlint
        args "src/**/*.kt"
    }

    task ktlintFormat(type: JavaExec) {
        main = "com.github.shyiko.ktlint.Main"
        classpath = configurations.ktlint
        args "-F", "src/**/*.kt"
    }

    task ciktlint(type: JavaExec) {
        main = "com.github.shyiko.ktlint.Main"
        classpath = configurations.ktlint
        args "src/**/*.kt", "--reporter=checkstyle,output=${buildDir}/ktlint.xml"
    }
}

buildScan {
    // Always run Gradle scan on CI builds
    if (System.getenv('CI')) {
        termsOfServiceUrl = 'https://gradle.com/terms-of-service'
        termsOfServiceAgree = 'yes'
        tag 'CI'
        publishAlways()
    }
}

ext {
    compileSdkVersion = 29
    buildToolVersion = '29.0.2'

    minSdkVersion = 21
    targetSdkVersion = 29

    coroutinesVersion = '1.3.9'
    androidxWorkVersion = "2.4.0"

    daggerVersion = '2.29.1'
<<<<<<< HEAD
    fluxCVersion = '1.9.0-beta-3'
=======
    fluxCVersion = '1.9.0-beta-4'
>>>>>>> f1d6d59a

    appCompatVersion = '1.0.2'
    coreVersion = '1.2.0'
    constraintLayoutVersion = '1.1.3'
    materialVersion = '1.2.1'
    preferenceVersion = '1.1.0'
    swipeToRefresh = '1.1.0'
    uCropVersion = '2.2.4'
    lifecycleVersion = '2.2.0'

    // testing
    jUnitVersion = '4.13'
    androidxTestVersion = '1.1.0'
    androidxArchCoreVersion = '2.0.0'
    assertJVersion = '3.11.1'
    espressoVersion = '3.1.0'
    mockitoCoreVersion = "3.3.3"
    nhaarmanMockitoVersion = "2.2.0"
}

// Onboarding and dev env setup tasks
task checkBundler(type:Exec) {
    doFirst {
        println "Check Bundler"
    }

    workingDir = './'
    executable "sh"
    args "-c", "if ! type 'bundle' > /dev/null; then gem install bundler; fi"

    //store the output instead of printing to the console:
    standardOutput = new ByteArrayOutputStream()

    //extension method checkBundler.output() can be used to obtain the output:
    ext.output = {
        return standardOutput.toString()
    }
}

task checkBundle(type:Exec, dependsOn:checkBundler) {
    doFirst {
        println "Check Bundle"
    }

    workingDir = './'
    executable "sh"
    args "-c", "bundle check --path=\${BUNDLE_PATH:-vendor/bundle} > /dev/null || bundle install --jobs=3 --retry=3 --path=\${BUNDLE_PATH:-vendor/bundle}"

    //store the output instead of printing to the console:
    standardOutput = new ByteArrayOutputStream()

    //extension method checkBundle.output() can be used to obtain the output:
    ext.output = {
        return standardOutput.toString()
    }
}

task applyCredentials(type:Exec, dependsOn:checkBundle) {
    doFirst {
        println "Apply credentials for this branch"
    }

    workingDir = './'
    executable "sh"
    args "-c", "FASTLANE_SKIP_UPDATE_CHECK=1 FASTLANE_ENV_PRINTER=1 bundle exec fastlane run configure_apply force:true"

    //store the output instead of printing to the console:
    standardOutput = new ByteArrayOutputStream()

    //extension method checkBundle.output() can be used to obtain the output:
    ext.output = {
        return standardOutput.toString()
    }
}

tasks.register("configureApply") {
    group = 'Onboarding'
    description = 'Install dependencies for debug and production builds'
    dependsOn applyCredentials
    doLast {
        println("Done")
    }
}<|MERGE_RESOLUTION|>--- conflicted
+++ resolved
@@ -136,11 +136,7 @@
     androidxWorkVersion = "2.4.0"
 
     daggerVersion = '2.29.1'
-<<<<<<< HEAD
-    fluxCVersion = '1.9.0-beta-3'
-=======
     fluxCVersion = '1.9.0-beta-4'
->>>>>>> f1d6d59a
 
     appCompatVersion = '1.0.2'
     coreVersion = '1.2.0'
