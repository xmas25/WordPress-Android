--- conflicted
+++ resolved
@@ -69,9 +69,5 @@
 }
 
 ext {
-<<<<<<< HEAD
-    fluxCVersion = 'd033dea4444cf46ee7f54ab3d8714ed029a307ad'
-=======
     fluxCVersion = 'c82ada9a8c9a0cc53d2c8304dbe6c26503d7d3e8'
->>>>>>> efb10b57
 }