--- conflicted
+++ resolved
@@ -105,9 +105,5 @@
 
 ext {
     daggerVersion = '2.22.1'
-<<<<<<< HEAD
-    fluxCVersion = '2c63d01dae2e4beb98b37fcd554d1eee77e6c44e'
-=======
-    fluxCVersion = '39529a745bef9c883b5d9d9c3e28c2e3f1e1aad4'
->>>>>>> 4e4b57f8
+    fluxCVersion = '3284e96045f7dcd6563bd955cfa42158152e0252'
 }