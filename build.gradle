--- conflicted
+++ resolved
@@ -129,11 +129,7 @@
     androidxWorkVersion = "2.0.1"
 
     daggerVersion = '2.22.1'
-<<<<<<< HEAD
-    fluxCVersion = '6511d978ad1f75c8bce3582555c81d92d765dd44'
-=======
-    fluxCVersion = '1.6.23-beta-4'
->>>>>>> 58ef4a1a
+    fluxCVersion = '1.6.23-beta-5'
 
     appCompatVersion = '1.0.2'
     coreVersion = '1.2.0'
