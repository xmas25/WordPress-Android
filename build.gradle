--- conflicted
+++ resolved
@@ -129,11 +129,7 @@
     androidxWorkVersion = "2.0.1"
 
     daggerVersion = '2.22.1'
-<<<<<<< HEAD
     fluxCVersion = 'fb41f060cf3231b131c4ad711956212afa7566cd'
-=======
-    fluxCVersion = '1.6.22'
->>>>>>> 68075b2a
 
     appCompatVersion = '1.0.2'
     coreVersion = '1.2.0'
