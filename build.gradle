buildscript {
    ext.kotlin_version = '1.3.11'
    ext.kotlin_coroutines_version = '1.1.0'
    ext.androidx_work_version = "2.0.1"

    repositories {
        google()
        jcenter()
    }

    dependencies {
        classpath 'com.android.tools.build:gradle:3.5.1'
        classpath 'com.automattic.android:fetchstyle:1.1'
        classpath "org.jetbrains.kotlin:kotlin-allopen:$kotlin_version"
    }
}

plugins {
    id 'com.gradle.build-scan' version '2.0.2'
}

apply plugin: 'com.automattic.android.fetchstyle'

project.ext.buildGutenbergFromSource = project.properties.getOrDefault('wp.BUILD_GUTENBERG_FROM_SOURCE', false).toBoolean()

allprojects {
    apply plugin: 'checkstyle'

    repositories {
        google()
        jcenter()
        maven { url "https://dl.bintray.com/wordpress-mobile/maven" }

        if (rootProject.ext.buildGutenbergFromSource) {
            // nested RN libraries need the RN maven repo defined from outside so, do it here when building from source

            maven {
                // All of React Native (JS, Obj-C sources, Android binaries) is installed from npm
                url "$rootDir/libs/gutenberg-mobile/node_modules/react-native/android"
            }
            maven {
                // Local Maven repo containing AARs with JSC library built for Android
                url "$rootDir/libs/gutenberg-mobile/node_modules/jsc-android/dist"
            }
        } else {
            maven { url "https://dl.bintray.com/wordpress-mobile/react-native-mirror/" }
        }
    }

    configurations.all {
        resolutionStrategy {
            force 'org.webkit:android-jsc:r241213'
        }
    }

    task checkstyle(type: Checkstyle) {
        source 'src'

        classpath = files()
    }

    checkstyle {
        toolVersion = '8.3'
        configFile file("${project.rootDir}/config/checkstyle.xml")
    }
}

subprojects {

    configurations {
        ktlint
    }

    dependencies {
        ktlint 'com.github.shyiko:ktlint:0.29.0'
    }

    task ktlint(type: JavaExec) {
        main = "com.github.shyiko.ktlint.Main"
        classpath = configurations.ktlint
        args "src/**/*.kt"
    }

    task ktlintFormat(type: JavaExec) {
        main = "com.github.shyiko.ktlint.Main"
        classpath = configurations.ktlint
        args "-F", "src/**/*.kt"
    }

    task ciktlint(type: JavaExec) {
        main = "com.github.shyiko.ktlint.Main"
        classpath = configurations.ktlint
        args "src/**/*.kt", "--reporter=checkstyle,output=${buildDir}/ktlint.xml"
    }
}

buildScan {
    // Always run Gradle scan on CI builds
    if (System.getenv('CI')) {
        termsOfServiceUrl = 'https://gradle.com/terms-of-service'
        termsOfServiceAgree = 'yes'
        tag 'CI'
        publishAlways()
    }
}

ext {
    daggerVersion = '2.22.1'
<<<<<<< HEAD
    fluxCVersion = '1.5.1'
}

task checkBundler(type:Exec) {
    doFirst {
        println "Check Bundler"
    }
    
    workingDir = './'
    executable "sh"
    args "-c", "if ! type 'bundle' > /dev/null; then gem install bundler; fi"

    //store the output instead of printing to the console:
    standardOutput = new ByteArrayOutputStream()

    //extension method checkBundler.output() can be used to obtain the output:
    ext.output = {
        return standardOutput.toString()
    }
}

task checkBundle(type:Exec, dependsOn:checkBundler) {
    doFirst {
        println "Check Bundle"
    }
    
    workingDir = './'
    executable "sh"
    args "-c", "bundle check --path=\${BUNDLE_PATH:-vendor/bundle} > /dev/null || bundle install --jobs=3 --retry=3 --path=\${BUNDLE_PATH:-vendor/bundle}"

    //store the output instead of printing to the console:
    standardOutput = new ByteArrayOutputStream()

    //extension method checkBundle.output() can be used to obtain the output:
    ext.output = {
        return standardOutput.toString()
    }
}

task applyCredentials(type:Exec, dependsOn:checkBundle) {
    doFirst {
        println "Apply credentials for this branch"
    }
    
    workingDir = './'
    executable "sh"
    args "-c", "FASTLANE_SKIP_UPDATE_CHECK=1 FASTLANE_ENV_PRINTER=1 bundle exec fastlane run configure_apply force:true"

    //store the output instead of printing to the console:
    standardOutput = new ByteArrayOutputStream()

    //extension method checkBundle.output() can be used to obtain the output:
    ext.output = {
        return standardOutput.toString()
    }
}


tasks.register("prodDeps") { 
    group = 'Onboarding'
    description = 'Install dependencies for production builds'
    dependsOn applyCredentials
    doLast { 
        println("Done")
    }
=======
    fluxCVersion = '1.5.4-beta-1'
>>>>>>> 244faa2e
}<|MERGE_RESOLUTION|>--- conflicted
+++ resolved
@@ -106,8 +106,7 @@
 
 ext {
     daggerVersion = '2.22.1'
-<<<<<<< HEAD
-    fluxCVersion = '1.5.1'
+    fluxCVersion = '1.5.4-beta-1'
 }
 
 task checkBundler(type:Exec) {
@@ -172,7 +171,4 @@
     doLast { 
         println("Done")
     }
-=======
-    fluxCVersion = '1.5.4-beta-1'
->>>>>>> 244faa2e
 }