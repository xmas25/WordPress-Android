buildscript {
    repositories {
        mavenCentral()
    }
    dependencies {
        classpath 'com.android.tools.build:gradle:0.6.+'
    }
}

apply plugin: 'android'

repositories {
    mavenCentral()
    maven { url 'http://wordpress-mobile.github.io/WordPress-Android' }
}

dependencies {
    // Provided by maven central
    compile 'com.google.code.gson:gson:2.2.2'
    compile 'org.ccil.cowan.tagsoup:tagsoup:1.2.1'
    compile 'com.android.support:support-v4:18.0.+'

    // These are provided by the WordPress-Android Repository
    compile 'org.wordpress:actionbarsherlock:4.4.0'
    compile 'org.wordpress:menudrawer:3.0.5-SNAPSHOT'
    compile 'org.wordpress:gcm:1.0.0'
    compile 'org.wordpress:volley:wp-0.0.1'
    compile 'com.automattic:wordpresscom-rest:0.0.3'
    compile 'org.wordpress:httpmime:4.1.2'
    compile 'org.wordpress:graphview:3.1.1'
    compile 'org.wordpress:drag-sort-listview:0.6.1'
    compile 'org.wordpress:slidinguppanel:1.0.0'
    compile 'org.wordpress:android-passcodelock:0.0.4'
    compile 'org.wordpress:commons-lang:2.6'
<<<<<<< HEAD
    compile files('libs/MixpanelAPI.jar')
    compile files('libs/QuantcastAndroidSdk.jar')
=======
    compile 'org.wordpress:emailchecker:0.1'
>>>>>>> 217084ab
}

project.archivesBaseName="WordPress-Android"

android {

    compileSdkVersion 19
    buildToolsVersion "19"

    defaultConfig {
        packageName "org.wordpress.android"
        versionName "2.5.1"
        versionCode 85
        minSdkVersion 9
        targetSdkVersion 19
    }

    sourceSets {
        main {
            manifest.srcFile 'AndroidManifest.xml'
            java.srcDirs = ['src']
            resources.srcDirs = ['src']
            aidl.srcDirs = ['src']
            renderscript.srcDirs = ['src']
            res.srcDirs = ['res']
            assets.srcDirs = ['assets']
        }

        instrumentTest.setRoot('tests')
    }

}

// Generates the Config.java class using properties defined in gradle.properties
// or by other means provided by Gradle
task wordpressConfig(group: "build", description: "Generate Config class") {
    def dir = "${buildDir}/source/wordpress"
    def file = new File(dir, "org/wordpress/android/Config.java")
    android {
        sourceSets {
            main {
                java {
                    srcDir dir
                }
            }
        }
    }
    outputs.file file
    doLast {
        file.getParentFile().mkdirs()
        def properties = new Properties()
        new File("${rootDir}/local.properties").withInputStream { stream ->
            properties.load(stream)
        }
        def constants = [:]
        properties.propertyNames().each { property ->
            def keys = property.tokenize('.')
            if (keys[0] == 'wp') {
                def name = property.tokenize('.')[1..-1].collect { key -> key.toUpperCase()}.join('_')
                constants[name] = properties.getProperty(property)
            }
        }
        def writer = new FileWriter(file)
        def config = constants.inject("") { consts, name, val ->
            consts + "   public static final String ${name} = \"${val}\";\n"
        }
        writer.write("""/* auto-generated file do not modify */
package org.wordpress.android;

public final class Config {

${config}
}
""")
        writer.close()
    }
}

// Add the wordpressConfig task to every flavor's compile tasks
android.buildTypes.all { buildType ->
    def name = "compile${buildType.name.capitalize()}"
    tasks.whenTaskAdded { task ->
        if (task.name == name) {
            task.dependsOn(wordpressConfig)
            task.mustRunAfter(wordpressConfig)
        }
    }
}

// For app signing
if(["storeFile", "storePassword", "keyAlias", "keyPassword"].count { !project.hasProperty(it) } == 0 ){
    android {
        signingConfigs {
            release {
                storeFile = file(project.storeFile)
                storePassword = project.storePassword
                keyAlias = project.keyAlias
                keyPassword = project.keyPassword
            }
        }
    }
    android.buildTypes.release.signingConfig = android.signingConfigs.release
}<|MERGE_RESOLUTION|>--- conflicted
+++ resolved
@@ -32,12 +32,10 @@
     compile 'org.wordpress:slidinguppanel:1.0.0'
     compile 'org.wordpress:android-passcodelock:0.0.4'
     compile 'org.wordpress:commons-lang:2.6'
-<<<<<<< HEAD
+    compile 'org.wordpress:emailchecker:0.1'
     compile files('libs/MixpanelAPI.jar')
     compile files('libs/QuantcastAndroidSdk.jar')
-=======
-    compile 'org.wordpress:emailchecker:0.1'
->>>>>>> 217084ab
+
 }
 
 project.archivesBaseName="WordPress-Android"
