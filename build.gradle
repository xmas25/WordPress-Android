--- conflicted
+++ resolved
@@ -105,11 +105,6 @@
 }
 
 ext {
-<<<<<<< HEAD
-    daggerVersion = '2.11'
-    fluxCVersion = 'ba5dd57ac5e14e1a30a35596b6c1d3b979afc8b3'
-=======
     daggerVersion = '2.22.1'
-    fluxCVersion = '39a08b3419f2fedfec741ea7fa7fc4dd7b3078ae'
->>>>>>> 77168a33
+    fluxCVersion = '7f570b64e99ec6160e4f17744f70d97634e52098'
 }