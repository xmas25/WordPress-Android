--- conflicted
+++ resolved
@@ -136,11 +136,7 @@
     androidxWorkVersion = "2.4.0"
 
     daggerVersion = '2.29.1'
-<<<<<<< HEAD
-    fluxCVersion = 'a94aa95782ff2982ca637032b67e385515426068'
-=======
-    fluxCVersion = '1.9.0-beta-4'
->>>>>>> b18c11a9
+    fluxCVersion = '1.9.0-beta-6'
 
     appCompatVersion = '1.0.2'
     coreVersion = '1.2.0'
