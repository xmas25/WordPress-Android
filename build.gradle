--- conflicted
+++ resolved
@@ -96,11 +96,7 @@
 
 ext {
     daggerVersion = '2.22.1'
-<<<<<<< HEAD
-    fluxCVersion = 'a84a1381e22fb19f6f42f2e90d621d9be1174b68'
-=======
     fluxCVersion = '1.6.7'
->>>>>>> bdfac327
 }
 
 // Onboarding and dev env setup tasks
