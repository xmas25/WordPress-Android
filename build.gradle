--- conflicted
+++ resolved
@@ -1,13 +1,6 @@
 buildscript {
-<<<<<<< HEAD
     ext.kotlinVersion = '1.3.61'
-    ext.navComponenVersion = '2.2.0'
-=======
-    ext.kotlin_version = '1.3.61'
-    ext.kotlin_coroutines_version = '1.3.3'
-    ext.androidx_work_version = "2.0.1"
     ext.navComponenVersion = '2.0.0'
->>>>>>> d1571ef0
 
     repositories {
         google()
