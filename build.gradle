--- conflicted
+++ resolved
@@ -106,9 +106,5 @@
 
 ext {
     daggerVersion = '2.22.1'
-<<<<<<< HEAD
-    fluxCVersion = 'e103ef5cbabd636bf734d3b164bb90becb7aca97'
-=======
-    fluxCVersion = '7f570b64e99ec6160e4f17744f70d97634e52098'
->>>>>>> 8c23e900
+    fluxCVersion = '542a28ca32714104489aab834abd6cdc4b0c1f02'
 }