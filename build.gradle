buildscript {
    ext.kotlin_version = '1.2.50'
    ext.arch_components_version = '1.1.1'

    repositories {
        google()
        jcenter()
    }

    dependencies {
        classpath 'com.android.tools.build:gradle:3.1.3'
        classpath 'com.automattic.android:fetchstyle:1.1'
    }
}

apply plugin: 'com.automattic.android.fetchstyle'

project.ext.preDexLibs = !project.hasProperty('disablePreDex')

allprojects {
    apply plugin: 'checkstyle'

    repositories {
        google()
        jcenter()
        maven { url "https://dl.bintray.com/wordpress-mobile/maven" }
    }

    task checkstyle(type: Checkstyle) {
        source 'src'

        classpath = files()
    }

    checkstyle {
        toolVersion = '8.3'
        configFile file("${project.rootDir}/config/checkstyle.xml")
    }
}

subprojects {
    project.plugins.whenPluginAdded { plugin ->
        if ("com.android.build.gradle.AppPlugin".equals(plugin.class.name)) {
            project.android.dexOptions.preDexLibraries = rootProject.ext.preDexLibs
        } else if ("com.android.build.gradle.LibraryPlugin".equals(plugin.class.name)) {
            project.android.dexOptions.preDexLibraries = rootProject.ext.preDexLibs
        }
    }

    configurations {
        ktlint
    }

    dependencies {
        ktlint 'com.github.shyiko:ktlint:0.21.0'
    }

    task ktlint(type: JavaExec) {
        main = "com.github.shyiko.ktlint.Main"
        classpath = configurations.ktlint
        args "src/**/*.kt"
    }

    task ktlintFormat(type: JavaExec) {
        main = "com.github.shyiko.ktlint.Main"
        classpath = configurations.ktlint
        args "-F", "src/**/*.kt"
    }
}

ext {
<<<<<<< HEAD
    fluxCVersion = 'e60f2a00c2f708d4e13295eb433c7f148824278a'
=======
    fluxCVersion = '9df456b3502cdd61f1a4f3525c3b23dfb51435b0'
>>>>>>> 27dede8d
}<|MERGE_RESOLUTION|>--- conflicted
+++ resolved
@@ -69,9 +69,5 @@
 }
 
 ext {
-<<<<<<< HEAD
-    fluxCVersion = 'e60f2a00c2f708d4e13295eb433c7f148824278a'
-=======
     fluxCVersion = '9df456b3502cdd61f1a4f3525c3b23dfb51435b0'
->>>>>>> 27dede8d
 }