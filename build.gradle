--- conflicted
+++ resolved
@@ -71,11 +71,8 @@
         compile 'com.github.castorflex.smoothprogressbar:library:0.4.0'
         compile 'com.github.chrisbanes.photoview:library:1.2.3'
         compile 'net.simonvt.menudrawer:menudrawer:3.0.6'
-<<<<<<< HEAD
+        compile 'com.mcxiaoke.volley:library:1.0.+'
         compile 'com.cocosw:undobar:1.+@aar'
-=======
-        compile 'com.mcxiaoke.volley:library:1.0.+'
->>>>>>> cac104ee
 
         androidTestCompile 'com.jayway.android.robotium:robotium-solo:5.+'
         androidTestCompile 'com.google.dexmaker:dexmaker-mockito:1.0'
