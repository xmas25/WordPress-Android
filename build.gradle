buildscript {
    ext.kotlinVersion = '1.4.10'
    ext.serializationVersion = '1.0-M1-1.4.0-rc'
    ext.navComponentVersion = '2.0.0'
    ext.kotlin_coroutines_version = '1.3.9'
    ext.coroutinesVersion = '1.3.9'
    ext.kotlin_ktx_version = '1.2.0'
    ext.buildGutenbergMobileJSBundle = 1
    ext.wordPressUtilsVersion = '1.30.3-beta.1'

    repositories {
        google()
        jcenter()
    }

    dependencies {
        classpath 'com.android.tools.build:gradle:4.0.1'
        classpath 'com.automattic.android:fetchstyle:1.1'
        classpath "org.jetbrains.kotlin:kotlin-allopen:$kotlinVersion"
        classpath "org.jetbrains.kotlin:kotlin-gradle-plugin:$kotlinVersion"
        classpath "org.jetbrains.kotlin:kotlin-serialization:$kotlinVersion"
        classpath "androidx.navigation:navigation-safe-args-gradle-plugin:$navComponentVersion"
    }
}

ext {
    buildGutenbergMobileJSBundle = 1
}

apply plugin: 'com.automattic.android.fetchstyle'

project.ext.buildGutenbergFromSource = project.properties.getOrDefault('wp.BUILD_GUTENBERG_FROM_SOURCE', false).toBoolean()
def suppressJSBundle =  System.getenv('SUPPRESS_GUTENBERG_MOBILE_JS_BUNDLE_BUILD').asBoolean()
project.ext.buildGutenbergMobileJSBundle = !(suppressJSBundle || project.ext.buildGutenbergFromSource)

if (project.ext.buildGutenbergFromSource) {
    def nodeModulesDir = new File('libs/gutenberg-mobile/node_modules')
    if (!nodeModulesDir.exists()) {
        def message = "Attempting to build Gutenberg from source without a libs/gutenberg-mobile/node_modules directory. \
Either run `npm install` manually within libs/gutenberg-mobile or disable building Gutenberg from source by \
setting wp.BUILD_GUTENBERG_FROM_SOURCE to false."
        throw new GradleException(message)
    }
}

allprojects {
    apply plugin: 'checkstyle'

    repositories {
        google()
        jcenter()
        maven { url "https://dl.bintray.com/wordpress-mobile/maven" }
        maven { url "https://jitpack.io" }

        if (rootProject.ext.buildGutenbergFromSource) {
            // nested RN libraries need the RN maven repo defined from outside so, do it here when building from source

            maven {
                // All of React Native (JS, Obj-C sources, Android binaries) is installed from npm
                url "$rootDir/libs/gutenberg-mobile/gutenberg/node_modules/react-native/android"
            }
        } else {
            maven { url "https://dl.bintray.com/wordpress-mobile/react-native-mirror/" }
        }

        flatDir {
            dirs '../aars'
        }
    }

    task checkstyle(type: Checkstyle) {
        source 'src'

        classpath = files()
    }

    checkstyle {
        toolVersion = '8.3'
        configFile file("${project.rootDir}/config/checkstyle.xml")
    }

    tasks.withType(org.jetbrains.kotlin.gradle.tasks.KotlinCompile).all {
        kotlinOptions {
            jvmTarget = "1.8"
        }
    }
}

subprojects {

    configurations {
        ktlint
    }

    dependencies {
        ktlint 'com.github.shyiko:ktlint:0.29.0'
    }

    task ktlint(type: JavaExec) {
        main = "com.github.shyiko.ktlint.Main"
        classpath = configurations.ktlint
        args "src/**/*.kt"
    }

    task ktlintFormat(type: JavaExec) {
        main = "com.github.shyiko.ktlint.Main"
        classpath = configurations.ktlint
        args "-F", "src/**/*.kt"
    }

    task ciktlint(type: JavaExec) {
        main = "com.github.shyiko.ktlint.Main"
        classpath = configurations.ktlint
        args "src/**/*.kt", "--reporter=checkstyle,output=${buildDir}/ktlint.xml"
    }
}

buildScan {
    // Always run Gradle scan on CI builds
    if (System.getenv('CI')) {
        termsOfServiceUrl = 'https://gradle.com/terms-of-service'
        termsOfServiceAgree = 'yes'
        tag 'CI'
        publishAlways()
    }
}

ext {
    compileSdkVersion = 29
    buildToolVersion = '29.0.2'

    minSdkVersion = 21
    targetSdkVersion = 29

    coroutinesVersion = '1.3.9'
    androidxWorkVersion = "2.4.0"

    daggerVersion = '2.29.1'
<<<<<<< HEAD
 //   fluxCVersion = '1.10.0-beta-1'
    fluxCVersion = '0da9e7e'
=======
    fluxCVersion = '1.10.0-beta-3'
>>>>>>> 99b512f6

    appCompatVersion = '1.0.2'
    coreVersion = '1.2.0'
    constraintLayoutVersion = '1.1.3'
    materialVersion = '1.2.1'
    preferenceVersion = '1.1.0'
    swipeToRefresh = '1.1.0'
    uCropVersion = '2.2.4'
    lifecycleVersion = '2.2.0'

    // testing
    jUnitVersion = '4.13'
    androidxTestVersion = '1.1.0'
    androidxArchCoreVersion = '2.0.0'
    assertJVersion = '3.11.1'
    espressoVersion = '3.1.0'
    mockitoCoreVersion = "3.3.3"
    nhaarmanMockitoVersion = "2.2.0"
}

// Onboarding and dev env setup tasks
task checkBundler(type:Exec) {
    doFirst {
        println "Check Bundler"
    }

    workingDir = './'
    executable "sh"
    args "-c", "if ! type 'bundle' > /dev/null; then gem install bundler; fi"

    //store the output instead of printing to the console:
    standardOutput = new ByteArrayOutputStream()

    //extension method checkBundler.output() can be used to obtain the output:
    ext.output = {
        return standardOutput.toString()
    }
}

task checkBundle(type:Exec, dependsOn:checkBundler) {
    doFirst {
        println "Check Bundle"
    }

    workingDir = './'
    executable "sh"
    args "-c", "bundle check --path=\${BUNDLE_PATH:-vendor/bundle} > /dev/null || bundle install --jobs=3 --retry=3 --path=\${BUNDLE_PATH:-vendor/bundle}"

    //store the output instead of printing to the console:
    standardOutput = new ByteArrayOutputStream()

    //extension method checkBundle.output() can be used to obtain the output:
    ext.output = {
        return standardOutput.toString()
    }
}

task applyCredentials(type:Exec, dependsOn:checkBundle) {
    doFirst {
        println "Apply credentials for this branch"
    }

    workingDir = './'
    executable "sh"
    args "-c", "FASTLANE_SKIP_UPDATE_CHECK=1 FASTLANE_ENV_PRINTER=1 bundle exec fastlane run configure_apply force:true"

    //store the output instead of printing to the console:
    standardOutput = new ByteArrayOutputStream()

    //extension method checkBundle.output() can be used to obtain the output:
    ext.output = {
        return standardOutput.toString()
    }
}

tasks.register("configureApply") {
    group = 'Onboarding'
    description = 'Install dependencies for debug and production builds'
    dependsOn applyCredentials
    doLast {
        println("Done")
    }
}<|MERGE_RESOLUTION|>--- conflicted
+++ resolved
@@ -136,12 +136,8 @@
     androidxWorkVersion = "2.4.0"
 
     daggerVersion = '2.29.1'
-<<<<<<< HEAD
- //   fluxCVersion = '1.10.0-beta-1'
     fluxCVersion = '0da9e7e'
-=======
-    fluxCVersion = '1.10.0-beta-3'
->>>>>>> 99b512f6
+
 
     appCompatVersion = '1.0.2'
     coreVersion = '1.2.0'
