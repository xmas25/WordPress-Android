--- conflicted
+++ resolved
@@ -130,12 +130,7 @@
     androidxWorkVersion = "2.0.1"
 
     daggerVersion = '2.29.1'
-<<<<<<< HEAD
-    fluxCVersion = '0ccf37b7e71aa6c4f027e2d973cc85e4a3f9627c'
-
-=======
-    fluxCVersion = '1.6.26-beta-4'
->>>>>>> 90c3d4ff
+    fluxCVersion = '1.6.26-beta-5'
 
     appCompatVersion = '1.0.2'
     coreVersion = '1.2.0'
