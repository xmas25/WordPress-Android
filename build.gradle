--- conflicted
+++ resolved
@@ -104,9 +104,5 @@
 }
 
 ext {
-<<<<<<< HEAD
-    fluxCVersion = '0cfe272c9745d3646a0d0ffc5dba064ab4f0c82d'
-=======
-    fluxCVersion = '6d22deacb53596904e1c5bf49f01e3194867ce61'
->>>>>>> fbac54ab
+    fluxCVersion = '7c742ecb8d2e90061285d7c47327f23c1065b172'
 }