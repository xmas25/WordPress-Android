buildscript {
    ext.kotlin_version = '1.3.11'
    ext.kotlin_coroutines_version = '1.1.0'
    ext.androidx_work_version = "2.0.1"

    repositories {
        google()
        jcenter()
    }

    dependencies {
        classpath 'com.android.tools.build:gradle:3.3.2'
        classpath 'com.automattic.android:fetchstyle:1.1'
    }
}

plugins {
    id 'com.gradle.build-scan' version '1.16'
}

apply plugin: 'com.automattic.android.fetchstyle'

project.ext.buildGutenbergFromSource = project.properties.getOrDefault('wp.BUILD_GUTENBERG_FROM_SOURCE', false).toBoolean()

allprojects {
    apply plugin: 'checkstyle'

    repositories {
        google()
        jcenter()
        maven { url "https://dl.bintray.com/wordpress-mobile/maven" }

        if (rootProject.ext.buildGutenbergFromSource) {
            // nested RN libraries need the RN maven repo defined from outside so, do it here when building from source

            maven {
                // All of React Native (JS, Obj-C sources, Android binaries) is installed from npm
                url "$rootDir/libs/gutenberg-mobile/node_modules/react-native/android"
            }
            maven {
                // Local Maven repo containing AARs with JSC library built for Android
                url "$rootDir/libs/gutenberg-mobile/node_modules/jsc-android/dist"
            }
        } else {
            maven { url "https://dl.bintray.com/wordpress-mobile/react-native-mirror/" }
        }
    }

    configurations.all {
        resolutionStrategy {
            force 'org.webkit:android-jsc:r224109'
        }
    }

    task checkstyle(type: Checkstyle) {
        source 'src'

        classpath = files()
    }

    checkstyle {
        toolVersion = '8.3'
        configFile file("${project.rootDir}/config/checkstyle.xml")
    }
}

subprojects {

    configurations {
        ktlint
    }

    dependencies {
        ktlint 'com.github.shyiko:ktlint:0.29.0'
    }

    task ktlint(type: JavaExec) {
        main = "com.github.shyiko.ktlint.Main"
        classpath = configurations.ktlint
        args "src/**/*.kt"
    }

    task ktlintFormat(type: JavaExec) {
        main = "com.github.shyiko.ktlint.Main"
        classpath = configurations.ktlint
        args "-F", "src/**/*.kt"
    }

    task ciktlint(type: JavaExec) {
        main = "com.github.shyiko.ktlint.Main"
        classpath = configurations.ktlint
        args "src/**/*.kt", "--reporter=checkstyle,output=${buildDir}/ktlint.xml"
    }
}

buildScan {
    // Always run Gradle scan on CI builds
    if (System.getenv('CI')) {
        licenseAgreementUrl = 'https://gradle.com/terms-of-service'
        licenseAgree = 'yes'
        tag 'CI'
        publishAlways()
    }
}

ext {
    daggerVersion = '2.22.1'
<<<<<<< HEAD
    fluxCVersion = '71513ff9b476c2b9b704c17fea445d6c899c9211'
=======
    fluxCVersion = '22fc08176a7864b80bcb2004709a33e9668e3725'
>>>>>>> c2e65e6e
}<|MERGE_RESOLUTION|>--- conflicted
+++ resolved
@@ -105,9 +105,5 @@
 
 ext {
     daggerVersion = '2.22.1'
-<<<<<<< HEAD
-    fluxCVersion = '71513ff9b476c2b9b704c17fea445d6c899c9211'
-=======
-    fluxCVersion = '22fc08176a7864b80bcb2004709a33e9668e3725'
->>>>>>> c2e65e6e
+    fluxCVersion = '48d95ebeaa419601448b39404db732b4ca0663b8'
 }