buildscript {
    ext.kotlin_version = '1.3.11'
    ext.kotlin_coroutines_version = '1.1.0'
    ext.arch_components_version = '1.1.1'

    repositories {
        google()
        jcenter()
    }

    dependencies {
        classpath 'com.android.tools.build:gradle:3.2.1'
        classpath 'com.automattic.android:fetchstyle:1.1'
    }
}

apply plugin: 'com.automattic.android.fetchstyle'

project.ext.buildGutenbergFromSource = project.properties.getOrDefault('wp.BUILD_GUTENBERG_FROM_SOURCE', false).toBoolean()

allprojects {
    apply plugin: 'checkstyle'

    repositories {
        google()
        jcenter()
        maven { url "https://dl.bintray.com/wordpress-mobile/maven" }

        if (rootProject.ext.buildGutenbergFromSource) {
            // nested RN libraries need the RN maven repo defined from outside so, do it here when building from source

            maven {
                // All of React Native (JS, Obj-C sources, Android binaries) is installed from npm
                url "$rootDir/libs/gutenberg-mobile/node_modules/react-native/android"
            }
            maven {
                // Local Maven repo containing AARs with JSC library built for Android
                url "$rootDir/libs/gutenberg-mobile/node_modules/jsc-android/dist"
            }
        } else {
            maven { url "https://dl.bintray.com/wordpress-mobile/react-native-mirror/" }
        }
    }

    configurations.all {
        resolutionStrategy {
            force 'org.webkit:android-jsc:r224109'
        }
    }

    task checkstyle(type: Checkstyle) {
        source 'src'

        classpath = files()
    }

    checkstyle {
        toolVersion = '8.3'
        configFile file("${project.rootDir}/config/checkstyle.xml")
    }
}

subprojects {

    configurations {
        ktlint
    }

    dependencies {
        ktlint 'com.github.shyiko:ktlint:0.29.0'
    }

    task ktlint(type: JavaExec) {
        main = "com.github.shyiko.ktlint.Main"
        classpath = configurations.ktlint
        args "src/**/*.kt"
    }

    task ktlintFormat(type: JavaExec) {
        main = "com.github.shyiko.ktlint.Main"
        classpath = configurations.ktlint
        args "-F", "src/**/*.kt"
    }
}

ext {
<<<<<<< HEAD
    fluxCVersion = '31dd0225dd252df9f1828a6f640d600fc1e17017'
=======
    fluxCVersion = '7d28b1d59e2b4f2d8737260803ccac648eb056de'
>>>>>>> bca0471b
}<|MERGE_RESOLUTION|>--- conflicted
+++ resolved
@@ -84,9 +84,5 @@
 }
 
 ext {
-<<<<<<< HEAD
-    fluxCVersion = '31dd0225dd252df9f1828a6f640d600fc1e17017'
-=======
-    fluxCVersion = '7d28b1d59e2b4f2d8737260803ccac648eb056de'
->>>>>>> bca0471b
+    fluxCVersion = 'f1ce27c23979a01261f109f462d8c797a4d7ff7c'
 }