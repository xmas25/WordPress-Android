--- conflicted
+++ resolved
@@ -104,9 +104,5 @@
 }
 
 ext {
-<<<<<<< HEAD
-    fluxCVersion = '65cbd14e75c428b1c743ca518b8bddad5788c9d0'
-=======
-    fluxCVersion = '37c1fd321bcf18963119a6a37dab951e00e429cb'
->>>>>>> 2d20deb2
+    fluxCVersion = 'fcb9d7af4753f0a9c75f72bb7193c1d548340e76'
 }