--- conflicted
+++ resolved
@@ -92,9 +92,5 @@
 }
 
 ext {
-<<<<<<< HEAD
-    fluxCVersion = '8dc2c32672ccca2e2ca3037757300cc866202896'
-=======
-    fluxCVersion = '6a46d0f7684ae6548e2cfb19040b060640ce9c2c'
->>>>>>> 2935257d
+    fluxCVersion = 'e76fa1f73cd594d867b16bba4c52362a6a326abc'
 }