buildscript {
    ext.kotlinVersion = '1.4.10'
    ext.serializationVersion = '1.0-M1-1.4.0-rc'
    ext.navComponentVersion = '2.0.0'
    ext.kotlin_coroutines_version = '1.3.9'
    ext.coroutinesVersion = '1.3.9'
    ext.kotlin_ktx_version = '1.2.0'
    ext.buildGutenbergMobileJSBundle = 1
    ext.wordPressUtilsVersion = '1.30.1'

    repositories {
        google()
        jcenter()
    }

    dependencies {
        classpath 'com.android.tools.build:gradle:4.0.1'
        classpath 'com.automattic.android:fetchstyle:1.1'
        classpath "org.jetbrains.kotlin:kotlin-allopen:$kotlinVersion"
        classpath "org.jetbrains.kotlin:kotlin-gradle-plugin:$kotlinVersion"
        classpath "org.jetbrains.kotlin:kotlin-serialization:$kotlinVersion"
        classpath "androidx.navigation:navigation-safe-args-gradle-plugin:$navComponentVersion"
    }
}

ext {
    buildGutenbergMobileJSBundle = 1
}

apply plugin: 'com.automattic.android.fetchstyle'

project.ext.buildGutenbergFromSource = project.properties.getOrDefault('wp.BUILD_GUTENBERG_FROM_SOURCE', false).toBoolean()
def suppressJSBundle =  System.getenv('SUPPRESS_GUTENBERG_MOBILE_JS_BUNDLE_BUILD').asBoolean()
project.ext.buildGutenbergMobileJSBundle = !(suppressJSBundle || project.ext.buildGutenbergFromSource)

if (project.ext.buildGutenbergFromSource) {
    def nodeModulesDir = new File('libs/gutenberg-mobile/node_modules')
    if (!nodeModulesDir.exists()) {
        def message = "Attempting to build Gutenberg from source without a libs/gutenberg-mobile/node_modules directory. \
Either run `npm install` manually within libs/gutenberg-mobile or disable building Gutenberg from source by \
setting wp.BUILD_GUTENBERG_FROM_SOURCE to false."
        throw new GradleException(message)
    }
}

allprojects {
    apply plugin: 'checkstyle'

    repositories {
        google()
        jcenter()
        maven { url "https://dl.bintray.com/wordpress-mobile/maven" }
        maven { url "https://jitpack.io" }

        if (rootProject.ext.buildGutenbergFromSource) {
            // nested RN libraries need the RN maven repo defined from outside so, do it here when building from source

            maven {
                // All of React Native (JS, Obj-C sources, Android binaries) is installed from npm
                url "$rootDir/libs/gutenberg-mobile/gutenberg/node_modules/react-native/android"
            }
        } else {
            maven { url "https://dl.bintray.com/wordpress-mobile/react-native-mirror/" }
        }

        flatDir {
            dirs '../aars'
        }
    }

    task checkstyle(type: Checkstyle) {
        source 'src'

        classpath = files()
    }

    checkstyle {
        toolVersion = '8.3'
        configFile file("${project.rootDir}/config/checkstyle.xml")
    }

    tasks.withType(org.jetbrains.kotlin.gradle.tasks.KotlinCompile).all {
        kotlinOptions {
            jvmTarget = "1.8"
        }
    }
}

subprojects {

    configurations {
        ktlint
    }

    dependencies {
        ktlint 'com.github.shyiko:ktlint:0.29.0'
    }

    task ktlint(type: JavaExec) {
        main = "com.github.shyiko.ktlint.Main"
        classpath = configurations.ktlint
        args "src/**/*.kt"
    }

    task ktlintFormat(type: JavaExec) {
        main = "com.github.shyiko.ktlint.Main"
        classpath = configurations.ktlint
        args "-F", "src/**/*.kt"
    }

    task ciktlint(type: JavaExec) {
        main = "com.github.shyiko.ktlint.Main"
        classpath = configurations.ktlint
        args "src/**/*.kt", "--reporter=checkstyle,output=${buildDir}/ktlint.xml"
    }
}

buildScan {
    // Always run Gradle scan on CI builds
    if (System.getenv('CI')) {
        termsOfServiceUrl = 'https://gradle.com/terms-of-service'
        termsOfServiceAgree = 'yes'
        tag 'CI'
        publishAlways()
    }
}

ext {
    compileSdkVersion = 29
    buildToolVersion = '29.0.2'

    minSdkVersion = 21
    targetSdkVersion = 29

    coroutinesVersion = '1.3.9'
    androidxWorkVersion = "2.4.0"

    daggerVersion = '2.29.1'
<<<<<<< HEAD
    fluxCVersion = '1.8.0-beta-5'
  
=======
    fluxCVersion = '1.8.0-beta-4'


>>>>>>> 13d36efe
    appCompatVersion = '1.0.2'
    coreVersion = '1.2.0'
    constraintLayoutVersion = '1.1.3'
    materialVersion = '1.2.1'
    preferenceVersion = '1.1.0'
    swipeToRefresh = '1.1.0'
    uCropVersion = '2.2.4'
    lifecycleVersion = '2.2.0'

    // testing
    jUnitVersion = '4.13'
    androidxTestVersion = '1.1.0'
    androidxArchCoreVersion = '2.0.0'
    assertJVersion = '3.11.1'
    espressoVersion = '3.1.0'
    mockitoCoreVersion = "3.3.3"
    nhaarmanMockitoVersion = "2.2.0"
}

// Onboarding and dev env setup tasks
task checkBundler(type:Exec) {
    doFirst {
        println "Check Bundler"
    }

    workingDir = './'
    executable "sh"
    args "-c", "if ! type 'bundle' > /dev/null; then gem install bundler; fi"

    //store the output instead of printing to the console:
    standardOutput = new ByteArrayOutputStream()

    //extension method checkBundler.output() can be used to obtain the output:
    ext.output = {
        return standardOutput.toString()
    }
}

task checkBundle(type:Exec, dependsOn:checkBundler) {
    doFirst {
        println "Check Bundle"
    }

    workingDir = './'
    executable "sh"
    args "-c", "bundle check --path=\${BUNDLE_PATH:-vendor/bundle} > /dev/null || bundle install --jobs=3 --retry=3 --path=\${BUNDLE_PATH:-vendor/bundle}"

    //store the output instead of printing to the console:
    standardOutput = new ByteArrayOutputStream()

    //extension method checkBundle.output() can be used to obtain the output:
    ext.output = {
        return standardOutput.toString()
    }
}

task applyCredentials(type:Exec, dependsOn:checkBundle) {
    doFirst {
        println "Apply credentials for this branch"
    }

    workingDir = './'
    executable "sh"
    args "-c", "FASTLANE_SKIP_UPDATE_CHECK=1 FASTLANE_ENV_PRINTER=1 bundle exec fastlane run configure_apply force:true"

    //store the output instead of printing to the console:
    standardOutput = new ByteArrayOutputStream()

    //extension method checkBundle.output() can be used to obtain the output:
    ext.output = {
        return standardOutput.toString()
    }
}

tasks.register("configureApply") {
    group = 'Onboarding'
    description = 'Install dependencies for debug and production builds'
    dependsOn applyCredentials
    doLast {
        println("Done")
    }
}<|MERGE_RESOLUTION|>--- conflicted
+++ resolved
@@ -136,14 +136,8 @@
     androidxWorkVersion = "2.4.0"
 
     daggerVersion = '2.29.1'
-<<<<<<< HEAD
     fluxCVersion = '1.8.0-beta-5'
-  
-=======
-    fluxCVersion = '1.8.0-beta-4'
-
-
->>>>>>> 13d36efe
+
     appCompatVersion = '1.0.2'
     coreVersion = '1.2.0'
     constraintLayoutVersion = '1.1.3'
