buildscript {
    ext.kotlin_version = '1.3.61'
    ext.kotlin_coroutines_version = '1.3.3'
    ext.androidx_work_version = "2.0.1"
    ext.navComponenVersion = '2.0.0'

    repositories {
        google()
        jcenter()
    }

    dependencies {
        classpath 'com.android.tools.build:gradle:3.5.1'
        classpath 'com.automattic.android:fetchstyle:1.1'
        classpath "org.jetbrains.kotlin:kotlin-allopen:$kotlin_version"
        classpath "org.jetbrains.kotlin:kotlin-gradle-plugin:$kotlin_version"
        classpath "androidx.navigation:navigation-safe-args-gradle-plugin:$navComponenVersion"
    }
}

plugins {
    id 'com.gradle.build-scan' version '2.0.2'
}

apply plugin: 'com.automattic.android.fetchstyle'

project.ext.buildGutenbergFromSource = project.properties.getOrDefault('wp.BUILD_GUTENBERG_FROM_SOURCE', false).toBoolean()

allprojects {
    apply plugin: 'checkstyle'

    repositories {
        google()
        jcenter()
        maven { url "https://dl.bintray.com/wordpress-mobile/maven" }
        maven { url "https://jitpack.io" }

        if (rootProject.ext.buildGutenbergFromSource) {
            // nested RN libraries need the RN maven repo defined from outside so, do it here when building from source

            maven {
                // All of React Native (JS, Obj-C sources, Android binaries) is installed from npm
                url "$rootDir/libs/gutenberg-mobile/node_modules/react-native/android"
            }
        } else {
            maven { url "https://dl.bintray.com/wordpress-mobile/react-native-mirror/" }
        }
    }

    task checkstyle(type: Checkstyle) {
        source 'src'

        classpath = files()
    }

    checkstyle {
        toolVersion = '8.3'
        configFile file("${project.rootDir}/config/checkstyle.xml")
    }
}

subprojects {

    configurations {
        ktlint
    }

    dependencies {
        ktlint 'com.github.shyiko:ktlint:0.29.0'
    }

    task ktlint(type: JavaExec) {
        main = "com.github.shyiko.ktlint.Main"
        classpath = configurations.ktlint
        args "src/**/*.kt"
    }

    task ktlintFormat(type: JavaExec) {
        main = "com.github.shyiko.ktlint.Main"
        classpath = configurations.ktlint
        args "-F", "src/**/*.kt"
    }

    task ciktlint(type: JavaExec) {
        main = "com.github.shyiko.ktlint.Main"
        classpath = configurations.ktlint
        args "src/**/*.kt", "--reporter=checkstyle,output=${buildDir}/ktlint.xml"
    }
}

buildScan {
    // Always run Gradle scan on CI builds
    if (System.getenv('CI')) {
        termsOfServiceUrl = 'https://gradle.com/terms-of-service'
        termsOfServiceAgree = 'yes'
        tag 'CI'
        publishAlways()
    }
}

ext {
    compileSdkVersion = 28
    buildToolVersion = '28.0.3'

    minSdkVersion = 21
    targetSdkVersion = 28

    daggerVersion = '2.22.1'
<<<<<<< HEAD
    fluxCVersion = '1.6.5-beta-1'

    appCompatVersion = '1.0.2'
    constraintLayoutVersion = '1.1.3'
    uCropVersion = '2.2.4'
    lifecycleExtensionsVersion = '2.0.0'

    // testing
    jUnitVersion = '4.12'
    androidxTestVersion = '1.1.0'
    androidxArchCoreVersion = '2.0.0'
    assertJVersion = '3.11.1'
    espressoVersion = '3.1.0'
=======
    fluxCVersion = '1.6.8-beta-3'
>>>>>>> 61a50dee
}

// Onboarding and dev env setup tasks
task checkBundler(type:Exec) {
    doFirst {
        println "Check Bundler"
    }

    workingDir = './'
    executable "sh"
    args "-c", "if ! type 'bundle' > /dev/null; then gem install bundler; fi"

    //store the output instead of printing to the console:
    standardOutput = new ByteArrayOutputStream()

    //extension method checkBundler.output() can be used to obtain the output:
    ext.output = {
        return standardOutput.toString()
    }
}

task checkBundle(type:Exec, dependsOn:checkBundler) {
    doFirst {
        println "Check Bundle"
    }

    workingDir = './'
    executable "sh"
    args "-c", "bundle check --path=\${BUNDLE_PATH:-vendor/bundle} > /dev/null || bundle install --jobs=3 --retry=3 --path=\${BUNDLE_PATH:-vendor/bundle}"

    //store the output instead of printing to the console:
    standardOutput = new ByteArrayOutputStream()

    //extension method checkBundle.output() can be used to obtain the output:
    ext.output = {
        return standardOutput.toString()
    }
}

task applyCredentials(type:Exec, dependsOn:checkBundle) {
    doFirst {
        println "Apply credentials for this branch"
    }

    workingDir = './'
    executable "sh"
    args "-c", "FASTLANE_SKIP_UPDATE_CHECK=1 FASTLANE_ENV_PRINTER=1 bundle exec fastlane run configure_apply force:true"

    //store the output instead of printing to the console:
    standardOutput = new ByteArrayOutputStream()

    //extension method checkBundle.output() can be used to obtain the output:
    ext.output = {
        return standardOutput.toString()
    }
}

tasks.register("prodDeps") {
    group = 'Onboarding'
    description = 'Install dependencies for production builds'
    dependsOn applyCredentials
    doLast {
        println("Done")
    }
}<|MERGE_RESOLUTION|>--- conflicted
+++ resolved
@@ -106,8 +106,7 @@
     targetSdkVersion = 28
 
     daggerVersion = '2.22.1'
-<<<<<<< HEAD
-    fluxCVersion = '1.6.5-beta-1'
+    fluxCVersion = '1.6.8-beta-3'
 
     appCompatVersion = '1.0.2'
     constraintLayoutVersion = '1.1.3'
@@ -120,9 +119,6 @@
     androidxArchCoreVersion = '2.0.0'
     assertJVersion = '3.11.1'
     espressoVersion = '3.1.0'
-=======
-    fluxCVersion = '1.6.8-beta-3'
->>>>>>> 61a50dee
 }
 
 // Onboarding and dev env setup tasks
