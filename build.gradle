buildscript {
    ext.kotlinVersion = '1.4.10'
    ext.serializationVersion = '1.0-M1-1.4.0-rc'
    ext.navComponentVersion = '2.0.0'
    ext.kotlin_coroutines_version = '1.3.9'
    ext.coroutinesVersion = '1.3.9'
    ext.kotlin_ktx_version = '1.2.0'
    ext.buildGutenbergMobileJSBundle = 1
    ext.wordPressUtilsVersion = '1.30.1'

    repositories {
        google()
        jcenter()
    }

    dependencies {
        classpath 'com.android.tools.build:gradle:4.0.1'
        classpath 'com.automattic.android:fetchstyle:1.1'
        classpath "org.jetbrains.kotlin:kotlin-allopen:$kotlinVersion"
        classpath "org.jetbrains.kotlin:kotlin-gradle-plugin:$kotlinVersion"
        classpath "org.jetbrains.kotlin:kotlin-serialization:$kotlinVersion"
        classpath "androidx.navigation:navigation-safe-args-gradle-plugin:$navComponentVersion"
    }
}

ext {
    buildGutenbergMobileJSBundle = 1
}

apply plugin: 'com.automattic.android.fetchstyle'

project.ext.buildGutenbergFromSource = project.properties.getOrDefault('wp.BUILD_GUTENBERG_FROM_SOURCE', false).toBoolean()
def suppressJSBundle =  System.getenv('SUPPRESS_GUTENBERG_MOBILE_JS_BUNDLE_BUILD').asBoolean()
project.ext.buildGutenbergMobileJSBundle = !(suppressJSBundle || project.ext.buildGutenbergFromSource)

if (project.ext.buildGutenbergFromSource) {
    def nodeModulesDir = new File('libs/gutenberg-mobile/node_modules')
    if (!nodeModulesDir.exists()) {
        def message = "Attempting to build Gutenberg from source without a libs/gutenberg-mobile/node_modules directory. \
Either run `npm install` manually within libs/gutenberg-mobile or disable building Gutenberg from source by \
setting wp.BUILD_GUTENBERG_FROM_SOURCE to false."
        throw new GradleException(message)
    }
}

allprojects {
    apply plugin: 'checkstyle'

    repositories {
        google()
        jcenter()
        maven { url "https://dl.bintray.com/wordpress-mobile/maven" }
        maven { url "https://jitpack.io" }

        if (rootProject.ext.buildGutenbergFromSource) {
            // nested RN libraries need the RN maven repo defined from outside so, do it here when building from source

            maven {
                // All of React Native (JS, Obj-C sources, Android binaries) is installed from npm
                url "$rootDir/libs/gutenberg-mobile/gutenberg/node_modules/react-native/android"
            }
        } else {
            maven { url "https://dl.bintray.com/wordpress-mobile/react-native-mirror/" }
        }

        flatDir {
            dirs '../aars'
        }
    }

    task checkstyle(type: Checkstyle) {
        source 'src'

        classpath = files()
    }

    checkstyle {
        toolVersion = '8.3'
        configFile file("${project.rootDir}/config/checkstyle.xml")
    }

    tasks.withType(org.jetbrains.kotlin.gradle.tasks.KotlinCompile).all {
        kotlinOptions {
            jvmTarget = "1.8"
        }
    }
}

subprojects {

    configurations {
        ktlint
    }

    dependencies {
        ktlint 'com.github.shyiko:ktlint:0.29.0'
    }

    task ktlint(type: JavaExec) {
        main = "com.github.shyiko.ktlint.Main"
        classpath = configurations.ktlint
        args "src/**/*.kt"
    }

    task ktlintFormat(type: JavaExec) {
        main = "com.github.shyiko.ktlint.Main"
        classpath = configurations.ktlint
        args "-F", "src/**/*.kt"
    }

    task ciktlint(type: JavaExec) {
        main = "com.github.shyiko.ktlint.Main"
        classpath = configurations.ktlint
        args "src/**/*.kt", "--reporter=checkstyle,output=${buildDir}/ktlint.xml"
    }
}

buildScan {
    // Always run Gradle scan on CI builds
    if (System.getenv('CI')) {
        termsOfServiceUrl = 'https://gradle.com/terms-of-service'
        termsOfServiceAgree = 'yes'
        tag 'CI'
        publishAlways()
    }
}

ext {
    compileSdkVersion = 29
    buildToolVersion = '29.0.2'

    minSdkVersion = 21
    targetSdkVersion = 29

    coroutinesVersion = '1.3.9'
    androidxWorkVersion = "2.4.0"

    daggerVersion = '2.29.1'
<<<<<<< HEAD
    fluxCVersion = '1.7.0-beta-1'
=======
    fluxCVersion = '1.7.0'
>>>>>>> 8e544940


    appCompatVersion = '1.0.2'
    coreVersion = '1.2.0'
    constraintLayoutVersion = '1.1.3'
    materialVersion = '1.2.1'
    preferenceVersion = '1.1.0'
    swipeToRefresh = '1.1.0'
    uCropVersion = '2.2.4'
    lifecycleVersion = '2.2.0'

    // testing
    jUnitVersion = '4.13'
    androidxTestVersion = '1.1.0'
    androidxArchCoreVersion = '2.0.0'
    assertJVersion = '3.11.1'
    espressoVersion = '3.1.0'
    mockitoCoreVersion = "3.3.3"
    nhaarmanMockitoVersion = "2.2.0"
}

// Onboarding and dev env setup tasks
task checkBundler(type:Exec) {
    doFirst {
        println "Check Bundler"
    }

    workingDir = './'
    executable "sh"
    args "-c", "if ! type 'bundle' > /dev/null; then gem install bundler; fi"

    //store the output instead of printing to the console:
    standardOutput = new ByteArrayOutputStream()

    //extension method checkBundler.output() can be used to obtain the output:
    ext.output = {
        return standardOutput.toString()
    }
}

task checkBundle(type:Exec, dependsOn:checkBundler) {
    doFirst {
        println "Check Bundle"
    }

    workingDir = './'
    executable "sh"
    args "-c", "bundle check --path=\${BUNDLE_PATH:-vendor/bundle} > /dev/null || bundle install --jobs=3 --retry=3 --path=\${BUNDLE_PATH:-vendor/bundle}"

    //store the output instead of printing to the console:
    standardOutput = new ByteArrayOutputStream()

    //extension method checkBundle.output() can be used to obtain the output:
    ext.output = {
        return standardOutput.toString()
    }
}

task applyCredentials(type:Exec, dependsOn:checkBundle) {
    doFirst {
        println "Apply credentials for this branch"
    }

    workingDir = './'
    executable "sh"
    args "-c", "FASTLANE_SKIP_UPDATE_CHECK=1 FASTLANE_ENV_PRINTER=1 bundle exec fastlane run configure_apply force:true"

    //store the output instead of printing to the console:
    standardOutput = new ByteArrayOutputStream()

    //extension method checkBundle.output() can be used to obtain the output:
    ext.output = {
        return standardOutput.toString()
    }
}

tasks.register("configureApply") {
    group = 'Onboarding'
    description = 'Install dependencies for debug and production builds'
    dependsOn applyCredentials
    doLast {
        println("Done")
    }
}<|MERGE_RESOLUTION|>--- conflicted
+++ resolved
@@ -136,11 +136,7 @@
     androidxWorkVersion = "2.4.0"
 
     daggerVersion = '2.29.1'
-<<<<<<< HEAD
     fluxCVersion = '1.7.0-beta-1'
-=======
-    fluxCVersion = '1.7.0'
->>>>>>> 8e544940
 
 
     appCompatVersion = '1.0.2'
