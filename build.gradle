buildscript {
    ext.kotlinVersion = '1.3.61'
    ext.serializationVersion = '0.14.0'
    ext.navComponentVersion = '2.0.0'
    ext.kotlin_coroutines_version = '1.3.3'
    ext.kotlin_ktx_version = '1.2.0'
    ext.androidx_work_version = "2.0.1"
    ext.buildGutenbergMobileJSBundle = 1

    repositories {
        google()
        jcenter()
    }

    dependencies {
        classpath 'com.android.tools.build:gradle:3.5.1'
        classpath 'com.automattic.android:fetchstyle:1.1'
        classpath "org.jetbrains.kotlin:kotlin-allopen:$kotlinVersion"
        classpath "org.jetbrains.kotlin:kotlin-gradle-plugin:$kotlinVersion"
        classpath "org.jetbrains.kotlin:kotlin-serialization:$kotlinVersion"
        classpath "androidx.navigation:navigation-safe-args-gradle-plugin:$navComponentVersion"
    }
}

plugins {
    id 'com.gradle.build-scan' version '2.0.2'
}

ext {
    buildGutenbergMobileJSBundle = 1
}

apply plugin: 'com.automattic.android.fetchstyle'

project.ext.buildGutenbergFromSource = project.properties.getOrDefault('wp.BUILD_GUTENBERG_FROM_SOURCE', false).toBoolean()
def suppressJSBundle =  System.getenv('SUPPRESS_GUTENBERG_MOBILE_JS_BUNDLE_BUILD').asBoolean()
project.ext.buildGutenbergMobileJSBundle = !(suppressJSBundle || project.ext.buildGutenbergFromSource)

if (project.ext.buildGutenbergFromSource) {
    def nodeModulesDir = new File('libs/gutenberg-mobile/node_modules')
    if (!nodeModulesDir.exists()) {
        def message = "Attempting to build Gutenberg from source without a libs/gutenberg-mobile/node_modules directory. \
Either run `npm install` manually within libs/gutenberg-mobile or disable building Gutenberg from source by \
setting wp.BUILD_GUTENBERG_FROM_SOURCE to false."
        throw new GradleException(message)
    }
}

allprojects {
    apply plugin: 'checkstyle'

    repositories {
        google()
        jcenter()
        maven { url "https://dl.bintray.com/wordpress-mobile/maven" }
        maven { url "https://jitpack.io" }

        if (rootProject.ext.buildGutenbergFromSource) {
            // nested RN libraries need the RN maven repo defined from outside so, do it here when building from source

            maven {
                // All of React Native (JS, Obj-C sources, Android binaries) is installed from npm
                url "$rootDir/libs/gutenberg-mobile/gutenberg/node_modules/react-native/android"
            }
        } else {
            maven { url "https://dl.bintray.com/wordpress-mobile/react-native-mirror/" }
        }
    }

    task checkstyle(type: Checkstyle) {
        source 'src'

        classpath = files()
    }

    checkstyle {
        toolVersion = '8.3'
        configFile file("${project.rootDir}/config/checkstyle.xml")
    }
}

subprojects {

    configurations {
        ktlint
    }

    dependencies {
        ktlint 'com.github.shyiko:ktlint:0.29.0'
    }

    task ktlint(type: JavaExec) {
        main = "com.github.shyiko.ktlint.Main"
        classpath = configurations.ktlint
        args "src/**/*.kt"
    }

    task ktlintFormat(type: JavaExec) {
        main = "com.github.shyiko.ktlint.Main"
        classpath = configurations.ktlint
        args "-F", "src/**/*.kt"
    }

    task ciktlint(type: JavaExec) {
        main = "com.github.shyiko.ktlint.Main"
        classpath = configurations.ktlint
        args "src/**/*.kt", "--reporter=checkstyle,output=${buildDir}/ktlint.xml"
    }
}

buildScan {
    // Always run Gradle scan on CI builds
    if (System.getenv('CI')) {
        termsOfServiceUrl = 'https://gradle.com/terms-of-service'
        termsOfServiceAgree = 'yes'
        tag 'CI'
        publishAlways()
    }
}

ext {
    compileSdkVersion = 28
    buildToolVersion = '28.0.3'

    minSdkVersion = 21
    targetSdkVersion = 28

    coroutinesVersion = '1.3.3'
    androidxWorkVersion = "2.0.1"

    daggerVersion = '2.22.1'
<<<<<<< HEAD
    fluxCVersion = '6596485be578c9f8de740e3f333c9eab8474d1b1'
=======
    fluxCVersion = '3e1ac52504b9bafa3be61012f55979072e1c5670'
>>>>>>> b53e656e

    appCompatVersion = '1.0.2'
    coreVersion = '1.2.0'
    constraintLayoutVersion = '1.1.3'
    materialVersion = '1.1.0'
    uCropVersion = '2.2.4'
    lifecycleVersion = '2.2.0'

    // testing
    jUnitVersion = '4.12'
    androidxTestVersion = '1.1.0'
    androidxArchCoreVersion = '2.0.0'
    assertJVersion = '3.11.1'
    espressoVersion = '3.1.0'
    mockitoCoreVersion = "2.28.2"
    nhaarmanMockitoVersion = "2.1.0"
}

// Onboarding and dev env setup tasks
task checkBundler(type:Exec) {
    doFirst {
        println "Check Bundler"
    }

    workingDir = './'
    executable "sh"
    args "-c", "if ! type 'bundle' > /dev/null; then gem install bundler; fi"

    //store the output instead of printing to the console:
    standardOutput = new ByteArrayOutputStream()

    //extension method checkBundler.output() can be used to obtain the output:
    ext.output = {
        return standardOutput.toString()
    }
}

task checkBundle(type:Exec, dependsOn:checkBundler) {
    doFirst {
        println "Check Bundle"
    }

    workingDir = './'
    executable "sh"
    args "-c", "bundle check --path=\${BUNDLE_PATH:-vendor/bundle} > /dev/null || bundle install --jobs=3 --retry=3 --path=\${BUNDLE_PATH:-vendor/bundle}"

    //store the output instead of printing to the console:
    standardOutput = new ByteArrayOutputStream()

    //extension method checkBundle.output() can be used to obtain the output:
    ext.output = {
        return standardOutput.toString()
    }
}

task applyCredentials(type:Exec, dependsOn:checkBundle) {
    doFirst {
        println "Apply credentials for this branch"
    }

    workingDir = './'
    executable "sh"
    args "-c", "FASTLANE_SKIP_UPDATE_CHECK=1 FASTLANE_ENV_PRINTER=1 bundle exec fastlane run configure_apply force:true"

    //store the output instead of printing to the console:
    standardOutput = new ByteArrayOutputStream()

    //extension method checkBundle.output() can be used to obtain the output:
    ext.output = {
        return standardOutput.toString()
    }
}

tasks.register("prodDeps") {
    group = 'Onboarding'
    description = 'Install dependencies for production builds'
    dependsOn applyCredentials
    doLast {
        println("Done")
    }
}<|MERGE_RESOLUTION|>--- conflicted
+++ resolved
@@ -129,11 +129,7 @@
     androidxWorkVersion = "2.0.1"
 
     daggerVersion = '2.22.1'
-<<<<<<< HEAD
-    fluxCVersion = '6596485be578c9f8de740e3f333c9eab8474d1b1'
-=======
-    fluxCVersion = '3e1ac52504b9bafa3be61012f55979072e1c5670'
->>>>>>> b53e656e
+    fluxCVersion = '63c80966efd9199b332cae5ecc91223fef6dc2e1'
 
     appCompatVersion = '1.0.2'
     coreVersion = '1.2.0'
