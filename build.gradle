--- conflicted
+++ resolved
@@ -69,9 +69,5 @@
 }
 
 ext {
-<<<<<<< HEAD
-    fluxCVersion = 'aba9a401cfe43f4ca88b1af60ebbb672b2a9286a'
-=======
     fluxCVersion = '0bf53e06df9658ce9ba659e815d63ebac5aa1cf3'
->>>>>>> 34a613fd
 }