package org.wordpress.android.util;

import android.content.Context;
import android.text.TextUtils;
import android.util.Log;

import java.io.PrintWriter;
import java.io.StringWriter;
import java.util.ArrayList;
import java.util.Iterator;
import java.util.NoSuchElementException;

/**
 * A simple wrapper for Android log calls, enables recording and displaying log.
 */
public class AppLog {
    // T for Tag
    public enum T {READER, EDITOR, MEDIA, NUX, API, STATS, UTILS, NOTIFS, DB, POSTS, COMMENTS, THEMES, TESTS, PROFILING,
<<<<<<< HEAD
        SIMPERIUM, SUGGESTION}

=======
        SIMPERIUM, SUGGESTION, MAIN}
>>>>>>> ee9a14bc
    public static final String TAG = "WordPress";
    public static final int HEADER_LINE_COUNT = 2;

    private static boolean mEnableRecording = false;

    private AppLog() {
        throw new AssertionError();
    }

    /**
     * Capture log so it can be displayed by AppLogViewerActivity
     * @param enable A boolean flag to capture log. Default is false, pass true to enable recording
     */
    public static void enableRecording(boolean enable) {
        mEnableRecording = enable;
    }

    /**
     * Sends a VERBOSE log message
     * @param tag Used to identify the source of a log message.
     *            It usually identifies the class or activity where the log call occurs.
     * @param message The message you would like logged.
     */
    public static void v(T tag, String message) {
        message = StringUtils.notNullStr(message);
        Log.v(TAG + "-" + tag.toString(), message);
        addEntry(tag, LogLevel.v, message);
    }

    /**
     * Sends a DEBUG log message
     * @param tag Used to identify the source of a log message.
     *            It usually identifies the class or activity where the log call occurs.
     * @param message The message you would like logged.
     */
    public static void d(T tag, String message) {
        message = StringUtils.notNullStr(message);
        Log.d(TAG + "-" + tag.toString(), message);
        addEntry(tag, LogLevel.d, message);
    }

    /**
     * Sends a INFO log message
     * @param tag Used to identify the source of a log message.
     *            It usually identifies the class or activity where the log call occurs.
     * @param message The message you would like logged.
     */
    public static void i(T tag, String message) {
        message = StringUtils.notNullStr(message);
        Log.i(TAG + "-" + tag.toString(), message);
        addEntry(tag, LogLevel.i, message);
    }

    /**
     * Sends a WARN log message
     * @param tag Used to identify the source of a log message.
     *            It usually identifies the class or activity where the log call occurs.
     * @param message The message you would like logged.
     */
    public static void w(T tag, String message) {
        message = StringUtils.notNullStr(message);
        Log.w(TAG + "-" + tag.toString(), message);
        addEntry(tag, LogLevel.w, message);
    }

    /**
     * Sends a ERROR log message
     * @param tag Used to identify the source of a log message.
     *            It usually identifies the class or activity where the log call occurs.
     * @param message The message you would like logged.
     */
    public static void e(T tag, String message) {
        message = StringUtils.notNullStr(message);
        Log.e(TAG + "-" + tag.toString(), message);
        addEntry(tag, LogLevel.e, message);
    }

    /**
     * Send a ERROR log message and log the exception.
     * @param tag Used to identify the source of a log message.
     *            It usually identifies the class or activity where the log call occurs.
     * @param message The message you would like logged.
     * @param tr An exception to log
     */
    public static void e(T tag, String message, Throwable tr) {
        message = StringUtils.notNullStr(message);
        Log.e(TAG + "-" + tag.toString(), message, tr);
        addEntry(tag, LogLevel.e, message + " - exception: " + tr.getMessage());
        addEntry(tag, LogLevel.e, "StackTrace: " + getStringStackTrace(tr));
    }

    /**
     * Sends a ERROR log message and the exception with StackTrace
     * @param tag Used to identify the source of a log message. It usually identifies the class or activity where the log call occurs.
     * @param tr An exception to log to get StackTrace
     */
    public static void e(T tag, Throwable tr) {
        Log.e(TAG + "-" + tag.toString(), tr.getMessage(), tr);
        addEntry(tag, LogLevel.e, tr.getMessage());
        addEntry(tag, LogLevel.e, "StackTrace: " + getStringStackTrace(tr));
    }

    /**
     * Sends a ERROR log message
     * @param tag Used to identify the source of a log message. It usually identifies the class or activity where the log call occurs.
     * @param volleyErrorMsg
     * @param statusCode
     */
    public static void e(T tag, String volleyErrorMsg, int statusCode) {
        if (TextUtils.isEmpty(volleyErrorMsg)) {
            return;
        }
        String logText;
        if (statusCode == -1) {
            logText = volleyErrorMsg;
        } else {
            logText = volleyErrorMsg + ", status " + statusCode;
        }
        Log.e(TAG + "-" + tag.toString(), logText);
        addEntry(tag, LogLevel.w, logText);
    }

    // --------------------------------------------------------------------------------------------------------

    private static final int MAX_ENTRIES = 99;

    private enum LogLevel {
        v, d, i, w, e;
        private String toHtmlColor() {
            switch(this) {
                case v:
                    return "grey";
                case i:
                    return "black";
                case w:
                    return "purple";
                case e:
                    return "red";
                case d:
                default:
                    return "teal";
            }
        }
    }

    private static class LogEntry {
        LogLevel mLogLevel;
        String mLogText;
        T mLogTag;

        public LogEntry(LogLevel logLevel, String logText, T logTag) {
            mLogLevel = logLevel;
            mLogText = logText;
            if (mLogText == null) {
                mLogText = "null";
            }
            mLogTag = logTag;
        }

        private String toHtml() {
            StringBuilder sb = new StringBuilder();
            sb.append("<font color=\"");
            sb.append(mLogLevel.toHtmlColor());
            sb.append("\">");
            sb.append("[");
            sb.append(mLogTag.name());
            sb.append("] ");
            sb.append(mLogLevel.name());
            sb.append(": ");
            sb.append(TextUtils.htmlEncode(mLogText).replace("\n", "<br />"));
            sb.append("</font>");
            return sb.toString();
        }
    }

    private static class LogEntryList extends ArrayList<LogEntry> {
        private synchronized boolean addEntry(LogEntry entry) {
            if (size() >= MAX_ENTRIES)
                removeFirstEntry();
            return add(entry);
        }
        private void removeFirstEntry() {
            Iterator<LogEntry> it = iterator();
            if (!it.hasNext())
                return;
            try {
                remove(it.next());
            } catch (NoSuchElementException e) {
                // ignore
            }
        }
    }

    private static LogEntryList mLogEntries = new LogEntryList();

    private static void addEntry(T tag, LogLevel level, String text) {
        // skip if recording is disabled (default)
        if (!mEnableRecording) {
            return;
        }
        LogEntry entry = new LogEntry(level, text, tag);
        mLogEntries.addEntry(entry);
    }

    private static String getStringStackTrace(Throwable throwable) {
        StringWriter errors = new StringWriter();
        throwable.printStackTrace(new PrintWriter(errors));
        return errors.toString();
    }

    /**
     * Returns entire log as html for display (see AppLogViewerActivity)
     * @param  context
     * @return Arraylist of Strings containing log messages
     */
    public static ArrayList<String> toHtmlList(Context context) {
        ArrayList<String> items = new ArrayList<String>();

        // add version & device info - be sure to change HEADER_LINE_COUNT if additional lines are added
        items.add("<strong>WordPress Android version: " + PackageUtils.getVersionName(context) + "</strong>");
        items.add("<strong>Android device name: " + DeviceUtils.getInstance().getDeviceName(context) + "</strong>");

        Iterator<LogEntry> it = mLogEntries.iterator();
        while (it.hasNext()) {
            items.add(it.next().toHtml());
        }
        return items;
    }

    /**
     * Converts the entire log to plain text
     * @param context
     * @return The log as plain text
     */
    public static String toPlainText(Context context) {
        StringBuilder sb = new StringBuilder();

        // add version & device info
        sb.append("WordPress Android version: " + PackageUtils.getVersionName(context)).append("\n")
                .append("Android device name: " + DeviceUtils.getInstance().getDeviceName(context)).append("\n\n");

        Iterator<LogEntry> it = mLogEntries.iterator();
        int lineNum = 1;
        while (it.hasNext()) {
            sb.append(String.format("%02d - ", lineNum))
                    .append(it.next().mLogText)
                    .append("\n");
            lineNum++;
        }
        return sb.toString();
    }
}<|MERGE_RESOLUTION|>--- conflicted
+++ resolved
@@ -11,17 +11,12 @@
 import java.util.NoSuchElementException;
 
 /**
- * A simple wrapper for Android log calls, enables recording and displaying log.
+ * simple wrapper for Android log calls, enables recording & displaying log
  */
 public class AppLog {
     // T for Tag
     public enum T {READER, EDITOR, MEDIA, NUX, API, STATS, UTILS, NOTIFS, DB, POSTS, COMMENTS, THEMES, TESTS, PROFILING,
-<<<<<<< HEAD
-        SIMPERIUM, SUGGESTION}
-
-=======
         SIMPERIUM, SUGGESTION, MAIN}
->>>>>>> ee9a14bc
     public static final String TAG = "WordPress";
     public static final int HEADER_LINE_COUNT = 2;
 
